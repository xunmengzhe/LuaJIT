@rem Script to build LuaJIT with the PS4 SDK.
@rem Donated to the public domain.
@rem
@rem Open a "Visual Studio .NET Command Prompt" (64 bit host compiler)
@rem or "VS2015 x64 Native Tools Command Prompt".
@rem
@rem Then cd to this directory and run this script.
@rem
@rem Recommended invocation:
@rem
@rem ps4build        release build, amalgamated, 64-bit GC
@rem ps4build debug    debug build, amalgamated, 64-bit GC
@rem
@rem Additional command-line options (not generally recommended):
@rem
@rem gc32 (before debug)    32-bit GC
@rem noamalg (after debug)  non-amalgamated build

@if not defined INCLUDE goto :FAIL
@if not defined SCE_ORBIS_SDK_DIR goto :FAIL

@setlocal
@rem ---- Host compiler ----
@set LJCOMPILE=cl /nologo /c /MD /O2 /W3 /D_CRT_SECURE_NO_DEPRECATE
@set LJLINK=link /nologo
@set LJMT=mt /nologo
@set DASMDIR=..\dynasm
@set DASM=%DASMDIR%\dynasm.lua
@set ALL_LIB=lib_base.c lib_math.c lib_bit.c lib_string.c lib_table.c lib_io.c lib_os.c lib_package.c lib_debug.c lib_jit.c lib_ffi.c lib_buffer.c
@set GC64=
@set DASC=vm_x64.dasc

@if "%1" neq "gc32" goto :NOGC32
@shift
@set GC64=-DLUAJIT_DISABLE_GC64
@set DASC=vm_x86.dasc
:NOGC32

%LJCOMPILE% host\minilua.c
@if errorlevel 1 goto :BAD
%LJLINK% /out:minilua.exe minilua.obj
@if errorlevel 1 goto :BAD
if exist minilua.exe.manifest^
  %LJMT% -manifest minilua.exe.manifest -outputresource:minilua.exe

@rem Check for 64 bit host compiler.
@minilua
@if not errorlevel 8 goto :FAIL

@set DASMFLAGS=-D P64 -D NO_UNWIND
minilua %DASM% -LN %DASMFLAGS% -o host\buildvm_arch.h %DASC%
@if errorlevel 1 goto :BAD

<<<<<<< HEAD
%LJCOMPILE% /I "." /I %DASMDIR% %GC64% -DLUAJIT_TARGET=LUAJIT_ARCH_X64 -DLUAJIT_OS=LUAJIT_OS_OTHER -DLUAJIT_DISABLE_JIT -DLUAJIT_DISABLE_FFI -DLUAJIT_USE_SYSMALLOC -DLUAJIT_NO_UNWIND host\buildvm*.c
=======
git show -s --format=%ct >luajit_relver.txt
minilua host\genversion.lua

%LJCOMPILE% /I "." /I %DASMDIR% -DLUAJIT_TARGET=LUAJIT_ARCH_X64 -DLUAJIT_OS=LUAJIT_OS_OTHER -DLUAJIT_DISABLE_JIT -DLUAJIT_DISABLE_FFI -DLUAJIT_NO_UNWIND host\buildvm*.c
>>>>>>> 6351abc7
@if errorlevel 1 goto :BAD
%LJLINK% /out:buildvm.exe buildvm*.obj
@if errorlevel 1 goto :BAD
if exist buildvm.exe.manifest^
  %LJMT% -manifest buildvm.exe.manifest -outputresource:buildvm.exe

buildvm -m elfasm -o lj_vm.s
@if errorlevel 1 goto :BAD
buildvm -m bcdef -o lj_bcdef.h %ALL_LIB%
@if errorlevel 1 goto :BAD
buildvm -m ffdef -o lj_ffdef.h %ALL_LIB%
@if errorlevel 1 goto :BAD
buildvm -m libdef -o lj_libdef.h %ALL_LIB%
@if errorlevel 1 goto :BAD
buildvm -m recdef -o lj_recdef.h %ALL_LIB%
@if errorlevel 1 goto :BAD
buildvm -m vmdef -o jit\vmdef.lua %ALL_LIB%
@if errorlevel 1 goto :BAD
buildvm -m folddef -o lj_folddef.h lj_opt_fold.c
@if errorlevel 1 goto :BAD

@rem ---- Cross compiler ----
@set LJCOMPILE="%SCE_ORBIS_SDK_DIR%\host_tools\bin\orbis-clang" -c -Wall -DLUAJIT_DISABLE_FFI %GC64%
@set LJLIB="%SCE_ORBIS_SDK_DIR%\host_tools\bin\orbis-ar" rcus
@set INCLUDE=""

"%SCE_ORBIS_SDK_DIR%\host_tools\bin\orbis-as" -o lj_vm.o lj_vm.s

@if "%1" neq "debug" goto :NODEBUG
@shift
@set LJCOMPILE=%LJCOMPILE% -g -O0
@set TARGETLIB=libluajitD_ps4.a
goto :BUILD
:NODEBUG
@set LJCOMPILE=%LJCOMPILE% -O2
@set TARGETLIB=libluajit_ps4.a
:BUILD
del %TARGETLIB%
@if "%1" neq "noamalg" goto :AMALG
for %%f in (lj_*.c lib_*.c) do (
  %LJCOMPILE% %%f
  @if errorlevel 1 goto :BAD
)

%LJLIB% %TARGETLIB% lj_*.o lib_*.o
@if errorlevel 1 goto :BAD
@goto :NOAMALG
:AMALG
%LJCOMPILE% ljamalg.c
@if errorlevel 1 goto :BAD
%LJLIB% %TARGETLIB% ljamalg.o lj_vm.o
@if errorlevel 1 goto :BAD
:NOAMALG

@del *.o *.obj *.manifest minilua.exe buildvm.exe
@echo.
@echo === Successfully built LuaJIT for PS4 ===

@goto :END
:BAD
@echo.
@echo *******************************************************
@echo *** Build FAILED -- Please check the error messages ***
@echo *******************************************************
@goto :END
:FAIL
@echo To run this script you must open a "Visual Studio .NET Command Prompt"
@echo (64 bit host compiler). The PS4 Orbis SDK must be installed, too.
:END
<|MERGE_RESOLUTION|>--- conflicted
+++ resolved
@@ -1,130 +1,127 @@
-@rem Script to build LuaJIT with the PS4 SDK.
-@rem Donated to the public domain.
-@rem
-@rem Open a "Visual Studio .NET Command Prompt" (64 bit host compiler)
-@rem or "VS2015 x64 Native Tools Command Prompt".
-@rem
-@rem Then cd to this directory and run this script.
-@rem
-@rem Recommended invocation:
-@rem
-@rem ps4build        release build, amalgamated, 64-bit GC
-@rem ps4build debug    debug build, amalgamated, 64-bit GC
-@rem
-@rem Additional command-line options (not generally recommended):
-@rem
-@rem gc32 (before debug)    32-bit GC
-@rem noamalg (after debug)  non-amalgamated build
-
-@if not defined INCLUDE goto :FAIL
-@if not defined SCE_ORBIS_SDK_DIR goto :FAIL
-
-@setlocal
-@rem ---- Host compiler ----
-@set LJCOMPILE=cl /nologo /c /MD /O2 /W3 /D_CRT_SECURE_NO_DEPRECATE
-@set LJLINK=link /nologo
-@set LJMT=mt /nologo
-@set DASMDIR=..\dynasm
-@set DASM=%DASMDIR%\dynasm.lua
-@set ALL_LIB=lib_base.c lib_math.c lib_bit.c lib_string.c lib_table.c lib_io.c lib_os.c lib_package.c lib_debug.c lib_jit.c lib_ffi.c lib_buffer.c
-@set GC64=
-@set DASC=vm_x64.dasc
-
-@if "%1" neq "gc32" goto :NOGC32
-@shift
-@set GC64=-DLUAJIT_DISABLE_GC64
-@set DASC=vm_x86.dasc
-:NOGC32
-
-%LJCOMPILE% host\minilua.c
-@if errorlevel 1 goto :BAD
-%LJLINK% /out:minilua.exe minilua.obj
-@if errorlevel 1 goto :BAD
-if exist minilua.exe.manifest^
-  %LJMT% -manifest minilua.exe.manifest -outputresource:minilua.exe
-
-@rem Check for 64 bit host compiler.
-@minilua
-@if not errorlevel 8 goto :FAIL
-
-@set DASMFLAGS=-D P64 -D NO_UNWIND
-minilua %DASM% -LN %DASMFLAGS% -o host\buildvm_arch.h %DASC%
-@if errorlevel 1 goto :BAD
-
-<<<<<<< HEAD
-%LJCOMPILE% /I "." /I %DASMDIR% %GC64% -DLUAJIT_TARGET=LUAJIT_ARCH_X64 -DLUAJIT_OS=LUAJIT_OS_OTHER -DLUAJIT_DISABLE_JIT -DLUAJIT_DISABLE_FFI -DLUAJIT_USE_SYSMALLOC -DLUAJIT_NO_UNWIND host\buildvm*.c
-=======
-git show -s --format=%ct >luajit_relver.txt
-minilua host\genversion.lua
-
-%LJCOMPILE% /I "." /I %DASMDIR% -DLUAJIT_TARGET=LUAJIT_ARCH_X64 -DLUAJIT_OS=LUAJIT_OS_OTHER -DLUAJIT_DISABLE_JIT -DLUAJIT_DISABLE_FFI -DLUAJIT_NO_UNWIND host\buildvm*.c
->>>>>>> 6351abc7
-@if errorlevel 1 goto :BAD
-%LJLINK% /out:buildvm.exe buildvm*.obj
-@if errorlevel 1 goto :BAD
-if exist buildvm.exe.manifest^
-  %LJMT% -manifest buildvm.exe.manifest -outputresource:buildvm.exe
-
-buildvm -m elfasm -o lj_vm.s
-@if errorlevel 1 goto :BAD
-buildvm -m bcdef -o lj_bcdef.h %ALL_LIB%
-@if errorlevel 1 goto :BAD
-buildvm -m ffdef -o lj_ffdef.h %ALL_LIB%
-@if errorlevel 1 goto :BAD
-buildvm -m libdef -o lj_libdef.h %ALL_LIB%
-@if errorlevel 1 goto :BAD
-buildvm -m recdef -o lj_recdef.h %ALL_LIB%
-@if errorlevel 1 goto :BAD
-buildvm -m vmdef -o jit\vmdef.lua %ALL_LIB%
-@if errorlevel 1 goto :BAD
-buildvm -m folddef -o lj_folddef.h lj_opt_fold.c
-@if errorlevel 1 goto :BAD
-
-@rem ---- Cross compiler ----
-@set LJCOMPILE="%SCE_ORBIS_SDK_DIR%\host_tools\bin\orbis-clang" -c -Wall -DLUAJIT_DISABLE_FFI %GC64%
-@set LJLIB="%SCE_ORBIS_SDK_DIR%\host_tools\bin\orbis-ar" rcus
-@set INCLUDE=""
-
-"%SCE_ORBIS_SDK_DIR%\host_tools\bin\orbis-as" -o lj_vm.o lj_vm.s
-
-@if "%1" neq "debug" goto :NODEBUG
-@shift
-@set LJCOMPILE=%LJCOMPILE% -g -O0
-@set TARGETLIB=libluajitD_ps4.a
-goto :BUILD
-:NODEBUG
-@set LJCOMPILE=%LJCOMPILE% -O2
-@set TARGETLIB=libluajit_ps4.a
-:BUILD
-del %TARGETLIB%
-@if "%1" neq "noamalg" goto :AMALG
-for %%f in (lj_*.c lib_*.c) do (
-  %LJCOMPILE% %%f
-  @if errorlevel 1 goto :BAD
-)
-
-%LJLIB% %TARGETLIB% lj_*.o lib_*.o
-@if errorlevel 1 goto :BAD
-@goto :NOAMALG
-:AMALG
-%LJCOMPILE% ljamalg.c
-@if errorlevel 1 goto :BAD
-%LJLIB% %TARGETLIB% ljamalg.o lj_vm.o
-@if errorlevel 1 goto :BAD
-:NOAMALG
-
-@del *.o *.obj *.manifest minilua.exe buildvm.exe
-@echo.
-@echo === Successfully built LuaJIT for PS4 ===
-
-@goto :END
-:BAD
-@echo.
-@echo *******************************************************
-@echo *** Build FAILED -- Please check the error messages ***
-@echo *******************************************************
-@goto :END
-:FAIL
-@echo To run this script you must open a "Visual Studio .NET Command Prompt"
-@echo (64 bit host compiler). The PS4 Orbis SDK must be installed, too.
-:END
+@rem Script to build LuaJIT with the PS4 SDK.
+@rem Donated to the public domain.
+@rem
+@rem Open a "Visual Studio .NET Command Prompt" (64 bit host compiler)
+@rem or "VS2015 x64 Native Tools Command Prompt".
+@rem
+@rem Then cd to this directory and run this script.
+@rem
+@rem Recommended invocation:
+@rem
+@rem ps4build        release build, amalgamated, 64-bit GC
+@rem ps4build debug    debug build, amalgamated, 64-bit GC
+@rem
+@rem Additional command-line options (not generally recommended):
+@rem
+@rem gc32 (before debug)    32-bit GC
+@rem noamalg (after debug)  non-amalgamated build
+
+@if not defined INCLUDE goto :FAIL
+@if not defined SCE_ORBIS_SDK_DIR goto :FAIL
+
+@setlocal
+@rem ---- Host compiler ----
+@set LJCOMPILE=cl /nologo /c /MD /O2 /W3 /D_CRT_SECURE_NO_DEPRECATE
+@set LJLINK=link /nologo
+@set LJMT=mt /nologo
+@set DASMDIR=..\dynasm
+@set DASM=%DASMDIR%\dynasm.lua
+@set ALL_LIB=lib_base.c lib_math.c lib_bit.c lib_string.c lib_table.c lib_io.c lib_os.c lib_package.c lib_debug.c lib_jit.c lib_ffi.c lib_buffer.c
+@set GC64=
+@set DASC=vm_x64.dasc
+
+@if "%1" neq "gc32" goto :NOGC32
+@shift
+@set GC64=-DLUAJIT_DISABLE_GC64
+@set DASC=vm_x86.dasc
+:NOGC32
+
+%LJCOMPILE% host\minilua.c
+@if errorlevel 1 goto :BAD
+%LJLINK% /out:minilua.exe minilua.obj
+@if errorlevel 1 goto :BAD
+if exist minilua.exe.manifest^
+  %LJMT% -manifest minilua.exe.manifest -outputresource:minilua.exe
+
+@rem Check for 64 bit host compiler.
+@minilua
+@if not errorlevel 8 goto :FAIL
+
+@set DASMFLAGS=-D P64 -D NO_UNWIND
+minilua %DASM% -LN %DASMFLAGS% -o host\buildvm_arch.h %DASC%
+@if errorlevel 1 goto :BAD
+
+git show -s --format=%ct >luajit_relver.txt
+minilua host\genversion.lua
+
+%LJCOMPILE% /I "." /I %DASMDIR% %GC64% -DLUAJIT_TARGET=LUAJIT_ARCH_X64 -DLUAJIT_OS=LUAJIT_OS_OTHER -DLUAJIT_DISABLE_JIT -DLUAJIT_DISABLE_FFI -DLUAJIT_USE_SYSMALLOC -DLUAJIT_NO_UNWIND host\buildvm*.c
+
+@if errorlevel 1 goto :BAD
+%LJLINK% /out:buildvm.exe buildvm*.obj
+@if errorlevel 1 goto :BAD
+if exist buildvm.exe.manifest^
+  %LJMT% -manifest buildvm.exe.manifest -outputresource:buildvm.exe
+
+buildvm -m elfasm -o lj_vm.s
+@if errorlevel 1 goto :BAD
+buildvm -m bcdef -o lj_bcdef.h %ALL_LIB%
+@if errorlevel 1 goto :BAD
+buildvm -m ffdef -o lj_ffdef.h %ALL_LIB%
+@if errorlevel 1 goto :BAD
+buildvm -m libdef -o lj_libdef.h %ALL_LIB%
+@if errorlevel 1 goto :BAD
+buildvm -m recdef -o lj_recdef.h %ALL_LIB%
+@if errorlevel 1 goto :BAD
+buildvm -m vmdef -o jit\vmdef.lua %ALL_LIB%
+@if errorlevel 1 goto :BAD
+buildvm -m folddef -o lj_folddef.h lj_opt_fold.c
+@if errorlevel 1 goto :BAD
+
+@rem ---- Cross compiler ----
+@set LJCOMPILE="%SCE_ORBIS_SDK_DIR%\host_tools\bin\orbis-clang" -c -Wall -DLUAJIT_DISABLE_FFI %GC64%
+@set LJLIB="%SCE_ORBIS_SDK_DIR%\host_tools\bin\orbis-ar" rcus
+@set INCLUDE=""
+
+"%SCE_ORBIS_SDK_DIR%\host_tools\bin\orbis-as" -o lj_vm.o lj_vm.s
+
+@if "%1" neq "debug" goto :NODEBUG
+@shift
+@set LJCOMPILE=%LJCOMPILE% -g -O0
+@set TARGETLIB=libluajitD_ps4.a
+goto :BUILD
+:NODEBUG
+@set LJCOMPILE=%LJCOMPILE% -O2
+@set TARGETLIB=libluajit_ps4.a
+:BUILD
+del %TARGETLIB%
+@if "%1" neq "noamalg" goto :AMALG
+for %%f in (lj_*.c lib_*.c) do (
+  %LJCOMPILE% %%f
+  @if errorlevel 1 goto :BAD
+)
+
+%LJLIB% %TARGETLIB% lj_*.o lib_*.o
+@if errorlevel 1 goto :BAD
+@goto :NOAMALG
+:AMALG
+%LJCOMPILE% ljamalg.c
+@if errorlevel 1 goto :BAD
+%LJLIB% %TARGETLIB% ljamalg.o lj_vm.o
+@if errorlevel 1 goto :BAD
+:NOAMALG
+
+@del *.o *.obj *.manifest minilua.exe buildvm.exe
+@echo.
+@echo === Successfully built LuaJIT for PS4 ===
+
+@goto :END
+:BAD
+@echo.
+@echo *******************************************************
+@echo *** Build FAILED -- Please check the error messages ***
+@echo *******************************************************
+@goto :END
+:FAIL
+@echo To run this script you must open a "Visual Studio .NET Command Prompt"
+@echo (64 bit host compiler). The PS4 Orbis SDK must be installed, too.
+:END