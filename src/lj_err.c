/*
** Error handling.
** Copyright (C) 2005-2023 Mike Pall. See Copyright Notice in luajit.h
*/

#define lj_err_c
#define LUA_CORE

#include "lj_obj.h"
#include "lj_err.h"
#include "lj_debug.h"
#include "lj_str.h"
#include "lj_func.h"
#include "lj_state.h"
#include "lj_frame.h"
#include "lj_ff.h"
#include "lj_trace.h"
#include "lj_vm.h"
#include "lj_strfmt.h"

/*
** LuaJIT can either use internal or external frame unwinding:
**
** - Internal frame unwinding (INT) is free-standing and doesn't require
**   any OS or library support.
**
** - External frame unwinding (EXT) uses the system-provided unwind handler.
**
** Pros and Cons:
**
** - EXT requires unwind tables for *all* functions on the C stack between
**   the pcall/catch and the error/throw. C modules used by Lua code can
**   throw errors, so these need to have unwind tables, too. Transitively
**   this applies to all system libraries used by C modules -- at least
**   when they have callbacks which may throw an error.
**
** - INT is faster when actually throwing errors, but this happens rarely.
**   Setting up error handlers is zero-cost in any case.
**
** - INT needs to save *all* callee-saved registers when entering the
**   interpreter. EXT only needs to save those actually used inside the
**   interpreter. JIT-compiled code may need to save some more.
**
** - EXT provides full interoperability with C++ exceptions. You can throw
**   Lua errors or C++ exceptions through a mix of Lua frames and C++ frames.
**   C++ destructors are called as needed. C++ exceptions caught by pcall
**   are converted to the string "C++ exception". Lua errors can be caught
**   with catch (...) in C++.
**
** - INT has only limited support for automatically catching C++ exceptions
**   on POSIX systems using DWARF2 stack unwinding. Other systems may use
**   the wrapper function feature. Lua errors thrown through C++ frames
**   cannot be caught by C++ code and C++ destructors are not run.
**
** - EXT can handle errors from internal helper functions that are called
**   from JIT-compiled code (except for Windows/x86 and 32 bit ARM).
**   INT has no choice but to call the panic handler, if this happens.
**   Note: this is mainly relevant for out-of-memory errors.
**
** EXT is the default on all systems where the toolchain produces unwind
** tables by default (*). This is hard-coded and/or detected in src/Makefile.
** You can thwart the detection with: TARGET_XCFLAGS=-DLUAJIT_UNWIND_INTERNAL
**
** INT is the default on all other systems.
**
** EXT can be manually enabled for toolchains that are able to produce
** conforming unwind tables:
**   "TARGET_XCFLAGS=-funwind-tables -DLUAJIT_UNWIND_EXTERNAL"
** As explained above, *all* C code used directly or indirectly by LuaJIT
** must be compiled with -funwind-tables (or -fexceptions). C++ code must
** *not* be compiled with -fno-exceptions.
**
** If you're unsure whether error handling inside the VM works correctly,
** try running this and check whether it prints "OK":
**
**   luajit -e "print(select(2, load('OK')):match('OK'))"
**
** (*) Originally, toolchains only generated unwind tables for C++ code. For
** interoperability reasons, this can be manually enabled for plain C code,
** too (with -funwind-tables). With the introduction of the x64 architecture,
** the corresponding POSIX and Windows ABIs mandated unwind tables for all
** code. Over the following years most desktop and server platforms have
** enabled unwind tables by default on all architectures. OTOH mobile and
** embedded platforms do not consistently mandate unwind tables.
*/

/* -- Error messages ------------------------------------------------------ */

/* Error message strings. */
LJ_DATADEF const char *lj_err_allmsg =
#define ERRDEF(name, msg)	msg "\0"
#include "lj_errmsg.h"
;

/* -- Internal frame unwinding -------------------------------------------- */

/* Unwind Lua stack and move error message to new top. */
LJ_NOINLINE static void unwindstack(lua_State *L, TValue *top)
{
  lj_func_closeuv(L, top);
  if (top < L->top-1) {
    copyTV(L, top, L->top-1);
    L->top = top+1;
  }
  lj_state_relimitstack(L);
}

/* Unwind until stop frame. Optionally cleanup frames. */
static void *err_unwind(lua_State *L, void *stopcf, int errcode)
{
  TValue *frame = L->base-1;
  void *cf = L->cframe;
  while (cf) {
    int32_t nres = cframe_nres(cframe_raw(cf));
    if (nres < 0) {  /* C frame without Lua frame? */
      TValue *top = restorestack(L, -nres);
      if (frame < top) {  /* Frame reached? */
	if (errcode) {
	  L->base = frame+1;
	  L->cframe = cframe_prev(cf);
	  unwindstack(L, top);
	}
	return cf;
      }
    }
    if (frame <= tvref(L->stack)+LJ_FR2)
      break;
    switch (frame_typep(frame)) {
    case FRAME_LUA:  /* Lua frame. */
    case FRAME_LUAP:
      frame = frame_prevl(frame);
      break;
    case FRAME_C:  /* C frame. */
    unwind_c:
#if LJ_UNWIND_EXT
      if (errcode) {
	L->base = frame_prevd(frame) + 1;
	L->cframe = cframe_prev(cf);
	unwindstack(L, frame - LJ_FR2);
      } else if (cf != stopcf) {
	cf = cframe_prev(cf);
	frame = frame_prevd(frame);
	break;
      }
      return NULL;  /* Continue unwinding. */
#else
      UNUSED(stopcf);
      cf = cframe_prev(cf);
      frame = frame_prevd(frame);
      break;
#endif
    case FRAME_CP:  /* Protected C frame. */
      if (cframe_canyield(cf)) {  /* Resume? */
	if (errcode) {
	  hook_leave(G(L));  /* Assumes nobody uses coroutines inside hooks. */
	  L->cframe = NULL;
	  L->status = (uint8_t)errcode;
	}
	return cf;
      }
      if (errcode) {
	L->base = frame_prevd(frame) + 1;
	L->cframe = cframe_prev(cf);
	unwindstack(L, frame - LJ_FR2);
      }
      return cf;
    case FRAME_CONT:  /* Continuation frame. */
      if (frame_iscont_fficb(frame))
	goto unwind_c;
      /* fallthrough */
    case FRAME_VARG:  /* Vararg frame. */
      frame = frame_prevd(frame);
      break;
    case FRAME_PCALL:  /* FF pcall() frame. */
    case FRAME_PCALLH:  /* FF pcall() frame inside hook. */
      if (errcode) {
	global_State *g;
	if (errcode == LUA_YIELD) {
	  frame = frame_prevd(frame);
	  break;
	}
	g = G(L);
	setgcref(g->cur_L, obj2gco(L));
	if (frame_typep(frame) == FRAME_PCALL)
	  hook_leave(g);
	L->base = frame_prevd(frame) + 1;
	L->cframe = cf;
	unwindstack(L, L->base);
      }
      return (void *)((intptr_t)cf | CFRAME_UNWIND_FF);
    }
  }
  /* No C frame. */
  if (errcode) {
    L->base = tvref(L->stack)+1+LJ_FR2;
    L->cframe = NULL;
    unwindstack(L, L->base);
    if (G(L)->panic)
      G(L)->panic(L);
    exit(EXIT_FAILURE);
  }
  return L;  /* Anything non-NULL will do. */
}

/* -- External frame unwinding -------------------------------------------- */

#if LJ_ABI_WIN

/*
** Someone in Redmond owes me several days of my life. A lot of this is
** undocumented or just plain wrong on MSDN. Some of it can be gathered
** from 3rd party docs or must be found by trial-and-error. They really
** don't want you to write your own language-specific exception handler
** or to interact gracefully with MSVC. :-(
*/

#define WIN32_LEAN_AND_MEAN
#include <windows.h>

#if LJ_TARGET_X86
typedef void *UndocumentedDispatcherContext;  /* Unused on x86. */
#else
/* Taken from: http://www.nynaeve.net/?p=99 */
typedef struct UndocumentedDispatcherContext {
  ULONG64 ControlPc;
  ULONG64 ImageBase;
  PRUNTIME_FUNCTION FunctionEntry;
  ULONG64 EstablisherFrame;
  ULONG64 TargetIp;
  PCONTEXT ContextRecord;
  void (*LanguageHandler)(void);
  PVOID HandlerData;
  PUNWIND_HISTORY_TABLE HistoryTable;
  ULONG ScopeIndex;
  ULONG Fill0;
} UndocumentedDispatcherContext;
#endif

/* Another wild guess. */
extern void __DestructExceptionObject(EXCEPTION_RECORD *rec, int nothrow);

#if LJ_TARGET_X64 && defined(MINGW_SDK_INIT)
/* Workaround for broken MinGW64 declaration. */
VOID RtlUnwindEx_FIXED(PVOID,PVOID,PVOID,PVOID,PVOID,PVOID) asm("RtlUnwindEx");
#define RtlUnwindEx RtlUnwindEx_FIXED
#endif

#define LJ_MSVC_EXCODE		((DWORD)0xe06d7363)
#define LJ_GCC_EXCODE		((DWORD)0x20474343)

#define LJ_EXCODE		((DWORD)0xe24c4a00)
#define LJ_EXCODE_MAKE(c)	(LJ_EXCODE | (DWORD)(c))
#define LJ_EXCODE_CHECK(cl)	(((cl) ^ LJ_EXCODE) <= 0xff)
#define LJ_EXCODE_ERRCODE(cl)	((int)((cl) & 0xff))

/* Windows exception handler for interpreter frame. */
LJ_FUNCA int lj_err_unwind_win(EXCEPTION_RECORD *rec,
  void *f, CONTEXT *ctx, UndocumentedDispatcherContext *dispatch)
{
#if LJ_TARGET_X86
  void *cf = (char *)f - CFRAME_OFS_SEH;
#elif LJ_TARGET_ARM64
  void *cf = (char *)f - CFRAME_SIZE;
#else
  void *cf = f;
#endif
  lua_State *L = cframe_L(cf);
  int errcode = LJ_EXCODE_CHECK(rec->ExceptionCode) ?
		LJ_EXCODE_ERRCODE(rec->ExceptionCode) : LUA_ERRRUN;
  if ((rec->ExceptionFlags & 6)) {  /* EH_UNWINDING|EH_EXIT_UNWIND */
    if (rec->ExceptionCode == STATUS_LONGJUMP &&
	rec->ExceptionRecord &&
	LJ_EXCODE_CHECK(rec->ExceptionRecord->ExceptionCode)) {
      errcode = LJ_EXCODE_ERRCODE(rec->ExceptionRecord->ExceptionCode);
      if ((rec->ExceptionFlags & 0x20)) {  /* EH_TARGET_UNWIND */
	/* Unwinding is about to finish; revert the ExceptionCode so that
	** RtlRestoreContext does not try to restore from a _JUMP_BUFFER.
	*/
	rec->ExceptionCode = 0;
      }
    }
    /* Unwind internal frames. */
    err_unwind(L, cf, errcode);
  } else {
    void *cf2 = err_unwind(L, cf, 0);
    if (cf2) {  /* We catch it, so start unwinding the upper frames. */
#if !LJ_TARGET_X86
      EXCEPTION_RECORD rec2;
#endif
      if (rec->ExceptionCode == LJ_MSVC_EXCODE ||
	  rec->ExceptionCode == LJ_GCC_EXCODE) {
#if !LJ_TARGET_CYGWIN
	__DestructExceptionObject(rec, 1);
#endif
	setstrV(L, L->top++, lj_err_str(L, LJ_ERR_ERRCPP));
      } else if (!LJ_EXCODE_CHECK(rec->ExceptionCode)) {
	/* Don't catch access violations etc. */
	return 1;  /* ExceptionContinueSearch */
      }
#if LJ_TARGET_X86
      UNUSED(ctx);
      UNUSED(dispatch);
      /* Call all handlers for all lower C frames (including ourselves) again
      ** with EH_UNWINDING set. Then call the specified function, passing cf
      ** and errcode.
      */
      lj_vm_rtlunwind(cf, (void *)rec,
	(cframe_unwind_ff(cf2) && errcode != LUA_YIELD) ?
	(void *)lj_vm_unwind_ff : (void *)lj_vm_unwind_c, errcode);
      /* lj_vm_rtlunwind does not return. */
#else
      if (LJ_EXCODE_CHECK(rec->ExceptionCode)) {
	/* For unwind purposes, wrap the EXCEPTION_RECORD in something that
	** looks like a longjmp, so that MSVC will execute C++ destructors in
	** the frames we unwind over. ExceptionInformation[0] should really
	** contain a _JUMP_BUFFER*, but hopefully nobody is looking too closely
	** at this point.
	*/
	rec2.ExceptionCode = STATUS_LONGJUMP;
	rec2.ExceptionRecord = rec;
	rec2.ExceptionAddress = 0;
	rec2.NumberParameters = 1;
	rec2.ExceptionInformation[0] = (ULONG_PTR)ctx;
	rec = &rec2;
      }
      /* Unwind the stack and call all handlers for all lower C frames
      ** (including ourselves) again with EH_UNWINDING set. Then set
      ** stack pointer = f, result = errcode and jump to the specified target.
      */
      RtlUnwindEx(f, (void *)((cframe_unwind_ff(cf2) && errcode != LUA_YIELD) ?
			      lj_vm_unwind_ff_eh :
			      lj_vm_unwind_c_eh),
		  rec, (void *)(uintptr_t)errcode, dispatch->ContextRecord,
		  dispatch->HistoryTable);
      /* RtlUnwindEx should never return. */
#endif
    }
  }
  return 1;  /* ExceptionContinueSearch */
}

#if LJ_UNWIND_JIT

#if LJ_TARGET_X64
#define CONTEXT_REG_PC	Rip
#elif LJ_TARGET_ARM64
#define CONTEXT_REG_PC	Pc
#else
#error "NYI: Windows arch-specific unwinder for JIT-compiled code"
#endif

/* Windows unwinder for JIT-compiled code. */
static void err_unwind_win_jit(global_State *g, int errcode)
{
  CONTEXT ctx;
  UNWIND_HISTORY_TABLE hist;

  memset(&hist, 0, sizeof(hist));
  RtlCaptureContext(&ctx);
  while (1) {
    DWORD64 frame, base, addr = ctx.CONTEXT_REG_PC;
    void *hdata;
    PRUNTIME_FUNCTION func = RtlLookupFunctionEntry(addr, &base, &hist);
    if (!func) {  /* Found frame without .pdata: must be JIT-compiled code. */
      ExitNo exitno;
      uintptr_t stub = lj_trace_unwind(G2J(g), (uintptr_t)(addr - sizeof(MCode)), &exitno);
      if (stub) {  /* Jump to side exit to unwind the trace. */
	ctx.CONTEXT_REG_PC = stub;
	G2J(g)->exitcode = errcode;
	RtlRestoreContext(&ctx, NULL);  /* Does not return. */
      }
      break;
    }
    RtlVirtualUnwind(UNW_FLAG_NHANDLER, base, addr, func,
		     &ctx, &hdata, &frame, NULL);
    if (!addr) break;
  }
  /* Unwinding failed, if we end up here. */
}
#endif

/* Raise Windows exception. */
static void err_raise_ext(global_State *g, int errcode)
{
#if LJ_UNWIND_JIT
  if (tvref(g->jit_base)) {
    err_unwind_win_jit(g, errcode);
    return;  /* Unwinding failed. */
  }
#elif LJ_HASJIT
  /* Cannot catch on-trace errors for Windows/x86 SEH. Unwind to interpreter. */
  setmref(g->jit_base, NULL);
#endif
  UNUSED(g);
  RaiseException(LJ_EXCODE_MAKE(errcode), 1 /* EH_NONCONTINUABLE */, 0, NULL);
}

#elif !LJ_NO_UNWIND && (defined(__GNUC__) || defined(__clang__))

/*
** We have to use our own definitions instead of the mandatory (!) unwind.h,
** since various OS, distros and compilers mess up the header installation.
*/

typedef struct _Unwind_Context _Unwind_Context;

#define _URC_OK			0
#define _URC_FATAL_PHASE2_ERROR	2
#define _URC_FATAL_PHASE1_ERROR	3
#define _URC_HANDLER_FOUND	6
#define _URC_INSTALL_CONTEXT	7
#define _URC_CONTINUE_UNWIND	8
#define _URC_FAILURE		9

#define LJ_UEXCLASS		0x4c55414a49543200ULL	/* LUAJIT2\0 */
#define LJ_UEXCLASS_MAKE(c)	(LJ_UEXCLASS | (uint64_t)(c))
#define LJ_UEXCLASS_CHECK(cl)	(((cl) ^ LJ_UEXCLASS) <= 0xff)
#define LJ_UEXCLASS_ERRCODE(cl)	((int)((cl) & 0xff))

#if !LJ_TARGET_ARM

typedef struct _Unwind_Exception
{
  uint64_t exclass;
  void (*excleanup)(int, struct _Unwind_Exception *);
  uintptr_t p1, p2;
} __attribute__((__aligned__)) _Unwind_Exception;
#define UNWIND_EXCEPTION_TYPE	_Unwind_Exception

extern uintptr_t _Unwind_GetCFA(_Unwind_Context *);
extern void _Unwind_SetGR(_Unwind_Context *, int, uintptr_t);
extern uintptr_t _Unwind_GetIP(_Unwind_Context *);
extern void _Unwind_SetIP(_Unwind_Context *, uintptr_t);
extern void _Unwind_DeleteException(_Unwind_Exception *);
extern int _Unwind_RaiseException(_Unwind_Exception *);

#define _UA_SEARCH_PHASE	1
#define _UA_CLEANUP_PHASE	2
#define _UA_HANDLER_FRAME	4
#define _UA_FORCE_UNWIND	8

/* DWARF2 personality handler referenced from interpreter .eh_frame. */
LJ_FUNCA int lj_err_unwind_dwarf(int version, int actions,
  uint64_t uexclass, _Unwind_Exception *uex, _Unwind_Context *ctx)
{
  void *cf;
  lua_State *L;
  if (version != 1)
    return _URC_FATAL_PHASE1_ERROR;
  cf = (void *)_Unwind_GetCFA(ctx);
  L = cframe_L(cf);
  if ((actions & _UA_SEARCH_PHASE)) {
#if LJ_UNWIND_EXT
    if (err_unwind(L, cf, 0) == NULL)
      return _URC_CONTINUE_UNWIND;
#endif
    if (!LJ_UEXCLASS_CHECK(uexclass)) {
      setstrV(L, L->top++, lj_err_str(L, LJ_ERR_ERRCPP));
    }
    return _URC_HANDLER_FOUND;
  }
  if ((actions & _UA_CLEANUP_PHASE)) {
    int errcode;
    if (LJ_UEXCLASS_CHECK(uexclass)) {
      errcode = LJ_UEXCLASS_ERRCODE(uexclass);
    } else {
      if ((actions & _UA_HANDLER_FRAME))
	_Unwind_DeleteException(uex);
      errcode = LUA_ERRRUN;
    }
#if LJ_UNWIND_EXT
    cf = err_unwind(L, cf, errcode);
    if ((actions & _UA_FORCE_UNWIND)) {
      return _URC_CONTINUE_UNWIND;
    } else if (cf) {
      ASMFunction ip;
      _Unwind_SetGR(ctx, LJ_TARGET_EHRETREG, errcode);
      ip = cframe_unwind_ff(cf) ? lj_vm_unwind_ff_eh : lj_vm_unwind_c_eh;
      _Unwind_SetIP(ctx, (uintptr_t)lj_ptr_strip(ip));
      return _URC_INSTALL_CONTEXT;
    }
#if LJ_TARGET_X86ORX64
    else if ((actions & _UA_HANDLER_FRAME)) {
      /* Workaround for ancient libgcc bug. Still present in RHEL 5.5. :-/
      ** Real fix: http://gcc.gnu.org/viewcvs/trunk/gcc/unwind-dw2.c?r1=121165&r2=124837&pathrev=153877&diff_format=h
      */
      _Unwind_SetGR(ctx, LJ_TARGET_EHRETREG, errcode);
      _Unwind_SetIP(ctx, (uintptr_t)lj_vm_unwind_rethrow);
      return _URC_INSTALL_CONTEXT;
    }
#endif
#else
    /* This is not the proper way to escape from the unwinder. We get away with
    ** it on non-x64 because the interpreter restores all callee-saved regs.
    */
    lj_err_throw(L, errcode);
#if LJ_TARGET_X64
#error "Broken build system -- only use the provided Makefiles!"
#endif
#endif
  }
  return _URC_CONTINUE_UNWIND;
}

#if LJ_UNWIND_EXT && defined(LUA_USE_ASSERT)
struct dwarf_eh_bases { void *tbase, *dbase, *func; };
extern const void *_Unwind_Find_FDE(void *pc, struct dwarf_eh_bases *bases);

/* Verify that external error handling actually has a chance to work. */
void lj_err_verify(void)
{
#if !LJ_TARGET_OSX
  /* Check disabled on MacOS due to brilliant software engineering at Apple. */
  struct dwarf_eh_bases ehb;
  lj_assertX(_Unwind_Find_FDE((void *)lj_err_throw, &ehb), "broken build: external frame unwinding enabled, but missing -funwind-tables");
#endif
  /* Check disabled, because of broken Fedora/ARM64. See #722.
  lj_assertX(_Unwind_Find_FDE((void *)_Unwind_RaiseException, &ehb), "broken build: external frame unwinding enabled, but system libraries have no unwind tables");
  */
}
#endif

#if LJ_UNWIND_JIT
/* DWARF2 personality handler for JIT-compiled code. */
static int err_unwind_jit(int version, int actions,
  uint64_t uexclass, _Unwind_Exception *uex, _Unwind_Context *ctx)
{
  /* NYI: FFI C++ exception interoperability. */
  if (version != 1 || !LJ_UEXCLASS_CHECK(uexclass))
    return _URC_FATAL_PHASE1_ERROR;
  if ((actions & _UA_SEARCH_PHASE)) {
    return _URC_HANDLER_FOUND;
  }
  if ((actions & _UA_CLEANUP_PHASE)) {
    global_State *g = *(global_State **)(uex+1);
    ExitNo exitno;
    uintptr_t addr = _Unwind_GetIP(ctx);  /* Return address _after_ call. */
    uintptr_t stub = lj_trace_unwind(G2J(g), addr - sizeof(MCode), &exitno);
    lj_assertG(tvref(g->jit_base), "unexpected throw across mcode frame");
    if (stub) {  /* Jump to side exit to unwind the trace. */
      G2J(g)->exitcode = LJ_UEXCLASS_ERRCODE(uexclass);
#ifdef LJ_TARGET_MIPS
      _Unwind_SetGR(ctx, 4, stub);
      _Unwind_SetGR(ctx, 5, exitno);
      _Unwind_SetIP(ctx, (uintptr_t)(void *)lj_vm_unwind_stub);
#else
      _Unwind_SetIP(ctx, stub);
#endif
      return _URC_INSTALL_CONTEXT;
    }
    return _URC_FATAL_PHASE2_ERROR;
  }
  return _URC_FATAL_PHASE1_ERROR;
}

/* DWARF2 template frame info for JIT-compiled code.
**
** After copying the template to the start of the mcode segment,
** the frame handler function and the code size is patched.
** The frame handler always installs a new context to jump to the exit,
** so don't bother to add any unwind opcodes.
*/
static const uint8_t err_frame_jit_template[] = {
#if LJ_BE
  0,0,0,
#endif
  LJ_64 ? 0x1c : 0x14,  /* CIE length. */
#if LJ_LE
  0,0,0,
#endif
  0,0,0,0, 1, 'z','P','R',0,  /* CIE mark, CIE version, augmentation. */
  1, LJ_64 ? 0x78 : 0x7c, LJ_TARGET_EHRAREG,  /* Code/data align, RA. */
#if LJ_64
  10, 0, 0,0,0,0,0,0,0,0, 0x1b,  /* Aug. data ABS handler, PCREL|SDATA4 code. */
  0,0,0,0,0,  /* Alignment. */
#else
  6, 0, 0,0,0,0, 0x1b,  /* Aug. data ABS handler, PCREL|SDATA4 code. */
  0,  /* Alignment. */
#endif
#if LJ_BE
  0,0,0,
#endif
  LJ_64 ? 0x14 : 0x10,  /* FDE length. */
  0,0,0,
  LJ_64 ? 0x24 : 0x1c,  /* CIE offset. */
  0,0,0,
  LJ_64 ? 0x14 : 0x10,  /* Code offset. After Final FDE. */
#if LJ_LE
  0,0,0,
#endif
  0,0,0,0, 0, 0,0,0, /* Code size, augmentation length, alignment. */
#if LJ_64
  0,0,0,0,  /* Alignment. */
#endif
  0,0,0,0  /* Final FDE. */
};

#define ERR_FRAME_JIT_OFS_HANDLER	0x12
#define ERR_FRAME_JIT_OFS_FDE		(LJ_64 ? 0x20 : 0x18)
#define ERR_FRAME_JIT_OFS_CODE_SIZE	(LJ_64 ? 0x2c : 0x24)
#if LJ_TARGET_OSX
#define ERR_FRAME_JIT_OFS_REGISTER	ERR_FRAME_JIT_OFS_FDE
#else
#define ERR_FRAME_JIT_OFS_REGISTER	0
#endif

extern void __register_frame(const void *);
extern void __deregister_frame(const void *);

uint8_t *lj_err_register_mcode(void *base, size_t sz, uint8_t *info)
{
  ASMFunction handler = (ASMFunction)err_unwind_jit;
  memcpy(info, err_frame_jit_template, sizeof(err_frame_jit_template));
#if LJ_ABI_PAUTH
#if LJ_TARGET_ARM64
  handler = ptrauth_auth_and_resign(handler,
    ptrauth_key_function_pointer, 0,
    ptrauth_key_process_independent_code, info + ERR_FRAME_JIT_OFS_HANDLER);
#else
#error "missing pointer authentication support for this architecture"
#endif
#endif
  memcpy(info + ERR_FRAME_JIT_OFS_HANDLER, &handler, sizeof(handler));
  *(uint32_t *)(info + ERR_FRAME_JIT_OFS_CODE_SIZE) =
    (uint32_t)(sz - sizeof(err_frame_jit_template) - (info - (uint8_t *)base));
  __register_frame(info + ERR_FRAME_JIT_OFS_REGISTER);
#ifdef LUA_USE_ASSERT
  {
    struct dwarf_eh_bases ehb;
    lj_assertX(_Unwind_Find_FDE(info + sizeof(err_frame_jit_template)+1, &ehb),
	       "bad JIT unwind table registration");
  }
#endif
  return info + sizeof(err_frame_jit_template);
}

void lj_err_deregister_mcode(void *base, size_t sz, uint8_t *info)
{
  UNUSED(base); UNUSED(sz);
  __deregister_frame(info + ERR_FRAME_JIT_OFS_REGISTER);
}
#endif

#else /* LJ_TARGET_ARM */

#define _US_VIRTUAL_UNWIND_FRAME	0
#define _US_UNWIND_FRAME_STARTING	1
#define _US_ACTION_MASK			3
#define _US_FORCE_UNWIND		8

typedef struct _Unwind_Control_Block _Unwind_Control_Block;
#define UNWIND_EXCEPTION_TYPE	_Unwind_Control_Block

struct _Unwind_Control_Block {
  uint64_t exclass;
  uint32_t misc[20];
};

extern int _Unwind_RaiseException(_Unwind_Control_Block *);
extern int __gnu_unwind_frame(_Unwind_Control_Block *, _Unwind_Context *);
extern int _Unwind_VRS_Set(_Unwind_Context *, int, uint32_t, int, void *);
extern int _Unwind_VRS_Get(_Unwind_Context *, int, uint32_t, int, void *);

static inline uint32_t _Unwind_GetGR(_Unwind_Context *ctx, int r)
{
  uint32_t v;
  _Unwind_VRS_Get(ctx, 0, r, 0, &v);
  return v;
}

static inline void _Unwind_SetGR(_Unwind_Context *ctx, int r, uint32_t v)
{
  _Unwind_VRS_Set(ctx, 0, r, 0, &v);
}

extern void lj_vm_unwind_ext(void);

/* ARM unwinder personality handler referenced from interpreter .ARM.extab. */
LJ_FUNCA int lj_err_unwind_arm(int state, _Unwind_Control_Block *ucb,
			       _Unwind_Context *ctx)
{
  void *cf = (void *)_Unwind_GetGR(ctx, 13);
  lua_State *L = cframe_L(cf);
  int errcode;

  switch ((state & _US_ACTION_MASK)) {
  case _US_VIRTUAL_UNWIND_FRAME:
    if ((state & _US_FORCE_UNWIND)) break;
    return _URC_HANDLER_FOUND;
  case _US_UNWIND_FRAME_STARTING:
    if (LJ_UEXCLASS_CHECK(ucb->exclass)) {
      errcode = LJ_UEXCLASS_ERRCODE(ucb->exclass);
    } else {
      errcode = LUA_ERRRUN;
      setstrV(L, L->top++, lj_err_str(L, LJ_ERR_ERRCPP));
    }
    cf = err_unwind(L, cf, errcode);
    if ((state & _US_FORCE_UNWIND) || cf == NULL) break;
    _Unwind_SetGR(ctx, 15, (uint32_t)lj_vm_unwind_ext);
    _Unwind_SetGR(ctx, 0, (uint32_t)ucb);
    _Unwind_SetGR(ctx, 1, (uint32_t)errcode);
    _Unwind_SetGR(ctx, 2, cframe_unwind_ff(cf) ?
			    (uint32_t)lj_vm_unwind_ff_eh :
			    (uint32_t)lj_vm_unwind_c_eh);
    return _URC_INSTALL_CONTEXT;
  default:
    return _URC_FAILURE;
  }
  if (__gnu_unwind_frame(ucb, ctx) != _URC_OK)
    return _URC_FAILURE;
#ifdef LUA_USE_ASSERT
  /* We should never get here unless this is a forced unwind aka backtrace. */
  if (_Unwind_GetGR(ctx, 0) == 0xff33aa77) {
    _Unwind_SetGR(ctx, 0, 0xff33aa88);
  }
#endif
  return _URC_CONTINUE_UNWIND;
}

#if LJ_UNWIND_EXT && defined(LUA_USE_ASSERT)
typedef int (*_Unwind_Trace_Fn)(_Unwind_Context *, void *);
extern int _Unwind_Backtrace(_Unwind_Trace_Fn, void *);

static int err_verify_bt(_Unwind_Context *ctx, int *got)
{
  if (_Unwind_GetGR(ctx, 0) == 0xff33aa88) { *got = 2; }
  else if (*got == 0) { *got = 1; _Unwind_SetGR(ctx, 0, 0xff33aa77); }
  return _URC_OK;
}

/* Verify that external error handling actually has a chance to work. */
void lj_err_verify(void)
{
  int got = 0;
  _Unwind_Backtrace((_Unwind_Trace_Fn)err_verify_bt, &got);
  lj_assertX(got == 2, "broken build: external frame unwinding enabled, but missing -funwind-tables");
}
#endif

/*
** Note: LJ_UNWIND_JIT is not implemented for 32 bit ARM.
**
** The quirky ARM unwind API doesn't have __register_frame().
** A potential workaround might involve _Unwind_Backtrace.
** But most 32 bit ARM targets don't qualify for LJ_UNWIND_EXT, anyway,
** since they are built without unwind tables by default.
*/

#endif /* LJ_TARGET_ARM */


#if LJ_UNWIND_EXT
static __thread struct {
  UNWIND_EXCEPTION_TYPE ex;
  global_State *g;
} static_uex;

/* Raise external exception. */
static void err_raise_ext(global_State *g, int errcode)
{
  memset(&static_uex, 0, sizeof(static_uex));
  static_uex.ex.exclass = LJ_UEXCLASS_MAKE(errcode);
  static_uex.g = g;
  _Unwind_RaiseException(&static_uex.ex);
}

#endif

#endif

/* -- Error handling ------------------------------------------------------ */

/* Throw error. Find catch frame, unwind stack and continue. */
LJ_NOINLINE void LJ_FASTCALL lj_err_throw(lua_State *L, int errcode)
{
  global_State *g = G(L);
  lj_trace_abort(g);
  L->status = LUA_OK;
#if LJ_UNWIND_EXT
  err_raise_ext(g, errcode);
  /*
  ** A return from this function signals a corrupt C stack that cannot be
  ** unwound. We have no choice but to call the panic function and exit.
  **
  ** Usually this is caused by a C function without unwind information.
  ** This may happen if you've manually enabled LUAJIT_UNWIND_EXTERNAL
  ** and forgot to recompile *every* non-C++ file with -funwind-tables.
  */
  if (G(L)->panic)
    G(L)->panic(L);
#else
#if LJ_HASJIT
  setmref(g->jit_base, NULL);
#endif
  {
    void *cf = err_unwind(L, NULL, errcode);
    if (cframe_unwind_ff(cf))
      lj_vm_unwind_ff(cframe_raw(cf));
    else
      lj_vm_unwind_c(cframe_raw(cf), errcode);
  }
#endif
  exit(EXIT_FAILURE);
}

/* Return string object for error message. */
LJ_NOINLINE GCstr *lj_err_str(lua_State *L, ErrMsg em)
{
  return lj_str_newz(L, err2msg(em));
}

/* Out-of-memory error. */
LJ_NOINLINE void lj_err_mem(lua_State *L)
{
  if (L->status == LUA_ERRERR+1)  /* Don't touch the stack during lua_open. */
    lj_vm_unwind_c(L->cframe, LUA_ERRMEM);
<<<<<<< HEAD
  if (LJ_HASJIT) {
    TValue *base = tvref(G(L)->jit_base);
    if (base) L->base = base;
  }
  if (curr_funcisL(L)) L->top = curr_topL(L);
=======
  if (curr_funcisL(L)) {
    L->top = curr_topL(L);
    if (LJ_UNLIKELY(L->top > tvref(L->maxstack))) {
      /* The current Lua frame violates the stack. Replace it with a dummy. */
      L->top = L->base;
      setframe_gc(L->base - 1, obj2gco(L));
    }
  }
>>>>>>> defe61a5
  setstrV(L, L->top++, lj_err_str(L, LJ_ERR_ERRMEM));
  lj_err_throw(L, LUA_ERRMEM);
}

/* Find error function for runtime errors. Requires an extra stack traversal. */
static ptrdiff_t finderrfunc(lua_State *L)
{
  cTValue *frame = L->base-1, *bot = tvref(L->stack)+LJ_FR2;
  void *cf = L->cframe;
  while (frame > bot && cf) {
    while (cframe_nres(cframe_raw(cf)) < 0) {  /* cframe without frame? */
      if (frame >= restorestack(L, -cframe_nres(cf)))
	break;
      if (cframe_errfunc(cf) >= 0)  /* Error handler not inherited (-1)? */
	return cframe_errfunc(cf);
      cf = cframe_prev(cf);  /* Else unwind cframe and continue searching. */
      if (cf == NULL)
	return 0;
    }
    switch (frame_typep(frame)) {
    case FRAME_LUA:
    case FRAME_LUAP:
      frame = frame_prevl(frame);
      break;
    case FRAME_C:
      cf = cframe_prev(cf);
      /* fallthrough */
    case FRAME_VARG:
      frame = frame_prevd(frame);
      break;
    case FRAME_CONT:
      if (frame_iscont_fficb(frame))
	cf = cframe_prev(cf);
      frame = frame_prevd(frame);
      break;
    case FRAME_CP:
      if (cframe_canyield(cf)) return 0;
      if (cframe_errfunc(cf) >= 0)
	return cframe_errfunc(cf);
      cf = cframe_prev(cf);
      frame = frame_prevd(frame);
      break;
    case FRAME_PCALL:
    case FRAME_PCALLH:
      if (frame_func(frame_prevd(frame))->c.ffid == FF_xpcall)
	return savestack(L, frame_prevd(frame)+1);  /* xpcall's errorfunc. */
      return 0;
    default:
      lj_assertL(0, "bad frame type");
      return 0;
    }
  }
  return 0;
}

/* Runtime error. */
LJ_NOINLINE void LJ_FASTCALL lj_err_run(lua_State *L)
{
  ptrdiff_t ef = (LJ_HASJIT && tvref(G(L)->jit_base)) ? 0 : finderrfunc(L);
  if (ef) {
    TValue *errfunc, *top;
    lj_state_checkstack(L, LUA_MINSTACK * 2);  /* Might raise new error. */
    lj_trace_abort(G(L));
    errfunc = restorestack(L, ef);
    top = L->top;
    if (!tvisfunc(errfunc) || L->status == LUA_ERRERR) {
      setstrV(L, top-1, lj_err_str(L, LJ_ERR_ERRERR));
      lj_err_throw(L, LUA_ERRERR);
    }
    L->status = LUA_ERRERR;
    copyTV(L, top+LJ_FR2, top-1);
    copyTV(L, top-1, errfunc);
    if (LJ_FR2) setnilV(top++);
    L->top = top+1;
    lj_vm_call(L, top, 1+1);  /* Stack: |errfunc|msg| -> |msg| */
  }
  lj_err_throw(L, LUA_ERRRUN);
}

<<<<<<< HEAD
#if LJ_HASJIT
LJ_NOINLINE void LJ_FASTCALL lj_err_trace(lua_State *L, int errcode)
{
  if (errcode == LUA_ERRRUN)
    lj_err_run(L);
  else
    lj_err_throw(L, errcode);
}
#endif
=======
/* Stack overflow error. */
void LJ_FASTCALL lj_err_stkov(lua_State *L)
{
  lj_debug_addloc(L, err2msg(LJ_ERR_STKOV), L->base-1, NULL);
  lj_err_run(L);
}
>>>>>>> defe61a5

/* Formatted runtime error message. */
LJ_NORET LJ_NOINLINE static void err_msgv(lua_State *L, ErrMsg em, ...)
{
  const char *msg;
  va_list argp;
  va_start(argp, em);
  if (LJ_HASJIT) {
    TValue *base = tvref(G(L)->jit_base);
    if (base) L->base = base;
  }
  if (curr_funcisL(L)) L->top = curr_topL(L);
  msg = lj_strfmt_pushvf(L, err2msg(em), argp);
  va_end(argp);
  lj_debug_addloc(L, msg, L->base-1, NULL);
  lj_err_run(L);
}

/* Non-vararg variant for better calling conventions. */
LJ_NOINLINE void lj_err_msg(lua_State *L, ErrMsg em)
{
  err_msgv(L, em);
}

/* Lexer error. */
LJ_NOINLINE void lj_err_lex(lua_State *L, GCstr *src, const char *tok,
			    BCLine line, ErrMsg em, va_list argp)
{
  char buff[LUA_IDSIZE];
  const char *msg;
  lj_debug_shortname(buff, src, line);
  msg = lj_strfmt_pushvf(L, err2msg(em), argp);
  msg = lj_strfmt_pushf(L, "%s:%d: %s", buff, line, msg);
  if (tok)
    lj_strfmt_pushf(L, err2msg(LJ_ERR_XNEAR), msg, tok);
  lj_err_throw(L, LUA_ERRSYNTAX);
}

/* Typecheck error for operands. */
LJ_NOINLINE void lj_err_optype(lua_State *L, cTValue *o, ErrMsg opm)
{
  const char *tname = lj_typename(o);
  const char *opname = err2msg(opm);
  if (curr_funcisL(L)) {
    GCproto *pt = curr_proto(L);
    const BCIns *pc = cframe_Lpc(L) - 1;
    const char *oname = NULL;
    const char *kind = lj_debug_slotname(pt, pc, (BCReg)(o-L->base), &oname);
    if (kind)
      err_msgv(L, LJ_ERR_BADOPRT, opname, kind, oname, tname);
  }
  err_msgv(L, LJ_ERR_BADOPRV, opname, tname);
}

/* Typecheck error for ordered comparisons. */
LJ_NOINLINE void lj_err_comp(lua_State *L, cTValue *o1, cTValue *o2)
{
  const char *t1 = lj_typename(o1);
  const char *t2 = lj_typename(o2);
  err_msgv(L, t1 == t2 ? LJ_ERR_BADCMPV : LJ_ERR_BADCMPT, t1, t2);
  /* This assumes the two "boolean" entries are commoned by the C compiler. */
}

/* Typecheck error for __call. */
LJ_NOINLINE void lj_err_optype_call(lua_State *L, TValue *o)
{
  /* Gross hack if lua_[p]call or pcall/xpcall fail for a non-callable object:
  ** L->base still points to the caller. So add a dummy frame with L instead
  ** of a function. See lua_getstack().
  */
  const BCIns *pc = cframe_Lpc(L);
  if (((ptrdiff_t)pc & FRAME_TYPE) != FRAME_LUA) {
    const char *tname = lj_typename(o);
    setframe_gc(o, obj2gco(L), LJ_TTHREAD);
    if (LJ_FR2) o++;
    setframe_pc(o, pc);
    L->top = L->base = o+1;
    err_msgv(L, LJ_ERR_BADCALL, tname);
  }
  lj_err_optype(L, o, LJ_ERR_OPCALL);
}

/* Error in context of caller. */
LJ_NOINLINE void lj_err_callermsg(lua_State *L, const char *msg)
{
  TValue *frame = NULL, *pframe = NULL;
  if (!(LJ_HASJIT && tvref(G(L)->jit_base))) {
    frame = L->base-1;
    if (frame_islua(frame)) {
      pframe = frame_prevl(frame);
    } else if (frame_iscont(frame)) {
      if (frame_iscont_fficb(frame)) {
	pframe = frame;
	frame = NULL;
      } else {
	pframe = frame_prevd(frame);
#if LJ_HASFFI
	/* Remove frame for FFI metamethods. */
	if (frame_func(frame)->c.ffid >= FF_ffi_meta___index &&
	    frame_func(frame)->c.ffid <= FF_ffi_meta___tostring) {
	  L->base = pframe+1;
	  L->top = frame;
	  setcframe_pc(cframe_raw(L->cframe), frame_contpc(frame));
	}
#endif
      }
    }
  }
  lj_debug_addloc(L, msg, pframe, frame);
  lj_err_run(L);
}

/* Formatted error in context of caller. */
LJ_NOINLINE void lj_err_callerv(lua_State *L, ErrMsg em, ...)
{
  const char *msg;
  va_list argp;
  va_start(argp, em);
  msg = lj_strfmt_pushvf(L, err2msg(em), argp);
  va_end(argp);
  lj_err_callermsg(L, msg);
}

/* Error in context of caller. */
LJ_NOINLINE void lj_err_caller(lua_State *L, ErrMsg em)
{
  lj_err_callermsg(L, err2msg(em));
}

/* Argument error message. */
LJ_NORET LJ_NOINLINE static void err_argmsg(lua_State *L, int narg,
					    const char *msg)
{
  const char *fname = "?";
  const char *ftype = lj_debug_funcname(L, L->base - 1, &fname);
  if (narg < 0 && narg > LUA_REGISTRYINDEX)
    narg = (int)(L->top - L->base) + narg + 1;
  if (ftype && ftype[3] == 'h' && --narg == 0)  /* Check for "method". */
    msg = lj_strfmt_pushf(L, err2msg(LJ_ERR_BADSELF), fname, msg);
  else
    msg = lj_strfmt_pushf(L, err2msg(LJ_ERR_BADARG), narg, fname, msg);
  lj_err_callermsg(L, msg);
}

/* Formatted argument error. */
LJ_NOINLINE void lj_err_argv(lua_State *L, int narg, ErrMsg em, ...)
{
  const char *msg;
  va_list argp;
  va_start(argp, em);
  msg = lj_strfmt_pushvf(L, err2msg(em), argp);
  va_end(argp);
  err_argmsg(L, narg, msg);
}

/* Argument error. */
LJ_NOINLINE void lj_err_arg(lua_State *L, int narg, ErrMsg em)
{
  err_argmsg(L, narg, err2msg(em));
}

/* Typecheck error for arguments. */
LJ_NOINLINE void lj_err_argtype(lua_State *L, int narg, const char *xname)
{
  const char *tname, *msg;
  if (narg <= LUA_REGISTRYINDEX) {
    if (narg >= LUA_GLOBALSINDEX) {
      tname = lj_obj_itypename[~LJ_TTAB];
    } else {
      GCfunc *fn = curr_func(L);
      int idx = LUA_GLOBALSINDEX - narg;
      if (idx <= fn->c.nupvalues)
	tname = lj_typename(&fn->c.upvalue[idx-1]);
      else
	tname = lj_obj_typename[0];
    }
  } else {
    TValue *o = narg < 0 ? L->top + narg : L->base + narg-1;
    tname = o < L->top ? lj_typename(o) : lj_obj_typename[0];
  }
  msg = lj_strfmt_pushf(L, err2msg(LJ_ERR_BADTYPE), xname, tname);
  err_argmsg(L, narg, msg);
}

/* Typecheck error for arguments. */
LJ_NOINLINE void lj_err_argt(lua_State *L, int narg, int tt)
{
  lj_err_argtype(L, narg, lj_obj_typename[tt+1]);
}

/* -- Public error handling API ------------------------------------------- */

LUA_API lua_CFunction lua_atpanic(lua_State *L, lua_CFunction panicf)
{
  lua_CFunction old = G(L)->panic;
  G(L)->panic = panicf;
  return old;
}

/* Forwarders for the public API (C calling convention and no LJ_NORET). */
LUA_API int lua_error(lua_State *L)
{
  lj_err_run(L);
  return 0;  /* unreachable */
}

LUALIB_API int luaL_argerror(lua_State *L, int narg, const char *msg)
{
  err_argmsg(L, narg, msg);
  return 0;  /* unreachable */
}

LUALIB_API int luaL_typerror(lua_State *L, int narg, const char *xname)
{
  lj_err_argtype(L, narg, xname);
  return 0;  /* unreachable */
}

LUALIB_API void luaL_where(lua_State *L, int level)
{
  int size;
  cTValue *frame = lj_debug_frame(L, level, &size);
  lj_debug_addloc(L, "", frame, size ? frame+size : NULL);
}

LUALIB_API int luaL_error(lua_State *L, const char *fmt, ...)
{
  const char *msg;
  va_list argp;
  va_start(argp, fmt);
  msg = lj_strfmt_pushvf(L, fmt, argp);
  va_end(argp);
  lj_err_callermsg(L, msg);
  return 0;  /* unreachable */
}
<|MERGE_RESOLUTION|>--- conflicted
+++ resolved
@@ -814,22 +814,18 @@
 {
   if (L->status == LUA_ERRERR+1)  /* Don't touch the stack during lua_open. */
     lj_vm_unwind_c(L->cframe, LUA_ERRMEM);
-<<<<<<< HEAD
   if (LJ_HASJIT) {
     TValue *base = tvref(G(L)->jit_base);
     if (base) L->base = base;
   }
-  if (curr_funcisL(L)) L->top = curr_topL(L);
-=======
   if (curr_funcisL(L)) {
     L->top = curr_topL(L);
     if (LJ_UNLIKELY(L->top > tvref(L->maxstack))) {
       /* The current Lua frame violates the stack. Replace it with a dummy. */
       L->top = L->base;
-      setframe_gc(L->base - 1, obj2gco(L));
-    }
-  }
->>>>>>> defe61a5
+      setframe_gc(L->base - 1 - LJ_FR2, obj2gco(L), LJ_TTHREAD);
+    }
+  }
   setstrV(L, L->top++, lj_err_str(L, LJ_ERR_ERRMEM));
   lj_err_throw(L, LUA_ERRMEM);
 }
@@ -909,8 +905,15 @@
   lj_err_throw(L, LUA_ERRRUN);
 }
 
-<<<<<<< HEAD
+/* Stack overflow error. */
+void LJ_FASTCALL lj_err_stkov(lua_State *L)
+{
+  lj_debug_addloc(L, err2msg(LJ_ERR_STKOV), L->base-1, NULL);
+  lj_err_run(L);
+}
+
 #if LJ_HASJIT
+/* Rethrow error after doing a trace exit. */
 LJ_NOINLINE void LJ_FASTCALL lj_err_trace(lua_State *L, int errcode)
 {
   if (errcode == LUA_ERRRUN)
@@ -919,14 +922,6 @@
     lj_err_throw(L, errcode);
 }
 #endif
-=======
-/* Stack overflow error. */
-void LJ_FASTCALL lj_err_stkov(lua_State *L)
-{
-  lj_debug_addloc(L, err2msg(LJ_ERR_STKOV), L->base-1, NULL);
-  lj_err_run(L);
-}
->>>>>>> defe61a5
 
 /* Formatted runtime error message. */
 LJ_NORET LJ_NOINLINE static void err_msgv(lua_State *L, ErrMsg em, ...)
