|// Low-level VM code for PowerPC 32 bit or 32on64 bit mode.
|// Bytecode interpreter, fast functions and helper functions.
|// Copyright (C) 2005-2023 Mike Pall. See Copyright Notice in luajit.h
|
|.arch ppc
|.section code_op, code_sub
|
|.actionlist build_actionlist
|.globals GLOB_
|.globalnames globnames
|.externnames extnames
|
|// Note: The ragged indentation of the instructions is intentional.
|//       The starting columns indicate data dependencies.
|
|//-----------------------------------------------------------------------
|
|// DynASM defines used by the PPC port:
|//
|// P64     64 bit pointers (only for GPR64 testing).
|// GPR64   64 bit registers (but possibly 32 bit pointers, e.g. PS3).
|//         Affects reg saves, stack layout, carry/overflow/dot flags etc.
|// FRAME32 Use 32 bit frame layout, even with GPR64 (Xbox 360).
|// TOC     Need table of contents (64 bit or 32 bit variant, e.g. PS3).
|//         Function pointers are really a struct: code, TOC, env (optional).
|// TOCENV  Function pointers have an environment pointer, too (not on PS3).
|// PPE     Power Processor Element of Cell (PS3) or Xenon (Xbox 360).
|//         Must avoid (slow) micro-coded instructions.
|
|.if P64
|.define TOC, 1
|.define TOCENV, 1
|.macro lpx, a, b, c; ldx a, b, c; .endmacro
|.macro lp, a, b; ld a, b; .endmacro
|.macro stp, a, b; std a, b; .endmacro
|.define decode_OPP, decode_OP8
|.if FFI
|// Missing: Calling conventions, 64 bit regs, TOC.
|.error lib_ffi not yet implemented for PPC64
|.endif
|.else
|.macro lpx, a, b, c; lwzx a, b, c; .endmacro
|.macro lp, a, b; lwz a, b; .endmacro
|.macro stp, a, b; stw a, b; .endmacro
|.define decode_OPP, decode_OP4
|.endif
|
|// Convenience macros for TOC handling.
|.if TOC
|// Linker needs a TOC patch area for every external call relocation.
|.macro blex, target; bl extern target@plt; nop; .endmacro
|.macro .toc, a, b; a, b; .endmacro
|.if P64
|.define TOC_OFS,	 8
|.define ENV_OFS,	16
|.else
|.define TOC_OFS,	4
|.define ENV_OFS,	8
|.endif
|.else  // No TOC.
|.macro blex, target; bl extern target@plt; .endmacro
|.macro .toc, a, b; .endmacro
|.endif
|.macro .tocenv, a, b; .if TOCENV; a, b; .endif; .endmacro
|
|.macro .gpr64, a, b; .if GPR64; a, b; .endif; .endmacro
|
|.macro andix., y, a, i
|.if PPE
|  rlwinm y, a, 0, 31-lj_fls(i), 31-lj_ffs(i)
|  cmpwi y, 0
|.else
|  andi. y, a, i
|.endif
|.endmacro
|
|.macro clrso, reg
|.if PPE
|  li reg, 0
|  mtxer reg
|.else
|  mcrxr cr0
|.endif
|.endmacro
|
|.macro checkov, reg, noov
|.if PPE
|  mfxer reg
|  add reg, reg, reg
|  cmpwi reg, 0
|   li reg, 0
|   mtxer reg
|  bgey noov
|.else
|  mcrxr cr0
|  bley noov
|.endif
|.endmacro
|
|//-----------------------------------------------------------------------
|
|// Fixed register assignments for the interpreter.
|// Don't use: r1 = sp, r2 and r13 = reserved (TOC, TLS or SDATA)
|
|.macro .FPU, a, b
|.if FPU
|  a, b
|.endif
|.endmacro
|
|.macro .FPU, a, b, c
|.if FPU
|  a, b, c
|.endif
|.endmacro
|
|// The following must be C callee-save (but BASE is often refetched).
|.define BASE,		r14	// Base of current Lua stack frame.
|.define KBASE,		r15	// Constants of current Lua function.
|.define PC,		r16	// Next PC.
|.define DISPATCH,	r17	// Opcode dispatch table.
|.define LREG,		r18	// Register holding lua_State (also in SAVE_L).
|.define MULTRES,	r19	// Size of multi-result: (nresults+1)*8.
|.define JGL,		r31	// On-trace: global_State + 32768.
|
|// Constants for type-comparisons, stores and conversions. C callee-save.
|.define TISNUM,	r22
|.define TISNIL,	r23
|.define ZERO,		r24
|.if FPU
|.define TOBIT,		f30	// 2^52 + 2^51.
|.define TONUM,		f31	// 2^52 + 2^51 + 2^31.
|.endif
|
|// The following temporaries are not saved across C calls, except for RA.
|.define RA,		r20	// Callee-save.
|.define RB,		r10
|.define RC,		r11
|.define RD,		r12
|.define INS,		r7	// Overlaps CARG5.
|
|.define TMP0,		r0
|.define TMP1,		r8
|.define TMP2,		r9
|.define TMP3,		r6	// Overlaps CARG4.
|
|// Saved temporaries.
|.define SAVE0,		r21
|.define SAVE1,		r25
|
|// Calling conventions.
|.define CARG1,		r3
|.define CARG2,		r4
|.define CARG3,		r5
|.define CARG4,		r6	// Overlaps TMP3.
|.define CARG5,		r7	// Overlaps INS.
|
|.if FPU
|.define FARG1,		f1
|.define FARG2,		f2
|.endif
|
|.define CRET1,		r3
|.define CRET2,		r4
|
|.define TOCREG,	r2	// TOC register (only used by C code).
|.define ENVREG,	r11	// Environment pointer (nested C functions).
|
|// Stack layout while in interpreter. Must match with lj_frame.h.
|.if GPR64
|.if FRAME32
|
|//			456(sp) // \ 32/64 bit C frame info
|.define TONUM_LO,	452(sp) // |
|.define TONUM_HI,	448(sp) // |
|.define TMPD_LO,	444(sp) // |
|.define TMPD_HI,	440(sp) // |
|.define SAVE_CR,	432(sp) // | 64 bit CR save.
|.define SAVE_ERRF,	424(sp) //  > Parameter save area.
|.define SAVE_NRES,	420(sp) // |
|.define SAVE_L,	416(sp) // |
|.define SAVE_PC,	412(sp) // |
|.define SAVE_MULTRES,	408(sp) // |
|.define SAVE_CFRAME,	400(sp) // / 64 bit C frame chain.
|//			392(sp) // Reserved.
|.define CFRAME_SPACE,	384     // Delta for sp.
|// Back chain for sp:	384(sp) <-- sp entering interpreter
|.define SAVE_LR,	376(sp) // 32 bit LR stored in hi-part.
|.define SAVE_GPR_,	232     // .. 232+18*8: 64 bit GPR saves.
|.define SAVE_FPR_,	88      // .. 88+18*8: 64 bit FPR saves.
|//			80(sp) // Needed for 16 byte stack frame alignment.
|//			16(sp)  // Callee parameter save area (ABI mandated).
|//			8(sp)   // Reserved
|// Back chain for sp:	0(sp)   <-- sp while in interpreter
|// 32 bit sp stored in hi-part of 0(sp).
|
|.define TMPD_BLO,	447(sp)
|.define TMPD,		TMPD_HI
|.define TONUM_D,	TONUM_HI
|
|.else
|
|//			508(sp) // \ 32 bit C frame info.
|.define SAVE_ERRF,	472(sp) // |
|.define SAVE_NRES,	468(sp) // |
|.define SAVE_L,	464(sp) //  > Parameter save area.
|.define SAVE_PC,	460(sp) // |
|.define SAVE_MULTRES,	456(sp) // |
|.define SAVE_CFRAME,	448(sp) // / 64 bit C frame chain.
|.define SAVE_LR,	416(sp)
|.define CFRAME_SPACE,	400     // Delta for sp.
|// Back chain for sp:	400(sp) <-- sp entering interpreter
|.define SAVE_FPR_,	256     // .. 256+18*8: 64 bit FPR saves.
|.define SAVE_GPR_,	112     // .. 112+18*8: 64 bit GPR saves.
|//			48(sp)  // Callee parameter save area (ABI mandated).
|.define SAVE_TOC,	40(sp)  // TOC save area.
|.define TMPD_LO,	36(sp)  // \ Link editor temp (ABI mandated).
|.define TMPD_HI,	32(sp)  // /
|.define TONUM_LO,	28(sp)  // \ Compiler temp (ABI mandated).
|.define TONUM_HI,	24(sp)  // /
|// Next frame lr:	16(sp)
|.define SAVE_CR,	8(sp)  // 64 bit CR save.
|// Back chain for sp:	0(sp)	<-- sp while in interpreter
|
|.define TMPD_BLO,	39(sp)
|.define TMPD,		TMPD_HI
|.define TONUM_D,	TONUM_HI
|
|.endif
|.else
|
|.if FPU
|.define SAVE_LR,	276(sp)
|.define CFRAME_SPACE,	272     // Delta for sp.
|// Back chain for sp:	272(sp) <-- sp entering interpreter
|.define SAVE_FPR_,	128     // .. 128+18*8: 64 bit FPR saves.
|.else
|.define SAVE_LR,	132(sp)
|.define CFRAME_SPACE,	128     // Delta for sp.
|// Back chain for sp:	128(sp) <-- sp entering interpreter
|.endif
|.define SAVE_GPR_,	56      // .. 56+18*4: 32 bit GPR saves.
|.define SAVE_CR,	52(sp)  // 32 bit CR save.
|.define SAVE_ERRF,	48(sp)  // 32 bit C frame info.
|.define SAVE_NRES,	44(sp)
|.define SAVE_CFRAME,	40(sp)
|.define SAVE_L,	36(sp)
|.define SAVE_PC,	32(sp)
|.define SAVE_MULTRES,	28(sp)
|.define UNUSED1,	24(sp)
|.if FPU
|.define TMPD_LO,	20(sp)
|.define TMPD_HI,	16(sp)
|.define TONUM_LO,	12(sp)
|.define TONUM_HI,	8(sp)
|.else
|.define SFSAVE_4,	20(sp)
|.define SFSAVE_3,	16(sp)
|.define SFSAVE_2,	12(sp)
|.define SFSAVE_1,	8(sp)
|.endif
|// Next frame lr:	4(sp)
|// Back chain for sp:	0(sp)	<-- sp while in interpreter
|
|.if FPU
|.define TMPD_BLO,	23(sp)
|.define TMPD,		TMPD_HI
|.define TONUM_D,	TONUM_HI
|.endif
|
|.endif
|
|.macro save_, reg
|.if GPR64
|  std r..reg, SAVE_GPR_+(reg-14)*8(sp)
|.else
|  stw r..reg, SAVE_GPR_+(reg-14)*4(sp)
|.endif
|  .FPU stfd f..reg, SAVE_FPR_+(reg-14)*8(sp)
|.endmacro
|.macro rest_, reg
|.if GPR64
|  ld r..reg, SAVE_GPR_+(reg-14)*8(sp)
|.else
|  lwz r..reg, SAVE_GPR_+(reg-14)*4(sp)
|.endif
|  .FPU lfd f..reg, SAVE_FPR_+(reg-14)*8(sp)
|.endmacro
|
|.macro saveregs
|.if GPR64 and not FRAME32
|  stdu sp, -CFRAME_SPACE(sp)
|.else
|  stwu sp, -CFRAME_SPACE(sp)
|.endif
|  save_ 14; save_ 15; save_ 16
|  mflr r0
|  save_ 17; save_ 18; save_ 19; save_ 20; save_ 21; save_ 22
|.if GPR64 and not FRAME32
|  std r0, SAVE_LR
|.else
|  stw r0, SAVE_LR
|.endif
|  save_ 23; save_ 24; save_ 25
|  mfcr r0
|  save_ 26; save_ 27; save_ 28; save_ 29; save_ 30; save_ 31
|.if GPR64
|  std r0, SAVE_CR
|.else
|  stw r0, SAVE_CR
|.endif
|  .toc std TOCREG, SAVE_TOC
|.endmacro
|
|.macro restoreregs
|.if GPR64 and not FRAME32
|  ld r0, SAVE_LR
|.else
|  lwz r0, SAVE_LR
|.endif
|.if GPR64
|  ld r12, SAVE_CR
|.else
|  lwz r12, SAVE_CR
|.endif
|  rest_ 14; rest_ 15; rest_ 16; rest_ 17; rest_ 18; rest_ 19
|  mtlr r0;
|.if PPE; mtocrf 0x20, r12; .else; mtcrf 0x38, r12; .endif
|  rest_ 20; rest_ 21; rest_ 22; rest_ 23; rest_ 24; rest_ 25
|.if PPE; mtocrf 0x10, r12; .endif
|  rest_ 26; rest_ 27; rest_ 28; rest_ 29; rest_ 30; rest_ 31
|.if PPE; mtocrf 0x08, r12; .endif
|  addi sp, sp, CFRAME_SPACE
|.endmacro
|
|// Type definitions. Some of these are only used for documentation.
|.type L,		lua_State,	LREG
|.type GL,		global_State
|.type TVALUE,		TValue
|.type GCOBJ,		GCobj
|.type STR,		GCstr
|.type TAB,		GCtab
|.type LFUNC,		GCfuncL
|.type CFUNC,		GCfuncC
|.type PROTO,		GCproto
|.type UPVAL,		GCupval
|.type NODE,		Node
|.type NARGS8,		int
|.type TRACE,		GCtrace
|.type SBUF,		SBuf
|
|//-----------------------------------------------------------------------
|
|// Trap for not-yet-implemented parts.
|.macro NYI; tw 4, sp, sp; .endmacro
|
|.if FPU
|// int/FP conversions.
|.macro tonum_i, freg, reg
|  xoris reg, reg, 0x8000
|  stw reg, TONUM_LO
|  lfd freg, TONUM_D
|  fsub freg, freg, TONUM
|.endmacro
|
|.macro tonum_u, freg, reg
|  stw reg, TONUM_LO
|  lfd freg, TONUM_D
|  fsub freg, freg, TOBIT
|.endmacro
|
|.macro toint, reg, freg, tmpfreg
|  fctiwz tmpfreg, freg
|  stfd tmpfreg, TMPD
|  lwz reg, TMPD_LO
|.endmacro
|
|.macro toint, reg, freg
|  toint reg, freg, freg
|.endmacro
|.endif
|
|//-----------------------------------------------------------------------
|
|// Access to frame relative to BASE.
|.define FRAME_PC,	-8
|.define FRAME_FUNC,	-4
|
|// Instruction decode.
|.macro decode_OP4, dst, ins; rlwinm dst, ins, 2, 22, 29; .endmacro
|.macro decode_OP8, dst, ins; rlwinm dst, ins, 3, 21, 28; .endmacro
|.macro decode_RA8, dst, ins; rlwinm dst, ins, 27, 21, 28; .endmacro
|.macro decode_RB8, dst, ins; rlwinm dst, ins, 11, 21, 28; .endmacro
|.macro decode_RC8, dst, ins; rlwinm dst, ins, 19, 21, 28; .endmacro
|.macro decode_RD8, dst, ins; rlwinm dst, ins, 19, 13, 28; .endmacro
|
|.macro decode_OP1, dst, ins; rlwinm dst, ins, 0, 24, 31; .endmacro
|.macro decode_RD4, dst, ins; rlwinm dst, ins, 18, 14, 29; .endmacro
|
|// Instruction fetch.
|.macro ins_NEXT1
|  lwz INS, 0(PC)
|   addi PC, PC, 4
|.endmacro
|// Instruction decode+dispatch. Note: optimized for e300!
|.macro ins_NEXT2
|  decode_OPP TMP1, INS
|  lpx TMP0, DISPATCH, TMP1
|  mtctr TMP0
|   decode_RB8 RB, INS
|   decode_RD8 RD, INS
|   decode_RA8 RA, INS
|   decode_RC8 RC, INS
|  bctr
|.endmacro
|.macro ins_NEXT
|  ins_NEXT1
|  ins_NEXT2
|.endmacro
|
|// Instruction footer.
|.if 1
|  // Replicated dispatch. Less unpredictable branches, but higher I-Cache use.
|  .define ins_next, ins_NEXT
|  .define ins_next_, ins_NEXT
|  .define ins_next1, ins_NEXT1
|  .define ins_next2, ins_NEXT2
|.else
|  // Common dispatch. Lower I-Cache use, only one (very) unpredictable branch.
|  // Affects only certain kinds of benchmarks (and only with -j off).
|  .macro ins_next
|    b ->ins_next
|  .endmacro
|  .macro ins_next1
|  .endmacro
|  .macro ins_next2
|    b ->ins_next
|  .endmacro
|  .macro ins_next_
|  ->ins_next:
|    ins_NEXT
|  .endmacro
|.endif
|
|// Call decode and dispatch.
|.macro ins_callt
|  // BASE = new base, RB = LFUNC/CFUNC, RC = nargs*8, FRAME_PC(BASE) = PC
|  lwz PC, LFUNC:RB->pc
|  lwz INS, 0(PC)
|   addi PC, PC, 4
|  decode_OPP TMP1, INS
|   decode_RA8 RA, INS
|  lpx TMP0, DISPATCH, TMP1
|   add RA, RA, BASE
|  mtctr TMP0
|  bctr
|.endmacro
|
|.macro ins_call
|  // BASE = new base, RB = LFUNC/CFUNC, RC = nargs*8, PC = caller PC
|  stw PC, FRAME_PC(BASE)
|  ins_callt
|.endmacro
|
|//-----------------------------------------------------------------------
|
|// Macros to test operand types.
|.macro checknum, reg; cmplw reg, TISNUM; .endmacro
|.macro checknum, cr, reg; cmplw cr, reg, TISNUM; .endmacro
|.macro checkstr, reg; cmpwi reg, LJ_TSTR; .endmacro
|.macro checktab, reg; cmpwi reg, LJ_TTAB; .endmacro
|.macro checkfunc, reg; cmpwi reg, LJ_TFUNC; .endmacro
|.macro checknil, reg; cmpwi reg, LJ_TNIL; .endmacro
|
|.macro branch_RD
|  srwi TMP0, RD, 1
|  addis PC, PC, -(BCBIAS_J*4 >> 16)
|  add PC, PC, TMP0
|.endmacro
|
|// Assumes DISPATCH is relative to GL.
#define DISPATCH_GL(field)	(GG_DISP2G + (int)offsetof(global_State, field))
#define DISPATCH_J(field)	(GG_DISP2J + (int)offsetof(jit_State, field))
|
#define PC2PROTO(field)  ((int)offsetof(GCproto, field)-(int)sizeof(GCproto))
|
|.macro hotcheck, delta, target
|  rlwinm TMP1, PC, 31, 25, 30
|  addi TMP1, TMP1, GG_DISP2HOT
|  lhzx TMP2, DISPATCH, TMP1
|  addic. TMP2, TMP2, -delta
|  sthx TMP2, DISPATCH, TMP1
|  blt target
|.endmacro
|
|.macro hotloop
|  hotcheck HOTCOUNT_LOOP, ->vm_hotloop
|.endmacro
|
|.macro hotcall
|  hotcheck HOTCOUNT_CALL, ->vm_hotcall
|.endmacro
|
|// Set current VM state. Uses TMP0.
|.macro li_vmstate, st; li TMP0, ~LJ_VMST_..st; .endmacro
|.macro st_vmstate; stw TMP0, DISPATCH_GL(vmstate)(DISPATCH); .endmacro
|
|// Move table write barrier back. Overwrites mark and tmp.
|.macro barrierback, tab, mark, tmp
|  lwz tmp, DISPATCH_GL(gc.grayagain)(DISPATCH)
|  // Assumes LJ_GC_BLACK is 0x04.
|   rlwinm mark, mark, 0, 30, 28		// black2gray(tab)
|  stw tab, DISPATCH_GL(gc.grayagain)(DISPATCH)
|   stb mark, tab->marked
|  stw tmp, tab->gclist
|.endmacro
|
|//-----------------------------------------------------------------------

/* Generate subroutines used by opcodes and other parts of the VM. */
/* The .code_sub section should be last to help static branch prediction. */
static void build_subroutines(BuildCtx *ctx)
{
  |.code_sub
  |
  |//-----------------------------------------------------------------------
  |//-- Return handling ----------------------------------------------------
  |//-----------------------------------------------------------------------
  |
  |->vm_returnp:
  |  // See vm_return. Also: TMP2 = previous base.
  |  andix. TMP0, PC, FRAME_P
  |   li TMP1, LJ_TTRUE
  |  beq ->cont_dispatch
  |
  |  // Return from pcall or xpcall fast func.
  |  lwz PC, FRAME_PC(TMP2)		// Fetch PC of previous frame.
  |  mr BASE, TMP2			// Restore caller base.
  |  // Prepending may overwrite the pcall frame, so do it at the end.
  |   stwu TMP1, FRAME_PC(RA)		// Prepend true to results.
  |
  |->vm_returnc:
  |  addi RD, RD, 8			// RD = (nresults+1)*8.
  |   andix. TMP0, PC, FRAME_TYPE
  |  cmpwi cr1, RD, 0
  |  li CRET1, LUA_YIELD
  |  beq cr1, ->vm_unwind_c_eh
  |  mr MULTRES, RD
  |   beq ->BC_RET_Z			// Handle regular return to Lua.
  |
  |->vm_return:
  |  // BASE = base, RA = resultptr, RD/MULTRES = (nresults+1)*8, PC = return
  |  // TMP0 = PC & FRAME_TYPE
  |  cmpwi TMP0, FRAME_C
  |   rlwinm TMP2, PC, 0, 0, 28
  |    li_vmstate C
  |   sub TMP2, BASE, TMP2		// TMP2 = previous base.
  |  bney ->vm_returnp
  |
  |  addic. TMP1, RD, -8
  |   stp TMP2, L->base
  |   lwz TMP2, SAVE_NRES
  |    subi BASE, BASE, 8
  |    st_vmstate
  |   slwi TMP2, TMP2, 3
  |  beq >2
  |1:
  |  addic. TMP1, TMP1, -8
  |.if FPU
  |   lfd f0, 0(RA)
  |.else
  |   lwz CARG1, 0(RA)
  |   lwz CARG2, 4(RA)
  |.endif
  |    addi RA, RA, 8
  |.if FPU
  |   stfd f0, 0(BASE)
  |.else
  |   stw CARG1, 0(BASE)
  |   stw CARG2, 4(BASE)
  |.endif
  |    addi BASE, BASE, 8
  |  bney <1
  |
  |2:
  |  cmpw TMP2, RD			// More/less results wanted?
  |  bne >6
  |3:
  |  stp BASE, L->top			// Store new top.
  |
  |->vm_leave_cp:
  |  lp TMP0, SAVE_CFRAME		// Restore previous C frame.
  |   li CRET1, 0			// Ok return status for vm_pcall.
  |  stp TMP0, L->cframe
  |
  |->vm_leave_unw:
  |  restoreregs
  |  blr
  |
  |6:
  |  ble >7				// Less results wanted?
  |  // More results wanted. Check stack size and fill up results with nil.
  |  lwz TMP1, L->maxstack
  |  cmplw BASE, TMP1
  |  bge >8
  |  stw TISNIL, 0(BASE)
  |  addi RD, RD, 8
  |  addi BASE, BASE, 8
  |  b <2
  |
  |7:  // Less results wanted.
  |  subfic TMP3, TMP2, 0		// LUA_MULTRET+1 case?
  |   sub TMP0, RD, TMP2
  |  subfe TMP1, TMP1, TMP1		// TMP1 = TMP2 == 0 ? 0 : -1
  |   and TMP0, TMP0, TMP1
  |  sub BASE, BASE, TMP0		// Either keep top or shrink it.
  |  b <3
  |
  |8:  // Corner case: need to grow stack for filling up results.
  |  // This can happen if:
  |  // - A C function grows the stack (a lot).
  |  // - The GC shrinks the stack in between.
  |  // - A return back from a lua_call() with (high) nresults adjustment.
  |  stp BASE, L->top			// Save current top held in BASE (yes).
  |   mr SAVE0, RD
  |  srwi CARG2, TMP2, 3
  |  mr CARG1, L
  |  bl extern lj_state_growstack	// (lua_State *L, int n)
  |    lwz TMP2, SAVE_NRES
  |   mr RD, SAVE0
  |    slwi TMP2, TMP2, 3
  |  lp BASE, L->top			// Need the (realloced) L->top in BASE.
  |  b <2
  |
  |->vm_unwind_c:			// Unwind C stack, return from vm_pcall.
  |  // (void *cframe, int errcode)
  |  mr sp, CARG1
  |  mr CRET1, CARG2
  |->vm_unwind_c_eh:			// Landing pad for external unwinder.
  |  lwz L, SAVE_L
  |  .toc ld TOCREG, SAVE_TOC
  |   li TMP0, ~LJ_VMST_C
  |  lwz GL:TMP1, L->glref
  |   stw TMP0, GL:TMP1->vmstate
  |  b ->vm_leave_unw
  |
  |->vm_unwind_ff:			// Unwind C stack, return from ff pcall.
  |  // (void *cframe)
  |.if GPR64
  |  rldicr sp, CARG1, 0, 61
  |.else
  |  rlwinm sp, CARG1, 0, 0, 29
  |.endif
  |->vm_unwind_ff_eh:			// Landing pad for external unwinder.
  |  lwz L, SAVE_L
  |  .toc ld TOCREG, SAVE_TOC
  |     li TISNUM, LJ_TISNUM		// Setup type comparison constants.
  |  lp BASE, L->base
  |     .FPU lus TMP3, 0x59c0		// TOBIT = 2^52 + 2^51 (float).
  |   lwz DISPATCH, L->glref		// Setup pointer to dispatch table.
  |     li ZERO, 0
  |     .FPU stw TMP3, TMPD
  |  li TMP1, LJ_TFALSE
  |     .FPU ori TMP3, TMP3, 0x0004	// TONUM = 2^52 + 2^51 + 2^31 (float).
  |     li TISNIL, LJ_TNIL
  |    li_vmstate INTERP
  |     .FPU lfs TOBIT, TMPD
  |  lwz PC, FRAME_PC(BASE)		// Fetch PC of previous frame.
  |  la RA, -8(BASE)			// Results start at BASE-8.
  |     .FPU stw TMP3, TMPD
  |   addi DISPATCH, DISPATCH, GG_G2DISP
  |  stw TMP1, 0(RA)			// Prepend false to error message.
  |  li RD, 16				// 2 results: false + error message.
  |    st_vmstate
  |     .FPU lfs TONUM, TMPD
  |  b ->vm_returnc
  |
  |//-----------------------------------------------------------------------
  |//-- Grow stack for calls -----------------------------------------------
  |//-----------------------------------------------------------------------
  |
  |->vm_growstack_c:			// Grow stack for C function.
  |  li CARG2, LUA_MINSTACK
  |  b >2
  |
  |->vm_growstack_l:			// Grow stack for Lua function.
  |  // BASE = new base, RA = BASE+framesize*8, RC = nargs*8, PC = first PC
  |  add RC, BASE, RC
  |   sub RA, RA, BASE
  |  stp BASE, L->base
  |   addi PC, PC, 4			// Must point after first instruction.
  |  stp RC, L->top
  |   srwi CARG2, RA, 3
  |2:
  |  // L->base = new base, L->top = top
  |   stw PC, SAVE_PC
  |  mr CARG1, L
  |  bl extern lj_state_growstack	// (lua_State *L, int n)
  |  lp BASE, L->base
  |  lp RC, L->top
  |  lwz LFUNC:RB, FRAME_FUNC(BASE)
  |  sub RC, RC, BASE
  |  // BASE = new base, RB = LFUNC/CFUNC, RC = nargs*8, FRAME_PC(BASE) = PC
  |  ins_callt				// Just retry the call.
  |
  |//-----------------------------------------------------------------------
  |//-- Entry points into the assembler VM ---------------------------------
  |//-----------------------------------------------------------------------
  |
  |->vm_resume:				// Setup C frame and resume thread.
  |  // (lua_State *L, TValue *base, int nres1 = 0, ptrdiff_t ef = 0)
  |  saveregs
  |  mr L, CARG1
  |    lwz DISPATCH, L->glref		// Setup pointer to dispatch table.
  |  mr BASE, CARG2
  |    lbz TMP1, L->status
  |   stw L, SAVE_L
  |  li PC, FRAME_CP
  |  addi TMP0, sp, CFRAME_RESUME
  |    addi DISPATCH, DISPATCH, GG_G2DISP
  |   stw CARG3, SAVE_NRES
  |    cmplwi TMP1, 0
  |   stw CARG3, SAVE_ERRF
  |   stp CARG3, SAVE_CFRAME
  |   stw CARG1, SAVE_PC		// Any value outside of bytecode is ok.
  |  stp TMP0, L->cframe
  |    beq >3
  |
  |  // Resume after yield (like a return).
  |  stw L, DISPATCH_GL(cur_L)(DISPATCH)
  |  mr RA, BASE
  |   lp BASE, L->base
  |     li TISNUM, LJ_TISNUM		// Setup type comparison constants.
  |   lp TMP1, L->top
  |  lwz PC, FRAME_PC(BASE)
  |     .FPU lus TMP3, 0x59c0		// TOBIT = 2^52 + 2^51 (float).
  |    stb CARG3, L->status
  |     .FPU stw TMP3, TMPD
  |     .FPU ori TMP3, TMP3, 0x0004	// TONUM = 2^52 + 2^51 + 2^31 (float).
  |     .FPU lfs TOBIT, TMPD
  |   sub RD, TMP1, BASE
  |     .FPU stw TMP3, TMPD
  |     .FPU lus TMP0, 0x4338		// Hiword of 2^52 + 2^51 (double)
  |   addi RD, RD, 8
  |     .FPU stw TMP0, TONUM_HI
  |    li_vmstate INTERP
  |     li ZERO, 0
  |    st_vmstate
  |  andix. TMP0, PC, FRAME_TYPE
  |   mr MULTRES, RD
  |     .FPU lfs TONUM, TMPD
  |     li TISNIL, LJ_TNIL
  |  beq ->BC_RET_Z
  |  b ->vm_return
  |
  |->vm_pcall:				// Setup protected C frame and enter VM.
  |  // (lua_State *L, TValue *base, int nres1, ptrdiff_t ef)
  |  saveregs
  |  li PC, FRAME_CP
  |  stw CARG4, SAVE_ERRF
  |  b >1
  |
  |->vm_call:				// Setup C frame and enter VM.
  |  // (lua_State *L, TValue *base, int nres1)
  |  saveregs
  |  li PC, FRAME_C
  |
  |1:  // Entry point for vm_pcall above (PC = ftype).
  |  lp TMP1, L:CARG1->cframe
  |    mr L, CARG1
  |   stw CARG3, SAVE_NRES
  |    lwz DISPATCH, L->glref		// Setup pointer to dispatch table.
  |   stw CARG1, SAVE_L
  |     mr BASE, CARG2
  |    addi DISPATCH, DISPATCH, GG_G2DISP
  |   stw CARG1, SAVE_PC		// Any value outside of bytecode is ok.
  |  stp TMP1, SAVE_CFRAME
  |  stp sp, L->cframe			// Add our C frame to cframe chain.
  |
  |3:  // Entry point for vm_cpcall/vm_resume (BASE = base, PC = ftype).
  |  stw L, DISPATCH_GL(cur_L)(DISPATCH)
  |  lp TMP2, L->base			// TMP2 = old base (used in vmeta_call).
  |     li TISNUM, LJ_TISNUM		// Setup type comparison constants.
  |   lp TMP1, L->top
  |     .FPU lus TMP3, 0x59c0		// TOBIT = 2^52 + 2^51 (float).
  |  add PC, PC, BASE
  |     .FPU stw TMP3, TMPD
  |     li ZERO, 0
  |     .FPU ori TMP3, TMP3, 0x0004	// TONUM = 2^52 + 2^51 + 2^31 (float).
  |     .FPU lfs TOBIT, TMPD
  |  sub PC, PC, TMP2			// PC = frame delta + frame type
  |     .FPU stw TMP3, TMPD
  |     .FPU lus TMP0, 0x4338		// Hiword of 2^52 + 2^51 (double)
  |   sub NARGS8:RC, TMP1, BASE
  |     .FPU stw TMP0, TONUM_HI
  |    li_vmstate INTERP
  |     .FPU lfs TONUM, TMPD
  |     li TISNIL, LJ_TNIL
  |    st_vmstate
  |
  |->vm_call_dispatch:
  |  // TMP2 = old base, BASE = new base, RC = nargs*8, PC = caller PC
  |  lwz TMP0, FRAME_PC(BASE)
  |   lwz LFUNC:RB, FRAME_FUNC(BASE)
  |  checkfunc TMP0; bne ->vmeta_call
  |
  |->vm_call_dispatch_f:
  |  ins_call
  |  // BASE = new base, RB = func, RC = nargs*8, PC = caller PC
  |
  |->vm_cpcall:				// Setup protected C frame, call C.
  |  // (lua_State *L, lua_CFunction func, void *ud, lua_CPFunction cp)
  |  saveregs
  |  mr L, CARG1
  |   lwz TMP0, L:CARG1->stack
  |  stw CARG1, SAVE_L
  |   lp TMP1, L->top
  |     lwz DISPATCH, L->glref		// Setup pointer to dispatch table.
  |  stw CARG1, SAVE_PC			// Any value outside of bytecode is ok.
  |   sub TMP0, TMP0, TMP1		// Compute -savestack(L, L->top).
  |    lp TMP1, L->cframe
  |     addi DISPATCH, DISPATCH, GG_G2DISP
  |  .toc lp CARG4, 0(CARG4)
  |  li TMP2, 0
  |   stw TMP0, SAVE_NRES		// Neg. delta means cframe w/o frame.
  |  stw TMP2, SAVE_ERRF		// No error function.
  |    stp TMP1, SAVE_CFRAME
  |    stp sp, L->cframe		// Add our C frame to cframe chain.
  |     stw L, DISPATCH_GL(cur_L)(DISPATCH)
  |  mtctr CARG4
  |  bctrl			// (lua_State *L, lua_CFunction func, void *ud)
  |.if PPE
  |  mr BASE, CRET1
  |  cmpwi CRET1, 0
  |.else
  |  mr. BASE, CRET1
  |.endif
  |   li PC, FRAME_CP
  |  bne <3				// Else continue with the call.
  |  b ->vm_leave_cp			// No base? Just remove C frame.
  |
  |//-----------------------------------------------------------------------
  |//-- Metamethod handling ------------------------------------------------
  |//-----------------------------------------------------------------------
  |
  |// The lj_meta_* functions (except for lj_meta_cat) don't reallocate the
  |// stack, so BASE doesn't need to be reloaded across these calls.
  |
  |//-- Continuation dispatch ----------------------------------------------
  |
  |->cont_dispatch:
  |  // BASE = meta base, RA = resultptr, RD = (nresults+1)*8
  |  lwz TMP0, -12(BASE)		// Continuation.
  |   mr RB, BASE
  |   mr BASE, TMP2			// Restore caller BASE.
  |    lwz LFUNC:TMP1, FRAME_FUNC(TMP2)
  |.if FFI
  |  cmplwi TMP0, 1
  |.endif
  |     lwz PC, -16(RB)			// Restore PC from [cont|PC].
  |   subi TMP2, RD, 8
  |   stwx TISNIL, RA, TMP2		// Ensure one valid arg.
  |.if FFI
  |  ble >1
  |.endif
  |    lwz TMP1, LFUNC:TMP1->pc
  |    lwz KBASE, PC2PROTO(k)(TMP1)
  |  // BASE = base, RA = resultptr, RB = meta base
  |  mtctr TMP0
  |  bctr				// Jump to continuation.
  |
  |.if FFI
  |1:
  |  beq ->cont_ffi_callback		// cont = 1: return from FFI callback.
  |  // cont = 0: tailcall from C function.
  |  subi TMP1, RB, 16
  |  sub RC, TMP1, BASE
  |  b ->vm_call_tail
  |.endif
  |
  |->cont_cat:				// RA = resultptr, RB = meta base
  |  lwz INS, -4(PC)
  |   subi CARG2, RB, 16
  |  decode_RB8 SAVE0, INS
  |.if FPU
  |   lfd f0, 0(RA)
  |.else
  |   lwz TMP2, 0(RA)
  |   lwz TMP3, 4(RA)
  |.endif
  |  add TMP1, BASE, SAVE0
  |   stp BASE, L->base
  |  cmplw TMP1, CARG2
  |   sub CARG3, CARG2, TMP1
  |  decode_RA8 RA, INS
  |.if FPU
  |   stfd f0, 0(CARG2)
  |.else
  |   stw TMP2, 0(CARG2)
  |   stw TMP3, 4(CARG2)
  |.endif
  |  bney ->BC_CAT_Z
  |.if FPU
  |   stfdx f0, BASE, RA
  |.else
  |   stwux TMP2, RA, BASE
  |   stw TMP3, 4(RA)
  |.endif
  |  b ->cont_nop
  |
  |//-- Table indexing metamethods -----------------------------------------
  |
  |->vmeta_tgets1:
  |  la CARG3, DISPATCH_GL(tmptv)(DISPATCH)
  |  li TMP0, LJ_TSTR
  |   decode_RB8 RB, INS
  |  stw STR:RC, 4(CARG3)
  |   add CARG2, BASE, RB
  |  stw TMP0, 0(CARG3)
  |  b >1
  |
  |->vmeta_tgets:
  |  la CARG2, DISPATCH_GL(tmptv)(DISPATCH)
  |  li TMP0, LJ_TTAB
  |  stw TAB:RB, 4(CARG2)
  |   la CARG3, DISPATCH_GL(tmptv2)(DISPATCH)
  |  stw TMP0, 0(CARG2)
  |   li TMP1, LJ_TSTR
  |   stw STR:RC, 4(CARG3)
  |   stw TMP1, 0(CARG3)
  |  b >1
  |
  |->vmeta_tgetb:			// TMP0 = index
  |.if not DUALNUM
  |  tonum_u f0, TMP0
  |.endif
  |   decode_RB8 RB, INS
  |  la CARG3, DISPATCH_GL(tmptv)(DISPATCH)
  |   add CARG2, BASE, RB
  |.if DUALNUM
  |  stw TISNUM, 0(CARG3)
  |  stw TMP0, 4(CARG3)
  |.else
  |  stfd f0, 0(CARG3)
  |.endif
  |  b >1
  |
  |->vmeta_tgetv:
  |  decode_RB8 RB, INS
  |   decode_RC8 RC, INS
  |  add CARG2, BASE, RB
  |   add CARG3, BASE, RC
  |1:
  |  stp BASE, L->base
  |  mr CARG1, L
  |  stw PC, SAVE_PC
  |  bl extern lj_meta_tget		// (lua_State *L, TValue *o, TValue *k)
  |  // Returns TValue * (finished) or NULL (metamethod).
  |  cmplwi CRET1, 0
  |  beq >3
  |.if FPU
  |   lfd f0, 0(CRET1)
  |.else
  |   lwz TMP0, 0(CRET1)
  |   lwz TMP1, 4(CRET1)
  |.endif
  |  ins_next1
  |.if FPU
  |   stfdx f0, BASE, RA
  |.else
  |   stwux TMP0, RA, BASE
  |   stw TMP1, 4(RA)
  |.endif
  |  ins_next2
  |
  |3:  // Call __index metamethod.
  |  // BASE = base, L->top = new base, stack = cont/func/t/k
  |  subfic TMP1, BASE, FRAME_CONT
  |  lp BASE, L->top
  |  stw PC, -16(BASE)			// [cont|PC]
  |   add PC, TMP1, BASE
  |  lwz LFUNC:RB, FRAME_FUNC(BASE)	// Guaranteed to be a function here.
  |   li NARGS8:RC, 16			// 2 args for func(t, k).
  |  b ->vm_call_dispatch_f
  |
  |->vmeta_tgetr:
  |  bl extern lj_tab_getinth		// (GCtab *t, int32_t key)
  |  // Returns cTValue * or NULL.
  |  cmplwi CRET1, 0
  |  beq >1
  |.if FPU
  |  lfd f14, 0(CRET1)
  |.else
  |  lwz SAVE0, 0(CRET1)
  |  lwz SAVE1, 4(CRET1)
  |.endif
  |  b ->BC_TGETR_Z
  |1:
  |  stwx TISNIL, BASE, RA
  |  b ->cont_nop
  |
  |//-----------------------------------------------------------------------
  |
  |->vmeta_tsets1:
  |  la CARG3, DISPATCH_GL(tmptv)(DISPATCH)
  |  li TMP0, LJ_TSTR
  |   decode_RB8 RB, INS
  |  stw STR:RC, 4(CARG3)
  |   add CARG2, BASE, RB
  |  stw TMP0, 0(CARG3)
  |  b >1
  |
  |->vmeta_tsets:
  |  la CARG2, DISPATCH_GL(tmptv)(DISPATCH)
  |  li TMP0, LJ_TTAB
  |  stw TAB:RB, 4(CARG2)
  |   la CARG3, DISPATCH_GL(tmptv2)(DISPATCH)
  |  stw TMP0, 0(CARG2)
  |   li TMP1, LJ_TSTR
  |   stw STR:RC, 4(CARG3)
  |   stw TMP1, 0(CARG3)
  |  b >1
  |
  |->vmeta_tsetb:			// TMP0 = index
  |.if not DUALNUM
  |  tonum_u f0, TMP0
  |.endif
  |   decode_RB8 RB, INS
  |  la CARG3, DISPATCH_GL(tmptv)(DISPATCH)
  |   add CARG2, BASE, RB
  |.if DUALNUM
  |  stw TISNUM, 0(CARG3)
  |  stw TMP0, 4(CARG3)
  |.else
  |  stfd f0, 0(CARG3)
  |.endif
  |  b >1
  |
  |->vmeta_tsetv:
  |  decode_RB8 RB, INS
  |   decode_RC8 RC, INS
  |  add CARG2, BASE, RB
  |   add CARG3, BASE, RC
  |1:
  |  stp BASE, L->base
  |  mr CARG1, L
  |  stw PC, SAVE_PC
  |  bl extern lj_meta_tset		// (lua_State *L, TValue *o, TValue *k)
  |  // Returns TValue * (finished) or NULL (metamethod).
  |  cmplwi CRET1, 0
  |.if FPU
  |   lfdx f0, BASE, RA
  |.else
  |   lwzux TMP2, RA, BASE
  |   lwz TMP3, 4(RA)
  |.endif
  |  beq >3
  |  // NOBARRIER: lj_meta_tset ensures the table is not black.
  |  ins_next1
  |.if FPU
  |   stfd f0, 0(CRET1)
  |.else
  |   stw TMP2, 0(CRET1)
  |   stw TMP3, 4(CRET1)
  |.endif
  |  ins_next2
  |
  |3:  // Call __newindex metamethod.
  |  // BASE = base, L->top = new base, stack = cont/func/t/k/(v)
  |  subfic TMP1, BASE, FRAME_CONT
  |  lp BASE, L->top
  |  stw PC, -16(BASE)			// [cont|PC]
  |   add PC, TMP1, BASE
  |  lwz LFUNC:RB, FRAME_FUNC(BASE)	// Guaranteed to be a function here.
  |   li NARGS8:RC, 24			// 3 args for func(t, k, v)
  |.if FPU
  |  stfd f0, 16(BASE)			// Copy value to third argument.
  |.else
  |  stw TMP2, 16(BASE)
  |  stw TMP3, 20(BASE)
  |.endif
  |  b ->vm_call_dispatch_f
  |
  |->vmeta_tsetr:
  |  stp BASE, L->base
  |  mr CARG1, L
  |  stw PC, SAVE_PC
  |  bl extern lj_tab_setinth  // (lua_State *L, GCtab *t, int32_t key)
  |  // Returns TValue *.
  |.if FPU
  |  stfd f14, 0(CRET1)
  |.else
  |  stw SAVE0, 0(CRET1)
  |  stw SAVE1, 4(CRET1)
  |.endif
  |  b ->cont_nop
  |
  |//-- Comparison metamethods ---------------------------------------------
  |
  |->vmeta_comp:
  |  mr CARG1, L
  |   subi PC, PC, 4
  |.if DUALNUM
  |  mr CARG2, RA
  |.else
  |  add CARG2, BASE, RA
  |.endif
  |   stw PC, SAVE_PC
  |.if DUALNUM
  |  mr CARG3, RD
  |.else
  |  add CARG3, BASE, RD
  |.endif
  |   stp BASE, L->base
  |  decode_OP1 CARG4, INS
  |  bl extern lj_meta_comp  // (lua_State *L, TValue *o1, *o2, int op)
  |  // Returns 0/1 or TValue * (metamethod).
  |3:
  |  cmplwi CRET1, 1
  |  bgt ->vmeta_binop
  |  subfic CRET1, CRET1, 0
  |4:
  |  lwz INS, 0(PC)
  |   addi PC, PC, 4
  |  decode_RD4 TMP2, INS
  |  addis TMP2, TMP2, -(BCBIAS_J*4 >> 16)
  |  and TMP2, TMP2, CRET1
  |  add PC, PC, TMP2
  |->cont_nop:
  |  ins_next
  |
  |->cont_ra:				// RA = resultptr
  |  lwz INS, -4(PC)
  |.if FPU
  |   lfd f0, 0(RA)
  |.else
  |   lwz CARG1, 0(RA)
  |   lwz CARG2, 4(RA)
  |.endif
  |  decode_RA8 TMP1, INS
  |.if FPU
  |   stfdx f0, BASE, TMP1
  |.else
  |   stwux CARG1, TMP1, BASE
  |   stw CARG2, 4(TMP1)
  |.endif
  |  b ->cont_nop
  |
  |->cont_condt:			// RA = resultptr
  |  lwz TMP0, 0(RA)
  |  .gpr64 extsw TMP0, TMP0
  |  subfic TMP0, TMP0, LJ_TTRUE	// Branch if result is true.
  |  subfe CRET1, CRET1, CRET1
  |  not CRET1, CRET1
  |  b <4
  |
  |->cont_condf:			// RA = resultptr
  |  lwz TMP0, 0(RA)
  |  .gpr64 extsw TMP0, TMP0
  |  subfic TMP0, TMP0, LJ_TTRUE	// Branch if result is false.
  |  subfe CRET1, CRET1, CRET1
  |  b <4
  |
  |->vmeta_equal:
  |  // CARG2, CARG3, CARG4 are already set by BC_ISEQV/BC_ISNEV.
  |  subi PC, PC, 4
  |   stp BASE, L->base
  |  mr CARG1, L
  |   stw PC, SAVE_PC
  |  bl extern lj_meta_equal  // (lua_State *L, GCobj *o1, *o2, int ne)
  |  // Returns 0/1 or TValue * (metamethod).
  |  b <3
  |
  |->vmeta_equal_cd:
  |.if FFI
  |  mr CARG2, INS
  |  subi PC, PC, 4
  |   stp BASE, L->base
  |  mr CARG1, L
  |   stw PC, SAVE_PC
  |  bl extern lj_meta_equal_cd		// (lua_State *L, BCIns op)
  |  // Returns 0/1 or TValue * (metamethod).
  |  b <3
  |.endif
  |
  |->vmeta_istype:
  |  subi PC, PC, 4
  |   stp BASE, L->base
  |   srwi CARG2, RA, 3
  |   mr CARG1, L
  |   srwi CARG3, RD, 3
  |  stw PC, SAVE_PC
  |  bl extern lj_meta_istype  // (lua_State *L, BCReg ra, BCReg tp)
  |  b ->cont_nop
  |
  |//-- Arithmetic metamethods ---------------------------------------------
  |
  |->vmeta_arith_nv:
  |  add CARG3, KBASE, RC
  |  add CARG4, BASE, RB
  |  b >1
  |->vmeta_arith_nv2:
  |.if DUALNUM
  |  mr CARG3, RC
  |  mr CARG4, RB
  |  b >1
  |.endif
  |
  |->vmeta_unm:
  |  mr CARG3, RD
  |  mr CARG4, RD
  |  b >1
  |
  |->vmeta_arith_vn:
  |  add CARG3, BASE, RB
  |  add CARG4, KBASE, RC
  |  b >1
  |
  |->vmeta_arith_vv:
  |  add CARG3, BASE, RB
  |  add CARG4, BASE, RC
  |.if DUALNUM
  |  b >1
  |.endif
  |->vmeta_arith_vn2:
  |->vmeta_arith_vv2:
  |.if DUALNUM
  |  mr CARG3, RB
  |  mr CARG4, RC
  |.endif
  |1:
  |  add CARG2, BASE, RA
  |   stp BASE, L->base
  |  mr CARG1, L
  |   stw PC, SAVE_PC
  |  decode_OP1 CARG5, INS		// Caveat: CARG5 overlaps INS.
  |  bl extern lj_meta_arith  // (lua_State *L, TValue *ra,*rb,*rc, BCReg op)
  |  // Returns NULL (finished) or TValue * (metamethod).
  |  cmplwi CRET1, 0
  |  beq ->cont_nop
  |
  |  // Call metamethod for binary op.
  |->vmeta_binop:
  |  // BASE = old base, CRET1 = new base, stack = cont/func/o1/o2
  |  sub TMP1, CRET1, BASE
  |   stw PC, -16(CRET1)		// [cont|PC]
  |   mr TMP2, BASE
  |  addi PC, TMP1, FRAME_CONT
  |   mr BASE, CRET1
  |  li NARGS8:RC, 16			// 2 args for func(o1, o2).
  |  b ->vm_call_dispatch
  |
  |->vmeta_len:
#if LJ_52
  |  mr SAVE0, CARG1
#endif
  |  mr CARG2, RD
  |   stp BASE, L->base
  |  mr CARG1, L
  |   stw PC, SAVE_PC
  |  bl extern lj_meta_len		// (lua_State *L, TValue *o)
  |  // Returns NULL (retry) or TValue * (metamethod base).
#if LJ_52
  |  cmplwi CRET1, 0
  |  bne ->vmeta_binop			// Binop call for compatibility.
  |  mr CARG1, SAVE0
  |  b ->BC_LEN_Z
#else
  |  b ->vmeta_binop			// Binop call for compatibility.
#endif
  |
  |//-- Call metamethod ----------------------------------------------------
  |
  |->vmeta_call:			// Resolve and call __call metamethod.
  |  // TMP2 = old base, BASE = new base, RC = nargs*8
  |  mr CARG1, L
  |   stp TMP2, L->base			// This is the callers base!
  |  subi CARG2, BASE, 8
  |   stw PC, SAVE_PC
  |  add CARG3, BASE, RC
  |   mr SAVE0, NARGS8:RC
  |  bl extern lj_meta_call	// (lua_State *L, TValue *func, TValue *top)
  |  lwz LFUNC:RB, FRAME_FUNC(BASE)	// Guaranteed to be a function here.
  |   addi NARGS8:RC, SAVE0, 8		// Got one more argument now.
  |  ins_call
  |
  |->vmeta_callt:			// Resolve __call for BC_CALLT.
  |  // BASE = old base, RA = new base, RC = nargs*8
  |  mr CARG1, L
  |   stp BASE, L->base
  |  subi CARG2, RA, 8
  |   stw PC, SAVE_PC
  |  add CARG3, RA, RC
  |   mr SAVE0, NARGS8:RC
  |  bl extern lj_meta_call	// (lua_State *L, TValue *func, TValue *top)
  |  lwz TMP1, FRAME_PC(BASE)
  |   addi NARGS8:RC, SAVE0, 8		// Got one more argument now.
  |   lwz LFUNC:RB, FRAME_FUNC(RA)	// Guaranteed to be a function here.
  |  b ->BC_CALLT_Z
  |
  |//-- Argument coercion for 'for' statement ------------------------------
  |
  |->vmeta_for:
  |  mr CARG1, L
  |   stp BASE, L->base
  |  mr CARG2, RA
  |   stw PC, SAVE_PC
  |  mr SAVE0, INS
  |  bl extern lj_meta_for	// (lua_State *L, TValue *base)
  |.if JIT
  |   decode_OP1 TMP0, SAVE0
  |.endif
  |  decode_RA8 RA, SAVE0
  |.if JIT
  |   cmpwi TMP0, BC_JFORI
  |.endif
  |  decode_RD8 RD, SAVE0
  |.if JIT
  |   beqy =>BC_JFORI
  |.endif
  |  b =>BC_FORI
  |
  |//-----------------------------------------------------------------------
  |//-- Fast functions -----------------------------------------------------
  |//-----------------------------------------------------------------------
  |
  |.macro .ffunc, name
  |->ff_ .. name:
  |.endmacro
  |
  |.macro .ffunc_1, name
  |->ff_ .. name:
  |  cmplwi NARGS8:RC, 8
  |   lwz CARG3, 0(BASE)
  |    lwz CARG1, 4(BASE)
  |  blt ->fff_fallback
  |.endmacro
  |
  |.macro .ffunc_2, name
  |->ff_ .. name:
  |  cmplwi NARGS8:RC, 16
  |   lwz CARG3, 0(BASE)
  |    lwz CARG4, 8(BASE)
  |   lwz CARG1, 4(BASE)
  |    lwz CARG2, 12(BASE)
  |  blt ->fff_fallback
  |.endmacro
  |
  |.macro .ffunc_n, name
  |->ff_ .. name:
  |  cmplwi NARGS8:RC, 8
  |   lwz CARG1, 0(BASE)
  |.if FPU
  |    lfd FARG1, 0(BASE)
  |.else
  |    lwz CARG2, 4(BASE)
  |.endif
  |  blt ->fff_fallback
  |  checknum CARG1; bge ->fff_fallback
  |.endmacro
  |
  |.macro .ffunc_nn, name
  |->ff_ .. name:
  |  cmplwi NARGS8:RC, 16
  |   lwz CARG1, 0(BASE)
  |.if FPU
  |    lfd FARG1, 0(BASE)
  |   lwz CARG3, 8(BASE)
  |    lfd FARG2, 8(BASE)
  |.else
  |    lwz CARG2, 4(BASE)
  |   lwz CARG3, 8(BASE)
  |    lwz CARG4, 12(BASE)
  |.endif
  |  blt ->fff_fallback
  |  checknum CARG1; bge ->fff_fallback
  |  checknum CARG3; bge ->fff_fallback
  |.endmacro
  |
  |// Inlined GC threshold check. Caveat: uses TMP0 and TMP1.
  |.macro ffgccheck
  |  lwz TMP0, DISPATCH_GL(gc.total)(DISPATCH)
  |  lwz TMP1, DISPATCH_GL(gc.threshold)(DISPATCH)
  |  cmplw TMP0, TMP1
  |  bgel ->fff_gcstep
  |.endmacro
  |
  |//-- Base library: checks -----------------------------------------------
  |
  |.ffunc_1 assert
  |  li TMP1, LJ_TFALSE
  |   la RA, -8(BASE)
  |  cmplw cr1, CARG3, TMP1
  |    lwz PC, FRAME_PC(BASE)
  |  bge cr1, ->fff_fallback
  |   stw CARG3, 0(RA)
  |  addi RD, NARGS8:RC, 8		// Compute (nresults+1)*8.
  |  addi TMP1, BASE, 8
  |  add TMP2, RA, NARGS8:RC
  |   stw CARG1, 4(RA)
  |  beq ->fff_res			// Done if exactly 1 argument.
  |1:
  |  cmplw TMP1, TMP2
  |.if FPU
  |   lfd f0, 0(TMP1)
  |   stfd f0, 0(TMP1)
  |.else
  |   lwz CARG1, 0(TMP1)
  |   lwz CARG2, 4(TMP1)
  |   stw CARG1, -8(TMP1)
  |   stw CARG2, -4(TMP1)
  |.endif
  |    addi TMP1, TMP1, 8
  |  bney <1
  |  b ->fff_res
  |
  |.ffunc type
  |  cmplwi NARGS8:RC, 8
  |   lwz CARG1, 0(BASE)
  |  blt ->fff_fallback
  |  .gpr64 extsw CARG1, CARG1
  |  subfc TMP0, TISNUM, CARG1
  |  subfe TMP2, CARG1, CARG1
  |  orc TMP1, TMP2, TMP0
  |  addi TMP1, TMP1, ~LJ_TISNUM+1
  |  slwi TMP1, TMP1, 3
  |.if FPU
  |   la TMP2, CFUNC:RB->upvalue
  |  lfdx FARG1, TMP2, TMP1
  |.else
  |  add TMP1, CFUNC:RB, TMP1
  |  lwz CARG1, CFUNC:TMP1->upvalue[0].u32.hi
  |  lwz CARG2, CFUNC:TMP1->upvalue[0].u32.lo
  |.endif
  |  b ->fff_resn
  |
  |//-- Base library: getters and setters ---------------------------------
  |
  |.ffunc_1 getmetatable
  |  checktab CARG3; bne >6
  |1:  // Field metatable must be at same offset for GCtab and GCudata!
  |  lwz TAB:CARG1, TAB:CARG1->metatable
  |2:
  |  li CARG3, LJ_TNIL
  |   cmplwi TAB:CARG1, 0
  |  lwz STR:RC, DISPATCH_GL(gcroot[GCROOT_MMNAME+MM_metatable])(DISPATCH)
  |   beq ->fff_restv
  |  lwz TMP0, TAB:CARG1->hmask
  |   li CARG3, LJ_TTAB			// Use metatable as default result.
  |  lwz TMP1, STR:RC->sid
  |  lwz NODE:TMP2, TAB:CARG1->node
  |  and TMP1, TMP1, TMP0		// idx = str->sid & tab->hmask
  |  slwi TMP0, TMP1, 5
  |  slwi TMP1, TMP1, 3
  |  sub TMP1, TMP0, TMP1
  |  add NODE:TMP2, NODE:TMP2, TMP1	// node = tab->node + (idx*32-idx*8)
  |3:  // Rearranged logic, because we expect _not_ to find the key.
  |  lwz CARG4, NODE:TMP2->key
  |   lwz TMP0, 4+offsetof(Node, key)(NODE:TMP2)
  |    lwz CARG2, NODE:TMP2->val
  |     lwz TMP1, 4+offsetof(Node, val)(NODE:TMP2)
  |  checkstr CARG4; bne >4
  |   cmpw TMP0, STR:RC; beq >5
  |4:
  |  lwz NODE:TMP2, NODE:TMP2->next
  |  cmplwi NODE:TMP2, 0
  |  beq ->fff_restv			// Not found, keep default result.
  |  b <3
  |5:
  |  checknil CARG2
  |  beq ->fff_restv			// Ditto for nil value.
  |  mr CARG3, CARG2			// Return value of mt.__metatable.
  |  mr CARG1, TMP1
  |  b ->fff_restv
  |
  |6:
  |  cmpwi CARG3, LJ_TUDATA; beq <1
  |  .gpr64 extsw CARG3, CARG3
  |  subfc TMP0, TISNUM, CARG3
  |  subfe TMP2, CARG3, CARG3
  |  orc TMP1, TMP2, TMP0
  |  addi TMP1, TMP1, ~LJ_TISNUM+1
  |  slwi TMP1, TMP1, 2
  |   la TMP2, DISPATCH_GL(gcroot[GCROOT_BASEMT])(DISPATCH)
  |  lwzx TAB:CARG1, TMP2, TMP1
  |  b <2
  |
  |.ffunc_2 setmetatable
  |  // Fast path: no mt for table yet and not clearing the mt.
  |   checktab CARG3; bne ->fff_fallback
  |  lwz TAB:TMP1, TAB:CARG1->metatable
  |   checktab CARG4; bne ->fff_fallback
  |  cmplwi TAB:TMP1, 0
  |   lbz TMP3, TAB:CARG1->marked
  |  bne ->fff_fallback
  |   andix. TMP0, TMP3, LJ_GC_BLACK	// isblack(table)
  |    stw TAB:CARG2, TAB:CARG1->metatable
  |   beq ->fff_restv
  |  barrierback TAB:CARG1, TMP3, TMP0
  |  b ->fff_restv
  |
  |.ffunc rawget
  |  cmplwi NARGS8:RC, 16
  |   lwz CARG4, 0(BASE)
  |    lwz TAB:CARG2, 4(BASE)
  |  blt ->fff_fallback
  |  checktab CARG4; bne ->fff_fallback
  |   la CARG3, 8(BASE)
  |   mr CARG1, L
  |  bl extern lj_tab_get  // (lua_State *L, GCtab *t, cTValue *key)
  |  // Returns cTValue *.
  |.if FPU
  |  lfd FARG1, 0(CRET1)
  |.else
  |  lwz CARG2, 4(CRET1)
  |  lwz CARG1, 0(CRET1)	// Caveat: CARG1 == CRET1.
  |.endif
  |  b ->fff_resn
  |
  |//-- Base library: conversions ------------------------------------------
  |
  |.ffunc tonumber
  |  // Only handles the number case inline (without a base argument).
  |  cmplwi NARGS8:RC, 8
  |   lwz CARG1, 0(BASE)
  |.if FPU
  |    lfd FARG1, 0(BASE)
  |.else
  |    lwz CARG2, 4(BASE)
  |.endif
  |  bne ->fff_fallback			// Exactly one argument.
  |   checknum CARG1; bgt ->fff_fallback
  |  b ->fff_resn
  |
  |.ffunc_1 tostring
  |  // Only handles the string or number case inline.
  |  checkstr CARG3
  |  // A __tostring method in the string base metatable is ignored.
  |  beq ->fff_restv			// String key?
  |  // Handle numbers inline, unless a number base metatable is present.
  |  lwz TMP0, DISPATCH_GL(gcroot[GCROOT_BASEMT_NUM])(DISPATCH)
  |  checknum CARG3
  |  cmplwi cr1, TMP0, 0
  |   stp BASE, L->base			// Add frame since C call can throw.
  |  crorc 4*cr0+eq, 4*cr0+gt, 4*cr1+eq
  |   stw PC, SAVE_PC			// Redundant (but a defined value).
  |  beq ->fff_fallback
  |  ffgccheck
  |  mr CARG1, L
  |  mr CARG2, BASE
  |.if DUALNUM
  |  bl extern lj_strfmt_number		// (lua_State *L, cTValue *o)
  |.else
  |  bl extern lj_strfmt_num		// (lua_State *L, lua_Number *np)
  |.endif
  |  // Returns GCstr *.
  |  li CARG3, LJ_TSTR
  |  b ->fff_restv
  |
  |//-- Base library: iterators -------------------------------------------
  |
  |.ffunc_1 next
  |   stwx TISNIL, BASE, NARGS8:RC	// Set missing 2nd arg to nil.
  |  checktab CARG3
  |   lwz PC, FRAME_PC(BASE)
  |  bne ->fff_fallback
  |  la CARG2, 8(BASE)
  |  la CARG3, -8(BASE)
  |  bl extern lj_tab_next		// (GCtab *t, cTValue *key, TValue *o)
  |  // Returns 1=found, 0=end, -1=error.
  |  cmpwi CRET1, 0
  |   la RA, -8(BASE)
  |   li RD, (2+1)*8
  |  bgt ->fff_res			// Found key/value.
  |   li CARG3, LJ_TNIL
  |  beq ->fff_restv			// End of traversal: return nil.
  |   lwz CFUNC:RB, FRAME_FUNC(BASE)
  |   li NARGS8:RC, 2*8
  |  b ->fff_fallback			// Invalid key.
  |
  |.ffunc_1 pairs
  |  checktab CARG3
  |   lwz PC, FRAME_PC(BASE)
  |  bne ->fff_fallback
#if LJ_52
  |   lwz TAB:TMP2, TAB:CARG1->metatable
  |.if FPU
  |  lfd f0, CFUNC:RB->upvalue[0]
  |.else
  |  lwz TMP0, CFUNC:RB->upvalue[0].u32.hi
  |  lwz TMP1, CFUNC:RB->upvalue[0].u32.lo
  |.endif
  |   cmplwi TAB:TMP2, 0
  |  la RA, -8(BASE)
  |   bne ->fff_fallback
#else
  |.if FPU
  |  lfd f0, CFUNC:RB->upvalue[0]
  |.else
  |  lwz TMP0, CFUNC:RB->upvalue[0].u32.hi
  |  lwz TMP1, CFUNC:RB->upvalue[0].u32.lo
  |.endif
  |  la RA, -8(BASE)
#endif
  |   stw TISNIL, 8(BASE)
  |  li RD, (3+1)*8
  |.if FPU
  |  stfd f0, 0(RA)
  |.else
  |  stw TMP0, 0(RA)
  |  stw TMP1, 4(RA)
  |.endif
  |  b ->fff_res
  |
  |.ffunc ipairs_aux
  |  cmplwi NARGS8:RC, 16
  |   lwz CARG3, 0(BASE)
  |    lwz TAB:CARG1, 4(BASE)
  |   lwz CARG4, 8(BASE)
  |.if DUALNUM
  |    lwz TMP2, 12(BASE)
  |.else
  |    lfd FARG2, 8(BASE)
  |.endif
  |  blt ->fff_fallback
  |  checktab CARG3
  |  checknum cr1, CARG4
  |   lwz PC, FRAME_PC(BASE)
  |.if DUALNUM
  |  bne ->fff_fallback
  |  bne cr1, ->fff_fallback
  |.else
  |    lus TMP0, 0x3ff0
  |    stw ZERO, TMPD_LO
  |  bne ->fff_fallback
  |    stw TMP0, TMPD_HI
  |  bge cr1, ->fff_fallback
  |    lfd FARG1, TMPD
  |  toint TMP2, FARG2, f0
  |.endif
  |   lwz TMP0, TAB:CARG1->asize
  |   lwz TMP1, TAB:CARG1->array
  |.if not DUALNUM
  |  fadd FARG2, FARG2, FARG1
  |.endif
  |  addi TMP2, TMP2, 1
  |   la RA, -8(BASE)
  |  cmplw TMP0, TMP2
  |.if DUALNUM
  |  stw TISNUM, 0(RA)
  |   slwi TMP3, TMP2, 3
  |  stw TMP2, 4(RA)
  |.else
  |   slwi TMP3, TMP2, 3
  |  stfd FARG2, 0(RA)
  |.endif
  |  ble >2				// Not in array part?
  |.if FPU
  |  lwzx TMP2, TMP1, TMP3
  |  lfdx f0, TMP1, TMP3
  |.else
  |  lwzux TMP2, TMP1, TMP3
  |  lwz TMP3, 4(TMP1)
  |.endif
  |1:
  |  checknil TMP2
  |   li RD, (0+1)*8
  |  beq ->fff_res			// End of iteration, return 0 results.
  |   li RD, (2+1)*8
  |.if FPU
  |  stfd f0, 8(RA)
  |.else
  |  stw TMP2, 8(RA)
  |  stw TMP3, 12(RA)
  |.endif
  |  b ->fff_res
  |2:  // Check for empty hash part first. Otherwise call C function.
  |  lwz TMP0, TAB:CARG1->hmask
  |  cmplwi TMP0, 0
  |   li RD, (0+1)*8
  |  beq ->fff_res
  |   mr CARG2, TMP2
  |  bl extern lj_tab_getinth		// (GCtab *t, int32_t key)
  |  // Returns cTValue * or NULL.
  |  cmplwi CRET1, 0
  |   li RD, (0+1)*8
  |  beq ->fff_res
  |  lwz TMP2, 0(CRET1)
  |.if FPU
  |  lfd f0, 0(CRET1)
  |.else
  |  lwz TMP3, 4(CRET1)
  |.endif
  |  b <1
  |
  |.ffunc_1 ipairs
  |  checktab CARG3
  |   lwz PC, FRAME_PC(BASE)
  |  bne ->fff_fallback
#if LJ_52
  |   lwz TAB:TMP2, TAB:CARG1->metatable
  |.if FPU
  |  lfd f0, CFUNC:RB->upvalue[0]
  |.else
  |  lwz TMP0, CFUNC:RB->upvalue[0].u32.hi
  |  lwz TMP1, CFUNC:RB->upvalue[0].u32.lo
  |.endif
  |   cmplwi TAB:TMP2, 0
  |  la RA, -8(BASE)
  |   bne ->fff_fallback
#else
  |.if FPU
  |  lfd f0, CFUNC:RB->upvalue[0]
  |.else
  |  lwz TMP0, CFUNC:RB->upvalue[0].u32.hi
  |  lwz TMP1, CFUNC:RB->upvalue[0].u32.lo
  |.endif
  |  la RA, -8(BASE)
#endif
  |.if DUALNUM
  |  stw TISNUM, 8(BASE)
  |.else
  |  stw ZERO, 8(BASE)
  |.endif
  |   stw ZERO, 12(BASE)
  |  li RD, (3+1)*8
  |.if FPU
  |  stfd f0, 0(RA)
  |.else
  |  stw TMP0, 0(RA)
  |  stw TMP1, 4(RA)
  |.endif
  |  b ->fff_res
  |
  |//-- Base library: catch errors ----------------------------------------
  |
  |.ffunc pcall
  |    lwz TMP1, L->maxstack
  |    add TMP2, BASE, NARGS8:RC
  |  cmplwi NARGS8:RC, 8
  |   lbz TMP3, DISPATCH_GL(hookmask)(DISPATCH)
  |    cmplw cr1, TMP1, TMP2
  |  cror 4*cr0+lt, 4*cr0+lt, 4*cr1+lt
  |  blt ->fff_fallback
  |   mr TMP2, BASE
  |   la BASE, 8(BASE)
  |  // Remember active hook before pcall.
  |  rlwinm TMP3, TMP3, 32-HOOK_ACTIVE_SHIFT, 31, 31
  |   subi NARGS8:RC, NARGS8:RC, 8
  |  addi PC, TMP3, 8+FRAME_PCALL
  |  b ->vm_call_dispatch
  |
  |.ffunc xpcall
  |     lwz TMP1, L->maxstack
  |     add TMP2, BASE, NARGS8:RC
  |  cmplwi NARGS8:RC, 16
<<<<<<< HEAD
  |   lwz CARG3, 8(BASE)
  |.if FPU
=======
  |   lwz CARG4, 8(BASE)
  |     cmplw cr1, TMP1, TMP2
>>>>>>> a4c16404
  |    lfd FARG2, 8(BASE)
  |  cror 4*cr0+lt, 4*cr0+lt, 4*cr1+lt
  |    lfd FARG1, 0(BASE)
  |.else
  |    lwz CARG1, 0(BASE)
  |    lwz CARG2, 4(BASE)
  |    lwz CARG4, 12(BASE)
  |.endif
  |  blt ->fff_fallback
  |  lbz TMP1, DISPATCH_GL(hookmask)(DISPATCH)
  |   mr TMP2, BASE
  |  checkfunc CARG3; bne ->fff_fallback  // Traceback must be a function.
  |   la BASE, 16(BASE)
  |  // Remember active hook before pcall.
  |  rlwinm TMP1, TMP1, 32-HOOK_ACTIVE_SHIFT, 31, 31
  |.if FPU
  |    stfd FARG2, 0(TMP2)		// Swap function and traceback.
  |    stfd FARG1, 8(TMP2)
  |.else
  |    stw CARG3, 0(TMP2)
  |    stw CARG4, 4(TMP2)
  |    stw CARG1, 8(TMP2)
  |    stw CARG2, 12(TMP2)
  |.endif
  |  subi NARGS8:RC, NARGS8:RC, 16
  |  addi PC, TMP1, 16+FRAME_PCALL
  |  b ->vm_call_dispatch
  |
  |//-- Coroutine library --------------------------------------------------
  |
  |.macro coroutine_resume_wrap, resume
  |.if resume
  |.ffunc_1 coroutine_resume
  |  cmpwi CARG3, LJ_TTHREAD; bne ->fff_fallback
  |.else
  |.ffunc coroutine_wrap_aux
  |  lwz L:CARG1, CFUNC:RB->upvalue[0].gcr
  |.endif
  |  lbz TMP0, L:CARG1->status
  |   lp TMP1, L:CARG1->cframe
  |    lp CARG2, L:CARG1->top
  |  cmplwi cr0, TMP0, LUA_YIELD
  |    lp TMP2, L:CARG1->base
  |   cmplwi cr1, TMP1, 0
  |   lwz TMP0, L:CARG1->maxstack
  |    cmplw cr7, CARG2, TMP2
  |   lwz PC, FRAME_PC(BASE)
  |  crorc 4*cr6+lt, 4*cr0+gt, 4*cr1+eq		// st>LUA_YIELD || cframe!=0
  |   add TMP2, CARG2, NARGS8:RC
  |  crandc 4*cr6+gt, 4*cr7+eq, 4*cr0+eq	// base==top && st!=LUA_YIELD
  |   cmplw cr1, TMP2, TMP0
  |  cror 4*cr6+lt, 4*cr6+lt, 4*cr6+gt
  |   stw PC, SAVE_PC
  |  cror 4*cr6+lt, 4*cr6+lt, 4*cr1+gt		// cond1 || cond2 || stackov
  |   stp BASE, L->base
  |  blt cr6, ->fff_fallback
  |1:
  |.if resume
  |  addi BASE, BASE, 8			// Keep resumed thread in stack for GC.
  |  subi NARGS8:RC, NARGS8:RC, 8
  |  subi TMP2, TMP2, 8
  |.endif
  |  stp TMP2, L:CARG1->top
  |  li TMP1, 0
  |  stp BASE, L->top
  |2:  // Move args to coroutine.
  |  cmpw TMP1, NARGS8:RC
  |.if FPU
  |   lfdx f0, BASE, TMP1
  |.else
  |   add CARG3, BASE, TMP1
  |   lwz TMP2, 0(CARG3)
  |   lwz TMP3, 4(CARG3)
  |.endif
  |  beq >3
  |.if FPU
  |   stfdx f0, CARG2, TMP1
  |.else
  |   add CARG3, CARG2, TMP1
  |   stw TMP2, 0(CARG3)
  |   stw TMP3, 4(CARG3)
  |.endif
  |  addi TMP1, TMP1, 8
  |  b <2
  |3:
  |  li CARG3, 0
  |   mr L:SAVE0, L:CARG1
  |  li CARG4, 0
  |  bl ->vm_resume			// (lua_State *L, TValue *base, 0, 0)
  |  // Returns thread status.
  |4:
  |  lp TMP2, L:SAVE0->base
  |   cmplwi CRET1, LUA_YIELD
  |  lp TMP3, L:SAVE0->top
  |    li_vmstate INTERP
  |  lp BASE, L->base
  |    stw L, DISPATCH_GL(cur_L)(DISPATCH)
  |    st_vmstate
  |   bgt >8
  |  sub RD, TMP3, TMP2
  |   lwz TMP0, L->maxstack
  |  cmplwi RD, 0
  |   add TMP1, BASE, RD
  |  beq >6				// No results?
  |  cmplw TMP1, TMP0
  |   li TMP1, 0
  |  bgt >9				// Need to grow stack?
  |
  |  subi TMP3, RD, 8
  |   stp TMP2, L:SAVE0->top		// Clear coroutine stack.
  |5:  // Move results from coroutine.
  |  cmplw TMP1, TMP3
  |.if FPU
  |   lfdx f0, TMP2, TMP1
  |   stfdx f0, BASE, TMP1
  |.else
  |   add CARG3, TMP2, TMP1
  |   lwz CARG1, 0(CARG3)
  |   lwz CARG2, 4(CARG3)
  |   add CARG3, BASE, TMP1
  |   stw CARG1, 0(CARG3)
  |   stw CARG2, 4(CARG3)
  |.endif
  |    addi TMP1, TMP1, 8
  |  bne <5
  |6:
  |  andix. TMP0, PC, FRAME_TYPE
  |.if resume
  |  li TMP1, LJ_TTRUE
  |   la RA, -8(BASE)
  |  stw TMP1, -8(BASE)			// Prepend true to results.
  |  addi RD, RD, 16
  |.else
  |  mr RA, BASE
  |  addi RD, RD, 8
  |.endif
  |7:
  |    stw PC, SAVE_PC
  |   mr MULTRES, RD
  |  beq ->BC_RET_Z
  |  b ->vm_return
  |
  |8:  // Coroutine returned with error (at co->top-1).
  |.if resume
  |  andix. TMP0, PC, FRAME_TYPE
  |  la TMP3, -8(TMP3)
  |   li TMP1, LJ_TFALSE
  |.if FPU
  |  lfd f0, 0(TMP3)
  |.else
  |  lwz CARG1, 0(TMP3)
  |  lwz CARG2, 4(TMP3)
  |.endif
  |   stp TMP3, L:SAVE0->top		// Remove error from coroutine stack.
  |    li RD, (2+1)*8
  |   stw TMP1, -8(BASE)		// Prepend false to results.
  |    la RA, -8(BASE)
  |.if FPU
  |  stfd f0, 0(BASE)			// Copy error message.
  |.else
  |  stw CARG1, 0(BASE)			// Copy error message.
  |  stw CARG2, 4(BASE)
  |.endif
  |  b <7
  |.else
  |  mr CARG1, L
  |  mr CARG2, L:SAVE0
  |  bl extern lj_ffh_coroutine_wrap_err  // (lua_State *L, lua_State *co)
  |.endif
  |
  |9:  // Handle stack expansion on return from yield.
  |  mr CARG1, L
  |  srwi CARG2, RD, 3
  |  bl extern lj_state_growstack	// (lua_State *L, int n)
  |  li CRET1, 0
  |  b <4
  |.endmacro
  |
  |  coroutine_resume_wrap 1		// coroutine.resume
  |  coroutine_resume_wrap 0		// coroutine.wrap
  |
  |.ffunc coroutine_yield
  |  lp TMP0, L->cframe
  |   add TMP1, BASE, NARGS8:RC
  |   stp BASE, L->base
  |  andix. TMP0, TMP0, CFRAME_RESUME
  |   stp TMP1, L->top
  |    li CRET1, LUA_YIELD
  |  beq ->fff_fallback
  |   stp ZERO, L->cframe
  |    stb CRET1, L->status
  |  b ->vm_leave_unw
  |
  |//-- Math library -------------------------------------------------------
  |
  |.ffunc_1 math_abs
  |  checknum CARG3
  |.if DUALNUM
  |  bne >2
  |  srawi TMP1, CARG1, 31
  |  xor TMP2, TMP1, CARG1
  |.if GPR64
  |  lus TMP0, 0x8000
  |  sub CARG1, TMP2, TMP1
  |  cmplw CARG1, TMP0
  |  beq >1
  |.else
  |  sub. CARG1, TMP2, TMP1
  |  blt >1
  |.endif
  |->fff_resi:
  |  lwz PC, FRAME_PC(BASE)
  |  la RA, -8(BASE)
  |  stw TISNUM, -8(BASE)
  |  stw CRET1, -4(BASE)
  |  b ->fff_res1
  |1:
  |  lus CARG3, 0x41e0	// 2^31.
  |  li CARG1, 0
  |  b ->fff_restv
  |2:
  |.endif
  |  bge ->fff_fallback
  |  rlwinm CARG3, CARG3, 0, 1, 31
  |  // Fallthrough.
  |
  |->fff_restv:
  |  // CARG3/CARG1 = TValue result.
  |  lwz PC, FRAME_PC(BASE)
  |   stw CARG3, -8(BASE)
  |  la RA, -8(BASE)
  |   stw CARG1, -4(BASE)
  |->fff_res1:
  |  // RA = results, PC = return.
  |  li RD, (1+1)*8
  |->fff_res:
  |  // RA = results, RD = (nresults+1)*8, PC = return.
  |  andix. TMP0, PC, FRAME_TYPE
  |   mr MULTRES, RD
  |  bney ->vm_return
  |  lwz INS, -4(PC)
  |  decode_RB8 RB, INS
  |5:
  |  cmplw RB, RD			// More results expected?
  |   decode_RA8 TMP0, INS
  |  bgt >6
  |  ins_next1
  |  // Adjust BASE. KBASE is assumed to be set for the calling frame.
  |   sub BASE, RA, TMP0
  |  ins_next2
  |
  |6:  // Fill up results with nil.
  |  subi TMP1, RD, 8
  |   addi RD, RD, 8
  |  stwx TISNIL, RA, TMP1
  |  b <5
  |
  |.macro math_extern, func
  |  .ffunc_n math_ .. func
  |  blex func
  |  b ->fff_resn
  |.endmacro
  |
  |.macro math_extern2, func
  |  .ffunc_nn math_ .. func
  |  blex func
  |  b ->fff_resn
  |.endmacro
  |
  |.macro math_round, func
  |  .ffunc_1 math_ .. func
  |   checknum CARG3; beqy ->fff_restv
  |  rlwinm TMP2, CARG3, 12, 21, 31
  |   bge ->fff_fallback
  |  addic. TMP2, TMP2, -1023		// exp = exponent(x) - 1023
  |  cmplwi cr1, TMP2, 31		// 0 <= exp < 31?
  |   subfic TMP0, TMP2, 31
  |  blt >3
  |  slwi TMP1, CARG3, 11
  |   srwi TMP3, CARG1, 21
  |  oris TMP1, TMP1, 0x8000
  |   addi TMP2, TMP2, 1
  |  or TMP1, TMP1, TMP3
  |   slwi CARG2, CARG1, 11
  |  bge cr1, >4
  |   slw TMP3, TMP1, TMP2
  |  srw RD, TMP1, TMP0
  |   or TMP3, TMP3, CARG2
  |  srawi TMP2, CARG3, 31
  |.if "func" == "floor"
  |  and TMP1, TMP3, TMP2
  |  addic TMP0, TMP1, -1
  |  subfe TMP1, TMP0, TMP1
  |  add CARG1, RD, TMP1
  |  xor CARG1, CARG1, TMP2
  |  sub CARG1, CARG1, TMP2
  |  b ->fff_resi
  |.else
  |  andc TMP1, TMP3, TMP2
  |  addic TMP0, TMP1, -1
  |  subfe TMP1, TMP0, TMP1
  |  add CARG1, RD, TMP1
  |  cmpw CARG1, RD
  |  xor CARG1, CARG1, TMP2
  |  sub CARG1, CARG1, TMP2
  |  bge ->fff_resi
  |  // Overflow to 2^31.
  |  lus CARG3, 0x41e0			// 2^31.
  |  li CARG1, 0
  |  b ->fff_restv
  |.endif
  |3:  // |x| < 1
  |  slwi TMP2, CARG3, 1
  |   srawi TMP1, CARG3, 31
  |  or TMP2, CARG1, TMP2		// ztest = (hi+hi) | lo
  |.if "func" == "floor"
  |  and TMP1, TMP2, TMP1		// (ztest & sign) == 0 ? 0 : -1
  |  subfic TMP2, TMP1, 0
  |  subfe CARG1, CARG1, CARG1
  |.else
  |  andc TMP1, TMP2, TMP1		// (ztest & ~sign) == 0 ? 0 : 1
  |  addic TMP2, TMP1, -1
  |  subfe CARG1, TMP2, TMP1
  |.endif
  |  b ->fff_resi
  |4:  // exp >= 31. Check for -(2^31).
  |  xoris TMP1, TMP1, 0x8000
  |  srawi TMP2, CARG3, 31
  |.if "func" == "floor"
  |  or TMP1, TMP1, CARG2
  |.endif
  |.if PPE
  |  orc TMP1, TMP1, TMP2
  |  cmpwi TMP1, 0
  |.else
  |  orc. TMP1, TMP1, TMP2
  |.endif
  |  crand 4*cr0+eq, 4*cr0+eq, 4*cr1+eq
  |  lus CARG1, 0x8000			// -(2^31).
  |  beqy ->fff_resi
  |5:
  |.if FPU
  |  lfd FARG1, 0(BASE)
  |.else
  |  lwz CARG1, 0(BASE)
  |  lwz CARG2, 4(BASE)
  |.endif
  |  blex func
  |  b ->fff_resn
  |.endmacro
  |
  |.if DUALNUM
  |  math_round floor
  |  math_round ceil
  |.else
  |  // NYI: use internal implementation.
  |  math_extern floor
  |  math_extern ceil
  |.endif
  |
  |.if SQRT
  |.ffunc_n math_sqrt
  |  fsqrt FARG1, FARG1
  |  b ->fff_resn
  |.else
  |  math_extern sqrt
  |.endif
  |
  |.ffunc math_log
  |  cmplwi NARGS8:RC, 8
  |   lwz CARG1, 0(BASE)
  |  bne ->fff_fallback			// Need exactly 1 argument.
  |  checknum CARG1; bge ->fff_fallback
  |.if FPU
  |  lfd FARG1, 0(BASE)
  |.else
  |  lwz CARG2, 4(BASE)
  |.endif
  |  blex log
  |  b ->fff_resn
  |
  |  math_extern log10
  |  math_extern exp
  |  math_extern sin
  |  math_extern cos
  |  math_extern tan
  |  math_extern asin
  |  math_extern acos
  |  math_extern atan
  |  math_extern sinh
  |  math_extern cosh
  |  math_extern tanh
  |  math_extern2 pow
  |  math_extern2 atan2
  |  math_extern2 fmod
  |
  |.if DUALNUM
  |.ffunc math_ldexp
  |  cmplwi NARGS8:RC, 16
  |   lwz TMP0, 0(BASE)
  |.if FPU
  |    lfd FARG1, 0(BASE)
  |.else
  |    lwz CARG1, 0(BASE)
  |    lwz CARG2, 4(BASE)
  |.endif
  |   lwz TMP1, 8(BASE)
  |.if GPR64
  |    lwz CARG2, 12(BASE)
  |.elif FPU
  |    lwz CARG1, 12(BASE)
  |.else
  |    lwz CARG3, 12(BASE)
  |.endif
  |  blt ->fff_fallback
  |  checknum TMP0; bge ->fff_fallback
  |  checknum TMP1; bne ->fff_fallback
  |.else
  |.ffunc_nn math_ldexp
  |.if GPR64
  |  toint CARG2, FARG2
  |.else
  |  toint CARG1, FARG2
  |.endif
  |.endif
  |  blex ldexp
  |  b ->fff_resn
  |
  |.ffunc_n math_frexp
  |.if GPR64
  |  la CARG2, DISPATCH_GL(tmptv)(DISPATCH)
  |.elif FPU
  |  la CARG1, DISPATCH_GL(tmptv)(DISPATCH)
  |.else
  |  la CARG3, DISPATCH_GL(tmptv)(DISPATCH)
  |.endif
  |   lwz PC, FRAME_PC(BASE)
  |  blex frexp
  |   lwz TMP1, DISPATCH_GL(tmptv)(DISPATCH)
  |   la RA, -8(BASE)
  |.if not DUALNUM
  |   tonum_i FARG2, TMP1
  |.endif
  |.if FPU
  |  stfd FARG1, 0(RA)
  |.else
  |  stw CRET1, 0(RA)
  |  stw CRET2, 4(RA)
  |.endif
  |  li RD, (2+1)*8
  |.if DUALNUM
  |   stw TISNUM, 8(RA)
  |   stw TMP1, 12(RA)
  |.else
  |   stfd FARG2, 8(RA)
  |.endif
  |  b ->fff_res
  |
  |.ffunc_n math_modf
  |.if GPR64
  |  la CARG2, -8(BASE)
  |.elif FPU
  |  la CARG1, -8(BASE)
  |.else
  |  la CARG3, -8(BASE)
  |.endif
  |   lwz PC, FRAME_PC(BASE)
  |  blex modf
  |   la RA, -8(BASE)
  |.if FPU
  |  stfd FARG1, 0(BASE)
  |.else
  |  stw CRET1, 0(BASE)
  |  stw CRET2, 4(BASE)
  |.endif
  |  li RD, (2+1)*8
  |  b ->fff_res
  |
  |.macro math_minmax, name, ismax
  |.if DUALNUM
  |  .ffunc_1 name
  |  checknum CARG3
  |   addi SAVE0, BASE, 8
  |   add SAVE1, BASE, NARGS8:RC
  |  bne >4
  |1:  // Handle integers.
  |  lwz CARG4, 0(SAVE0)
  |   cmplw cr1, SAVE0, SAVE1
  |  lwz CARG2, 4(SAVE0)
  |   bge cr1, ->fff_resi
  |  checknum CARG4
  |   xoris TMP0, CARG1, 0x8000
  |   xoris TMP3, CARG2, 0x8000
  |  bne >3
  |  subfc TMP3, TMP3, TMP0
  |  subfe TMP0, TMP0, TMP0
  |.if ismax
  |  andc TMP3, TMP3, TMP0
  |.else
  |  and TMP3, TMP3, TMP0
  |.endif
  |  add CARG1, TMP3, CARG2
  |.if GPR64
  |  rldicl CARG1, CARG1, 0, 32
  |.endif
  |   addi SAVE0, SAVE0, 8
  |  b <1
  |3:
  |  bge ->fff_fallback
  |  // Convert intermediate result to number and continue below.
  |.if FPU
  |  tonum_i FARG1, CARG1
  |  lfd FARG2, 0(SAVE0)
  |.else
  |  mr CARG2, CARG1
  |  bl ->vm_sfi2d_1
  |  lwz CARG3, 0(SAVE0)
  |  lwz CARG4, 4(SAVE0)
  |.endif
  |  b >6
  |4:
  |.if FPU
  |   lfd FARG1, 0(BASE)
  |.else
  |   lwz CARG1, 0(BASE)
  |   lwz CARG2, 4(BASE)
  |.endif
  |  bge ->fff_fallback
  |5:  // Handle numbers.
  |  lwz CARG3, 0(SAVE0)
  |   cmplw cr1, SAVE0, SAVE1
  |.if FPU
  |  lfd FARG2, 0(SAVE0)
  |.else
  |  lwz CARG4, 4(SAVE0)
  |.endif
  |   bge cr1, ->fff_resn
  |  checknum CARG3; bge >7
  |6:
  |   addi SAVE0, SAVE0, 8
  |.if FPU
  |.if ismax
  |  fsub f0, FARG1, FARG2
  |.else
  |  fsub f0, FARG2, FARG1
  |.endif
  |  fsel FARG1, f0, FARG1, FARG2
  |.else
  |  stw CARG1, SFSAVE_1
  |  stw CARG2, SFSAVE_2
  |  stw CARG3, SFSAVE_3
  |  stw CARG4, SFSAVE_4
  |  blex __ledf2
  |  cmpwi CRET1, 0
  |.if ismax
  |  blt >8
  |.else
  |  bge >8
  |.endif
  |  lwz CARG1, SFSAVE_1
  |  lwz CARG2, SFSAVE_2
  |  b <5
  |8:
  |  lwz CARG1, SFSAVE_3
  |  lwz CARG2, SFSAVE_4
  |.endif
  |  b <5
  |7:  // Convert integer to number and continue above.
  |   lwz CARG3, 4(SAVE0)
  |  bne ->fff_fallback
  |.if FPU
  |  tonum_i FARG2, CARG3
  |.else
  |  bl ->vm_sfi2d_2
  |.endif
  |  b <6
  |.else
  |  .ffunc_n name
  |  li TMP1, 8
  |1:
  |   lwzx CARG2, BASE, TMP1
  |   lfdx FARG2, BASE, TMP1
  |  cmplw cr1, TMP1, NARGS8:RC
  |   checknum CARG2
  |  bge cr1, ->fff_resn
  |   bge ->fff_fallback
  |.if ismax
  |  fsub f0, FARG1, FARG2
  |.else
  |  fsub f0, FARG2, FARG1
  |.endif
  |   addi TMP1, TMP1, 8
  |  fsel FARG1, f0, FARG1, FARG2
  |  b <1
  |.endif
  |.endmacro
  |
  |  math_minmax math_min, 0
  |  math_minmax math_max, 1
  |
  |//-- String library -----------------------------------------------------
  |
  |.ffunc string_byte			// Only handle the 1-arg case here.
  |  cmplwi NARGS8:RC, 8
  |   lwz CARG3, 0(BASE)
  |    lwz STR:CARG1, 4(BASE)
  |  bne ->fff_fallback			// Need exactly 1 argument.
  |   checkstr CARG3
  |   bne ->fff_fallback
  |  lwz TMP0, STR:CARG1->len
  |.if DUALNUM
  |   lbz CARG1, STR:CARG1[1]		// Access is always ok (NUL at end).
  |   li RD, (0+1)*8
  |   lwz PC, FRAME_PC(BASE)
  |  cmplwi TMP0, 0
  |   la RA, -8(BASE)
  |  beqy ->fff_res
  |  b ->fff_resi
  |.else
  |   lbz TMP1, STR:CARG1[1]		// Access is always ok (NUL at end).
  |  addic TMP3, TMP0, -1		// RD = ((str->len != 0)+1)*8
  |  subfe RD, TMP3, TMP0
  |   stw TMP1, TONUM_LO		// Inlined tonum_u f0, TMP1.
  |  addi RD, RD, 1
  |   lfd f0, TONUM_D
  |  la RA, -8(BASE)
  |  lwz PC, FRAME_PC(BASE)
  |   fsub f0, f0, TOBIT
  |  slwi RD, RD, 3
  |   stfd f0, 0(RA)
  |  b ->fff_res
  |.endif
  |
  |.ffunc string_char			// Only handle the 1-arg case here.
  |  ffgccheck
  |  cmplwi NARGS8:RC, 8
  |   lwz CARG3, 0(BASE)
  |.if DUALNUM
  |    lwz TMP0, 4(BASE)
  |  bne ->fff_fallback			// Exactly 1 argument.
  |  checknum CARG3; bne ->fff_fallback
  |   la CARG2, 7(BASE)
  |.else
  |    lfd FARG1, 0(BASE)
  |  bne ->fff_fallback			// Exactly 1 argument.
  |  checknum CARG3; bge ->fff_fallback
  |  toint TMP0, FARG1
  |   la CARG2, TMPD_BLO
  |.endif
  |   li CARG3, 1
  |  cmplwi TMP0, 255; bgt ->fff_fallback
  |->fff_newstr:
  |  mr CARG1, L
  |  stp BASE, L->base
  |  stw PC, SAVE_PC
  |  bl extern lj_str_new		// (lua_State *L, char *str, size_t l)
  |->fff_resstr:
  |  // Returns GCstr *.
  |  lp BASE, L->base
  |  li CARG3, LJ_TSTR
  |  b ->fff_restv
  |
  |.ffunc string_sub
  |  ffgccheck
  |  cmplwi NARGS8:RC, 16
  |   lwz CARG3, 16(BASE)
  |.if not DUALNUM
  |    lfd f0, 16(BASE)
  |.endif
  |   lwz TMP0, 0(BASE)
  |    lwz STR:CARG1, 4(BASE)
  |  blt ->fff_fallback
  |   lwz CARG2, 8(BASE)
  |.if DUALNUM
  |    lwz TMP1, 12(BASE)
  |.else
  |    lfd f1, 8(BASE)
  |.endif
  |   li TMP2, -1
  |  beq >1
  |.if DUALNUM
  |  checknum CARG3
  |   lwz TMP2, 20(BASE)
  |  bne ->fff_fallback
  |1:
  |  checknum CARG2; bne ->fff_fallback
  |.else
  |  checknum CARG3; bge ->fff_fallback
  |  toint TMP2, f0
  |1:
  |  checknum CARG2; bge ->fff_fallback
  |.endif
  |  checkstr TMP0; bne ->fff_fallback
  |.if not DUALNUM
  |   toint TMP1, f1
  |.endif
  |   lwz TMP0, STR:CARG1->len
  |  cmplw TMP0, TMP2			// len < end? (unsigned compare)
  |   addi TMP3, TMP2, 1
  |  blt >5
  |2:
  |  cmpwi TMP1, 0			// start <= 0?
  |   add TMP3, TMP1, TMP0
  |  ble >7
  |3:
  |  sub CARG3, TMP2, TMP1
  |    addi CARG2, STR:CARG1, #STR-1
  |  srawi TMP0, CARG3, 31
  |   addi CARG3, CARG3, 1
  |    add CARG2, CARG2, TMP1
  |  andc CARG3, CARG3, TMP0
  |.if GPR64
  |  rldicl CARG2, CARG2, 0, 32
  |  rldicl CARG3, CARG3, 0, 32
  |.endif
  |  b ->fff_newstr
  |
  |5:  // Negative end or overflow.
  |  cmpw TMP0, TMP2			// len >= end? (signed compare)
  |   add TMP2, TMP0, TMP3		// Negative end: end = end+len+1.
  |  bge <2
  |   mr TMP2, TMP0			// Overflow: end = len.
  |  b <2
  |
  |7:  // Negative start or underflow.
  |  .gpr64 extsw TMP1, TMP1
  |  addic CARG3, TMP1, -1
  |  subfe CARG3, CARG3, CARG3
  |   srawi CARG2, TMP3, 31		// Note: modifies carry.
  |  andc TMP3, TMP3, CARG3
  |   andc TMP1, TMP3, CARG2
  |  addi TMP1, TMP1, 1			// start = 1 + (start ? start+len : 0)
  |  b <3
  |
  |.macro ffstring_op, name
  |  .ffunc string_ .. name
  |  ffgccheck
  |  cmplwi NARGS8:RC, 8
  |   lwz CARG3, 0(BASE)
  |    lwz STR:CARG2, 4(BASE)
  |  blt ->fff_fallback
  |  checkstr CARG3
  |   la SBUF:CARG1, DISPATCH_GL(tmpbuf)(DISPATCH)
  |  bne ->fff_fallback
  |   lwz TMP0, SBUF:CARG1->b
  |  stw L, SBUF:CARG1->L
  |  stp BASE, L->base
  |  stw PC, SAVE_PC
  |   stw TMP0, SBUF:CARG1->w
  |  bl extern lj_buf_putstr_ .. name
  |  bl extern lj_buf_tostr
  |  b ->fff_resstr
  |.endmacro
  |
  |ffstring_op reverse
  |ffstring_op lower
  |ffstring_op upper
  |
  |//-- Bit library --------------------------------------------------------
  |
  |.macro .ffunc_bit, name
  |.if DUALNUM
  |  .ffunc_1 bit_..name
  |  checknum CARG3; bnel ->fff_tobit_fb
  |.else
  |  .ffunc_n bit_..name
  |  fadd FARG1, FARG1, TOBIT
  |  stfd FARG1, TMPD
  |  lwz CARG1, TMPD_LO
  |.endif
  |.endmacro
  |
  |.macro .ffunc_bit_op, name, ins
  |  .ffunc_bit name
  |  addi SAVE0, BASE, 8
  |  add SAVE1, BASE, NARGS8:RC
  |1:
  |  lwz CARG4, 0(SAVE0)
  |   cmplw cr1, SAVE0, SAVE1
  |.if DUALNUM
  |  lwz CARG2, 4(SAVE0)
  |.else
  |  lfd FARG1, 0(SAVE0)
  |.endif
  |   bgey cr1, ->fff_resi
  |  checknum CARG4
  |.if DUALNUM
  |.if FPU
  |  bnel ->fff_bitop_fb
  |.else
  |  beq >3
  |  stw CARG1, SFSAVE_1
  |  bl ->fff_bitop_fb
  |  mr CARG2, CARG1
  |  lwz CARG1, SFSAVE_1
  |3:
  |.endif
  |.else
  |  fadd FARG1, FARG1, TOBIT
  |  bge ->fff_fallback
  |  stfd FARG1, TMPD
  |  lwz CARG2, TMPD_LO
  |.endif
  |  ins CARG1, CARG1, CARG2
  |   addi SAVE0, SAVE0, 8
  |  b <1
  |.endmacro
  |
  |.ffunc_bit_op band, and
  |.ffunc_bit_op bor, or
  |.ffunc_bit_op bxor, xor
  |
  |.ffunc_bit bswap
  |  rotlwi TMP0, CARG1, 8
  |  rlwimi TMP0, CARG1, 24, 0, 7
  |  rlwimi TMP0, CARG1, 24, 16, 23
  |  mr CRET1, TMP0
  |  b ->fff_resi
  |
  |.ffunc_bit bnot
  |  not CRET1, CARG1
  |  b ->fff_resi
  |
  |.macro .ffunc_bit_sh, name, ins, shmod
  |.if DUALNUM
  |  .ffunc_2 bit_..name
  |.if FPU
  |  checknum CARG3; bnel ->fff_tobit_fb
  |.else
  |  checknum CARG3; beq >1
  |  bl ->fff_tobit_fb
  |  lwz CARG2, 12(BASE)	// Conversion polluted CARG2.
  |1:
  |.endif
  |  // Note: no inline conversion from number for 2nd argument!
  |  checknum CARG4; bne ->fff_fallback
  |.else
  |  .ffunc_nn bit_..name
  |  fadd FARG1, FARG1, TOBIT
  |  fadd FARG2, FARG2, TOBIT
  |  stfd FARG1, TMPD
  |  lwz CARG1, TMPD_LO
  |  stfd FARG2, TMPD
  |  lwz CARG2, TMPD_LO
  |.endif
  |.if shmod == 1
  |  rlwinm CARG2, CARG2, 0, 27, 31
  |.elif shmod == 2
  |  neg CARG2, CARG2
  |.endif
  |  ins CRET1, CARG1, CARG2
  |  b ->fff_resi
  |.endmacro
  |
  |.ffunc_bit_sh lshift, slw, 1
  |.ffunc_bit_sh rshift, srw, 1
  |.ffunc_bit_sh arshift, sraw, 1
  |.ffunc_bit_sh rol, rotlw, 0
  |.ffunc_bit_sh ror, rotlw, 2
  |
  |.ffunc_bit tobit
  |.if DUALNUM
  |  b ->fff_resi
  |.else
  |->fff_resi:
  |  tonum_i FARG1, CRET1
  |.endif
  |->fff_resn:
  |  lwz PC, FRAME_PC(BASE)
  |  la RA, -8(BASE)
  |.if FPU
  |  stfd FARG1, -8(BASE)
  |.else
  |  stw CARG1, -8(BASE)
  |  stw CARG2, -4(BASE)
  |.endif
  |  b ->fff_res1
  |
  |// Fallback FP number to bit conversion.
  |->fff_tobit_fb:
  |.if DUALNUM
  |.if FPU
  |  lfd FARG1, 0(BASE)
  |  bgt ->fff_fallback
  |  fadd FARG1, FARG1, TOBIT
  |  stfd FARG1, TMPD
  |  lwz CARG1, TMPD_LO
  |  blr
  |.else
  |  bgt ->fff_fallback
  |  mr CARG2, CARG1
  |  mr CARG1, CARG3
  |// Modifies: CARG1, CARG2, TMP0, TMP1, TMP2.
  |->vm_tobit:
  |  slwi TMP2, CARG1, 1
  |  addis TMP2, TMP2, 0x0020
  |  cmpwi TMP2, 0
  |  bge >2
  |   li TMP1, 0x3e0
  |  srawi TMP2, TMP2, 21
  |   not TMP1, TMP1
  |  sub. TMP2, TMP1, TMP2
  |    cmpwi cr7, CARG1, 0
  |  blt >1
  |   slwi TMP1, CARG1, 11
  |    srwi TMP0, CARG2, 21
  |   oris TMP1, TMP1, 0x8000
  |   or TMP1, TMP1, TMP0
  |   srw CARG1, TMP1, TMP2
  |  bclr 4, 28			// Return if cr7[lt] == 0, no hint.
  |   neg CARG1, CARG1
  |  blr
  |1:
  |  addi TMP2, TMP2, 21
  |  srw TMP1, CARG2, TMP2
  |   slwi CARG2, CARG1, 12
  |  subfic TMP2, TMP2, 20
  |   slw TMP0, CARG2, TMP2
  |   or CARG1, TMP1, TMP0
  |  bclr 4, 28			// Return if cr7[lt] == 0, no hint.
  |   neg CARG1, CARG1
  |  blr
  |2:
  |  li CARG1, 0
  |  blr
  |.endif
  |.endif
  |->fff_bitop_fb:
  |.if DUALNUM
  |.if FPU
  |  lfd FARG1, 0(SAVE0)
  |  bgt ->fff_fallback
  |  fadd FARG1, FARG1, TOBIT
  |  stfd FARG1, TMPD
  |  lwz CARG2, TMPD_LO
  |  blr
  |.else
  |  bgt ->fff_fallback
  |  mr CARG1, CARG4
  |  b ->vm_tobit
  |.endif
  |.endif
  |
  |//-----------------------------------------------------------------------
  |
  |->fff_fallback:			// Call fast function fallback handler.
  |  // BASE = new base, RB = CFUNC, RC = nargs*8
  |  lp TMP3, CFUNC:RB->f
  |    add TMP1, BASE, NARGS8:RC
  |   lwz PC, FRAME_PC(BASE)		// Fallback may overwrite PC.
  |    addi TMP0, TMP1, 8*LUA_MINSTACK
  |     lwz TMP2, L->maxstack
  |   stw PC, SAVE_PC			// Redundant (but a defined value).
  |  .toc lp TMP3, 0(TMP3)
  |  cmplw TMP0, TMP2
  |     stp BASE, L->base
  |    stp TMP1, L->top
  |   mr CARG1, L
  |  bgt >5				// Need to grow stack.
  |  mtctr TMP3
  |  bctrl				// (lua_State *L)
  |  // Either throws an error, or recovers and returns -1, 0 or nresults+1.
  |  lp BASE, L->base
  |  cmpwi CRET1, 0
  |   slwi RD, CRET1, 3
  |   la RA, -8(BASE)
  |  bgt ->fff_res			// Returned nresults+1?
  |1:  // Returned 0 or -1: retry fast path.
  |  lp TMP0, L->top
  |   lwz LFUNC:RB, FRAME_FUNC(BASE)
  |  sub NARGS8:RC, TMP0, BASE
  |  bne ->vm_call_tail			// Returned -1?
  |  ins_callt				// Returned 0: retry fast path.
  |
  |// Reconstruct previous base for vmeta_call during tailcall.
  |->vm_call_tail:
  |  andix. TMP0, PC, FRAME_TYPE
  |   rlwinm TMP1, PC, 0, 0, 28
  |  bne >3
  |  lwz INS, -4(PC)
  |  decode_RA8 TMP1, INS
  |  addi TMP1, TMP1, 8
  |3:
  |  sub TMP2, BASE, TMP1
  |  b ->vm_call_dispatch		// Resolve again for tailcall.
  |
  |5:  // Grow stack for fallback handler.
  |  li CARG2, LUA_MINSTACK
  |  bl extern lj_state_growstack	// (lua_State *L, int n)
  |  lp BASE, L->base
  |  cmpw TMP0, TMP0			// Set 4*cr0+eq to force retry.
  |  b <1
  |
  |->fff_gcstep:			// Call GC step function.
  |  // BASE = new base, RC = nargs*8
  |  mflr SAVE0
  |   stp BASE, L->base
  |  add TMP0, BASE, NARGS8:RC
  |   stw PC, SAVE_PC			// Redundant (but a defined value).
  |  stp TMP0, L->top
  |  mr CARG1, L
  |  bl extern lj_gc_step		// (lua_State *L)
  |   lp BASE, L->base
  |  mtlr SAVE0
  |    lp TMP0, L->top
  |   sub NARGS8:RC, TMP0, BASE
  |   lwz CFUNC:RB, FRAME_FUNC(BASE)
  |  blr
  |
  |//-----------------------------------------------------------------------
  |//-- Special dispatch targets -------------------------------------------
  |//-----------------------------------------------------------------------
  |
  |->vm_record:				// Dispatch target for recording phase.
  |.if JIT
  |  lbz TMP3, DISPATCH_GL(hookmask)(DISPATCH)
  |  andix. TMP0, TMP3, HOOK_VMEVENT	// No recording while in vmevent.
  |  bne >5
  |  // Decrement the hookcount for consistency, but always do the call.
  |   lwz TMP2, DISPATCH_GL(hookcount)(DISPATCH)
  |  andix. TMP0, TMP3, HOOK_ACTIVE
  |  bne >1
  |   subi TMP2, TMP2, 1
  |  andi. TMP0, TMP3, LUA_MASKLINE|LUA_MASKCOUNT
  |  beqy >1
  |   stw TMP2, DISPATCH_GL(hookcount)(DISPATCH)
  |  b >1
  |.endif
  |
  |->vm_rethook:			// Dispatch target for return hooks.
  |  lbz TMP3, DISPATCH_GL(hookmask)(DISPATCH)
  |  andix. TMP0, TMP3, HOOK_ACTIVE	// Hook already active?
  |  beq >1
  |5:  // Re-dispatch to static ins.
  |  addi TMP1, TMP1, GG_DISP2STATIC	// Assumes decode_OPP TMP1, INS.
  |  lpx TMP0, DISPATCH, TMP1
  |  mtctr TMP0
  |  bctr
  |
  |->vm_inshook:			// Dispatch target for instr/line hooks.
  |  lbz TMP3, DISPATCH_GL(hookmask)(DISPATCH)
  |  lwz TMP2, DISPATCH_GL(hookcount)(DISPATCH)
  |  andix. TMP0, TMP3, HOOK_ACTIVE	// Hook already active?
  |   rlwinm TMP0, TMP3, 31-LUA_HOOKLINE, 31, 0
  |  bne <5
  |
  |   cmpwi cr1, TMP0, 0
  |  addic. TMP2, TMP2, -1
  |   beq cr1, <5
  |  stw TMP2, DISPATCH_GL(hookcount)(DISPATCH)
  |  beq >1
  |   bge cr1, <5
  |1:
  |  mr CARG1, L
  |   stw MULTRES, SAVE_MULTRES
  |  mr CARG2, PC
  |   stp BASE, L->base
  |  // SAVE_PC must hold the _previous_ PC. The callee updates it with PC.
  |  bl extern lj_dispatch_ins		// (lua_State *L, const BCIns *pc)
  |3:
  |  lp BASE, L->base
  |4:  // Re-dispatch to static ins.
  |  lwz INS, -4(PC)
  |  decode_OPP TMP1, INS
  |   decode_RB8 RB, INS
  |  addi TMP1, TMP1, GG_DISP2STATIC
  |   decode_RD8 RD, INS
  |  lpx TMP0, DISPATCH, TMP1
  |   decode_RA8 RA, INS
  |   decode_RC8 RC, INS
  |  mtctr TMP0
  |  bctr
  |
  |->cont_hook:				// Continue from hook yield.
  |  addi PC, PC, 4
  |  lwz MULTRES, -20(RB)		// Restore MULTRES for *M ins.
  |  b <4
  |
  |->vm_hotloop:			// Hot loop counter underflow.
  |.if JIT
  |  lwz LFUNC:TMP1, FRAME_FUNC(BASE)
  |   addi CARG1, DISPATCH, GG_DISP2J
  |   stw PC, SAVE_PC
  |  lwz TMP1, LFUNC:TMP1->pc
  |   mr CARG2, PC
  |   stw L, DISPATCH_J(L)(DISPATCH)
  |  lbz TMP1, PC2PROTO(framesize)(TMP1)
  |   stp BASE, L->base
  |  slwi TMP1, TMP1, 3
  |  add TMP1, BASE, TMP1
  |  stp TMP1, L->top
  |  bl extern lj_trace_hot		// (jit_State *J, const BCIns *pc)
  |  b <3
  |.endif
  |
  |->vm_callhook:			// Dispatch target for call hooks.
  |  mr CARG2, PC
  |.if JIT
  |  b >1
  |.endif
  |
  |->vm_hotcall:			// Hot call counter underflow.
  |.if JIT
  |  ori CARG2, PC, 1
  |1:
  |.endif
  |  add TMP0, BASE, RC
  |   stw PC, SAVE_PC
  |  mr CARG1, L
  |   stp BASE, L->base
  |  sub RA, RA, BASE
  |   stp TMP0, L->top
  |  bl extern lj_dispatch_call		// (lua_State *L, const BCIns *pc)
  |  // Returns ASMFunction.
  |  lp BASE, L->base
  |   lp TMP0, L->top
  |   stw ZERO, SAVE_PC			// Invalidate for subsequent line hook.
  |  sub NARGS8:RC, TMP0, BASE
  |  add RA, BASE, RA
  |  lwz LFUNC:RB, FRAME_FUNC(BASE)
  |  lwz INS, -4(PC)
  |  mtctr CRET1
  |  bctr
  |
  |->cont_stitch:			// Trace stitching.
  |.if JIT
  |  // RA = resultptr, RB = meta base
  |  lwz INS, -4(PC)
  |    lwz TRACE:TMP2, -20(RB)		// Save previous trace.
  |   addic. TMP1, MULTRES, -8
  |  decode_RA8 RC, INS			// Call base.
  |   beq >2
  |1:  // Move results down.
  |.if FPU
  |  lfd f0, 0(RA)
  |.else
  |  lwz CARG1, 0(RA)
  |  lwz CARG2, 4(RA)
  |.endif
  |   addic. TMP1, TMP1, -8
  |    addi RA, RA, 8
  |.if FPU
  |  stfdx f0, BASE, RC
  |.else
  |  add CARG3, BASE, RC
  |  stw CARG1, 0(CARG3)
  |  stw CARG2, 4(CARG3)
  |.endif
  |    addi RC, RC, 8
  |   bne <1
  |2:
  |   decode_RA8 RA, INS
  |   decode_RB8 RB, INS
  |   add RA, RA, RB
  |3:
  |   cmplw RA, RC
  |   bgt >9				// More results wanted?
  |
  |  lhz TMP3, TRACE:TMP2->traceno
  |  lhz RD, TRACE:TMP2->link
  |  cmpw RD, TMP3
  |   cmpwi cr1, RD, 0
  |  beq ->cont_nop			// Blacklisted.
  |    slwi RD, RD, 3
  |   bne cr1, =>BC_JLOOP		// Jump to stitched trace.
  |
  |  // Stitch a new trace to the previous trace.
  |  stw TMP3, DISPATCH_J(exitno)(DISPATCH)
  |  stp L, DISPATCH_J(L)(DISPATCH)
  |  stp BASE, L->base
  |  addi CARG1, DISPATCH, GG_DISP2J
  |  mr CARG2, PC
  |  bl extern lj_dispatch_stitch	// (jit_State *J, const BCIns *pc)
  |  lp BASE, L->base
  |  b ->cont_nop
  |
  |9:
  |  stwx TISNIL, BASE, RC
  |  addi RC, RC, 8
  |  b <3
  |.endif
  |
  |->vm_profhook:			// Dispatch target for profiler hook.
#if LJ_HASPROFILE
  |  mr CARG1, L
  |   stw MULTRES, SAVE_MULTRES
  |  mr CARG2, PC
  |   stp BASE, L->base
  |  bl extern lj_dispatch_profile	// (lua_State *L, const BCIns *pc)
  |  // HOOK_PROFILE is off again, so re-dispatch to dynamic instruction.
  |  lp BASE, L->base
  |  subi PC, PC, 4
  |  b ->cont_nop
#endif
  |
  |//-----------------------------------------------------------------------
  |//-- Trace exit handler -------------------------------------------------
  |//-----------------------------------------------------------------------
  |
  |.macro savex_, a, b, c, d
  |.if FPU
  |  stfd f..a, 16+a*8(sp)
  |  stfd f..b, 16+b*8(sp)
  |  stfd f..c, 16+c*8(sp)
  |  stfd f..d, 16+d*8(sp)
  |.endif
  |.endmacro
  |
  |->vm_exit_handler:
  |.if JIT
  |  addi sp, sp, -(16+32*8+32*4)
  |  stmw r2, 16+32*8+2*4(sp)
  |    addi DISPATCH, JGL, -GG_DISP2G-32768
  |    li CARG2, ~LJ_VMST_EXIT
  |   lwz CARG1, 16+32*8+32*4(sp)	// Get stack chain.
  |    stw CARG2, DISPATCH_GL(vmstate)(DISPATCH)
  |  savex_ 0,1,2,3
  |   stw CARG1, 0(sp)			// Store extended stack chain.
  |   clrso TMP1
  |  savex_ 4,5,6,7
  |   addi CARG2, sp, 16+32*8+32*4	// Recompute original value of sp.
  |  savex_ 8,9,10,11
  |   stw CARG2, 16+32*8+1*4(sp)	// Store sp in RID_SP.
  |  savex_ 12,13,14,15
  |   mflr CARG3
  |   li TMP1, 0
  |  savex_ 16,17,18,19
  |   stw TMP1, 16+32*8+0*4(sp)		// Clear RID_TMP.
  |  savex_ 20,21,22,23
  |   lhz CARG4, 2(CARG3)		// Load trace number.
  |  savex_ 24,25,26,27
  |  lwz L, DISPATCH_GL(cur_L)(DISPATCH)
  |  savex_ 28,29,30,31
  |   sub CARG3, TMP0, CARG3		// Compute exit number.
  |  lp BASE, DISPATCH_GL(jit_base)(DISPATCH)
  |   srwi CARG3, CARG3, 2
  |  stp L, DISPATCH_J(L)(DISPATCH)
  |   subi CARG3, CARG3, 2
  |  stp BASE, L->base
  |   stw CARG4, DISPATCH_J(parent)(DISPATCH)
  |  stw TMP1, DISPATCH_GL(jit_base)(DISPATCH)
  |  addi CARG1, DISPATCH, GG_DISP2J
  |   stw CARG3, DISPATCH_J(exitno)(DISPATCH)
  |  addi CARG2, sp, 16
  |  bl extern lj_trace_exit		// (jit_State *J, ExitState *ex)
  |  // Returns MULTRES (unscaled) or negated error code.
  |  lp TMP1, L->cframe
  |  lwz TMP2, 0(sp)
  |   lp BASE, L->base
  |.if GPR64
  |  rldicr sp, TMP1, 0, 61
  |.else
  |  rlwinm sp, TMP1, 0, 0, 29
  |.endif
  |   lwz PC, SAVE_PC			// Get SAVE_PC.
  |  stw TMP2, 0(sp)
  |  stw L, SAVE_L			// Set SAVE_L (on-trace resume/yield).
  |  b >1
  |.endif
  |->vm_exit_interp:
  |.if JIT
  |  // CARG1 = MULTRES or negated error code, BASE, PC and JGL set.
  |  lwz L, SAVE_L
  |  addi DISPATCH, JGL, -GG_DISP2G-32768
  |  stp BASE, L->base
  |1:
  |  li TMP2, -LUA_ERRERR
  |  cmplw CARG1, TMP2
  |  bge >9				// Check for error from exit.
  |  lwz LFUNC:RB, FRAME_FUNC(BASE)
  |   slwi MULTRES, CARG1, 3
  |    li TMP2, 0
  |   stw MULTRES, SAVE_MULTRES
  |  lwz TMP1, LFUNC:RB->pc
  |    stw TMP2, DISPATCH_GL(jit_base)(DISPATCH)
  |  lwz KBASE, PC2PROTO(k)(TMP1)
  |  // Setup type comparison constants.
  |  li TISNUM, LJ_TISNUM
  |  .FPU lus TMP3, 0x59c0		// TOBIT = 2^52 + 2^51 (float).
  |  .FPU stw TMP3, TMPD
  |  li ZERO, 0
  |  .FPU ori TMP3, TMP3, 0x0004	// TONUM = 2^52 + 2^51 + 2^31 (float).
  |  .FPU lfs TOBIT, TMPD
  |  .FPU stw TMP3, TMPD
  |  .FPU lus TMP0, 0x4338			// Hiword of 2^52 + 2^51 (double)
  |    li TISNIL, LJ_TNIL
  |  .FPU stw TMP0, TONUM_HI
  |  .FPU lfs TONUM, TMPD
  |  // Modified copy of ins_next which handles function header dispatch, too.
  |  lwz INS, 0(PC)
  |   addi PC, PC, 4
  |    // Assumes TISNIL == ~LJ_VMST_INTERP == -1.
  |    stw TISNIL, DISPATCH_GL(vmstate)(DISPATCH)
  |  cmpwi CARG1, -17			// Static dispatch?
  |  beq >5
  |  decode_OPP TMP1, INS
  |   decode_RA8 RA, INS
  |  lpx TMP0, DISPATCH, TMP1
  |  mtctr TMP0
  |  cmplwi TMP1, BC_FUNCF*4		// Function header?
  |  bge >2
  |   decode_RB8 RB, INS
  |   decode_RD8 RD, INS
  |   decode_RC8 RC, INS
  |  bctr
  |2:
  |  cmplwi TMP1, (BC_FUNCC+2)*4	// Fast function?
  |  blt >3
  |  // Check frame below fast function.
  |  lwz TMP1, FRAME_PC(BASE)
  |  andix. TMP0, TMP1, FRAME_TYPE
  |  bney >3				// Trace stitching continuation?
  |  // Otherwise set KBASE for Lua function below fast function.
  |  lwz TMP2, -4(TMP1)
  |  decode_RA8 TMP0, TMP2
  |  sub TMP1, BASE, TMP0
  |  lwz LFUNC:TMP2, -12(TMP1)
  |  lwz TMP1, LFUNC:TMP2->pc
  |  lwz KBASE, PC2PROTO(k)(TMP1)
  |3:
  |   subi RC, MULTRES, 8
  |   add RA, RA, BASE
  |  bctr
  |
  |5:  // Dispatch to static entry of original ins replaced by BC_JLOOP.
  |  lwz TMP1, DISPATCH_J(trace)(DISPATCH)
  |  decode_RD4 RD, INS
  |  lwzx TRACE:TMP1, TMP1, RD
  |  lwz INS, TRACE:TMP1->startins
  |  decode_OPP TMP1, INS
  |  addi TMP1, TMP1, GG_DISP2STATIC
  |  lpx TMP0, DISPATCH, TMP1
  |  mtctr TMP0
  |   decode_RB8 RB, INS
  |   decode_RD8 RD, INS
  |   decode_RA8 RA, INS
  |   decode_RC8 RC, INS
  |  bctr
  |
  |9:  // Rethrow error from the right C frame.
  |  neg CARG2, CARG1
  |  mr CARG1, L
  |  bl extern lj_err_trace		// (lua_State *L, int errcode)
  |.endif
  |
  |//-----------------------------------------------------------------------
  |//-- Math helper functions ----------------------------------------------
  |//-----------------------------------------------------------------------
  |
  |// NYI: Use internal implementations of floor, ceil, trunc, sfcmp.
  |
  |.macro sfi2d, AHI, ALO
  |.if not FPU
  |  mr. AHI, ALO
  |  bclr 12, 2				// Handle zero first.
  |  srawi TMP0, ALO, 31
  |  xor TMP1, ALO, TMP0
  |  sub TMP1, TMP1, TMP0		// Absolute value in TMP1.
  |  cntlzw AHI, TMP1
  |  andix. TMP0, TMP0, 0x800		// Mask sign bit.
  |  slw TMP1, TMP1, AHI		// Align mantissa left with leading 1.
  |  subfic AHI, AHI, 0x3ff+31-1	// Exponent -1 in AHI.
  |  slwi ALO, TMP1, 21
  |  or AHI, AHI, TMP0			// Sign | Exponent.
  |  srwi TMP1, TMP1, 11
  |  slwi AHI, AHI, 20			// Align left.
  |  add AHI, AHI, TMP1			// Add mantissa, increment exponent.
  |  blr
  |.endif
  |.endmacro
  |
  |// Input: CARG2. Output: CARG1, CARG2. Temporaries: TMP0, TMP1.
  |->vm_sfi2d_1:
  |  sfi2d CARG1, CARG2
  |
  |// Input: CARG4. Output: CARG3, CARG4. Temporaries: TMP0, TMP1.
  |->vm_sfi2d_2:
  |  sfi2d CARG3, CARG4
  |
  |->vm_modi:
  |  divwo. TMP0, CARG1, CARG2
  |  bso >1
  |.if GPR64
  |   xor CARG3, CARG1, CARG2
  |   cmpwi CARG3, 0
  |.else
  |   xor. CARG3, CARG1, CARG2
  |.endif
  |  mullw TMP0, TMP0, CARG2
  |  sub CARG1, CARG1, TMP0
  |   bgelr
  |  cmpwi CARG1, 0; beqlr
  |  add CARG1, CARG1, CARG2
  |  blr
  |1:
  |  cmpwi CARG2, 0
  |   li CARG1, 0
  |  beqlr
  |  clrso TMP0			// Clear SO for -2147483648 % -1 and return 0.
  |  blr
  |
  |//-----------------------------------------------------------------------
  |//-- Miscellaneous functions --------------------------------------------
  |//-----------------------------------------------------------------------
  |
  |// void lj_vm_cachesync(void *start, void *end)
  |// Flush D-Cache and invalidate I-Cache. Assumes 32 byte cache line size.
  |// This is a good lower bound, except for very ancient PPC models.
  |->vm_cachesync:
  |.if JIT or FFI
  |  // Compute start of first cache line and number of cache lines.
  |  rlwinm CARG1, CARG1, 0, 0, 26
  |  sub CARG2, CARG2, CARG1
  |  addi CARG2, CARG2, 31
  |  rlwinm. CARG2, CARG2, 27, 5, 31
  |  beqlr
  |  mtctr CARG2
  |  mr CARG3, CARG1
  |1:  // Flush D-Cache.
  |  dcbst r0, CARG1
  |  addi CARG1, CARG1, 32
  |  bdnz <1
  |  sync
  |  mtctr CARG2
  |1:  // Invalidate I-Cache.
  |  icbi r0, CARG3
  |  addi CARG3, CARG3, 32
  |  bdnz <1
  |  isync
  |  blr
  |.endif
  |
  |->vm_next:
  |.if JIT
  |  NYI  // On big-endian.
  |.endif
  |
  |//-----------------------------------------------------------------------
  |//-- FFI helper functions -----------------------------------------------
  |//-----------------------------------------------------------------------
  |
  |// Handler for callback functions. Callback slot number in r11, g in r12.
  |->vm_ffi_callback:
  |.if FFI
  |.type CTSTATE, CTState, PC
  |  saveregs
  |  lwz CTSTATE, GL:r12->ctype_state
  |   addi DISPATCH, r12, GG_G2DISP
  |  stw r11, CTSTATE->cb.slot
  |  stw r3, CTSTATE->cb.gpr[0]
  |   .FPU stfd f1, CTSTATE->cb.fpr[0]
  |  stw r4, CTSTATE->cb.gpr[1]
  |   .FPU stfd f2, CTSTATE->cb.fpr[1]
  |  stw r5, CTSTATE->cb.gpr[2]
  |   .FPU stfd f3, CTSTATE->cb.fpr[2]
  |  stw r6, CTSTATE->cb.gpr[3]
  |   .FPU stfd f4, CTSTATE->cb.fpr[3]
  |  stw r7, CTSTATE->cb.gpr[4]
  |   .FPU stfd f5, CTSTATE->cb.fpr[4]
  |  stw r8, CTSTATE->cb.gpr[5]
  |   .FPU stfd f6, CTSTATE->cb.fpr[5]
  |  stw r9, CTSTATE->cb.gpr[6]
  |   .FPU stfd f7, CTSTATE->cb.fpr[6]
  |  stw r10, CTSTATE->cb.gpr[7]
  |   .FPU stfd f8, CTSTATE->cb.fpr[7]
  |  addi TMP0, sp, CFRAME_SPACE+8
  |  stw TMP0, CTSTATE->cb.stack
  |   mr CARG1, CTSTATE
  |  stw CTSTATE, SAVE_PC		// Any value outside of bytecode is ok.
  |   mr CARG2, sp
  |  bl extern lj_ccallback_enter	// (CTState *cts, void *cf)
  |  // Returns lua_State *.
  |  lp BASE, L:CRET1->base
  |     li TISNUM, LJ_TISNUM		// Setup type comparison constants.
  |  lp RC, L:CRET1->top
  |     .FPU lus TMP3, 0x59c0		// TOBIT = 2^52 + 2^51 (float).
  |     li ZERO, 0
  |   mr L, CRET1
  |     .FPU stw TMP3, TMPD
  |     .FPU lus TMP0, 0x4338		// Hiword of 2^52 + 2^51 (double)
  |  lwz LFUNC:RB, FRAME_FUNC(BASE)
  |     .FPU ori TMP3, TMP3, 0x0004	// TONUM = 2^52 + 2^51 + 2^31 (float).
  |     .FPU stw TMP0, TONUM_HI
  |     li TISNIL, LJ_TNIL
  |    li_vmstate INTERP
  |     .FPU lfs TOBIT, TMPD
  |     .FPU stw TMP3, TMPD
  |  sub RC, RC, BASE
  |    st_vmstate
  |     .FPU lfs TONUM, TMPD
  |  ins_callt
  |.endif
  |
  |->cont_ffi_callback:			// Return from FFI callback.
  |.if FFI
  |  lwz CTSTATE, DISPATCH_GL(ctype_state)(DISPATCH)
  |   stp BASE, L->base
  |   stp RB, L->top
  |  stp L, CTSTATE->L
  |  mr CARG1, CTSTATE
  |  mr CARG2, RA
  |  bl extern lj_ccallback_leave	// (CTState *cts, TValue *o)
  |  lwz CRET1, CTSTATE->cb.gpr[0]
  |  .FPU lfd FARG1, CTSTATE->cb.fpr[0]
  |  lwz CRET2, CTSTATE->cb.gpr[1]
  |  b ->vm_leave_unw
  |.endif
  |
  |->vm_ffi_call:			// Call C function via FFI.
  |  // Caveat: needs special frame unwinding, see below.
  |.if FFI
  |  .type CCSTATE, CCallState, CARG1
  |  lwz TMP1, CCSTATE->spadj
  |    mflr TMP0
  |   lbz CARG2, CCSTATE->nsp
  |   lbz CARG3, CCSTATE->nfpr
  |  neg TMP1, TMP1
  |    stw TMP0, 4(sp)
  |   cmpwi cr1, CARG3, 0
  |  mr TMP2, sp
  |   addic. CARG2, CARG2, -4
  |  stwux sp, sp, TMP1
  |   crnot 4*cr1+eq, 4*cr1+eq		// For vararg calls.
  |  stw r14, -4(TMP2)
  |  stw CCSTATE, -8(TMP2)
  |  mr r14, TMP2
  |  la TMP1, CCSTATE->stack
  |   blty >2
  |  la TMP2, 8(sp)
  |1:
  |  lwzx TMP0, TMP1, CARG2
  |  stwx TMP0, TMP2, CARG2
  |   addic. CARG2, CARG2, -4
  |  bge <1
  |2:
  |  bney cr1, >3
  |  .FPU lfd f1, CCSTATE->fpr[0]
  |  .FPU lfd f2, CCSTATE->fpr[1]
  |  .FPU lfd f3, CCSTATE->fpr[2]
  |  .FPU lfd f4, CCSTATE->fpr[3]
  |  .FPU lfd f5, CCSTATE->fpr[4]
  |  .FPU lfd f6, CCSTATE->fpr[5]
  |  .FPU lfd f7, CCSTATE->fpr[6]
  |  .FPU lfd f8, CCSTATE->fpr[7]
  |3:
  |   lp TMP0, CCSTATE->func
  |  lwz CARG2, CCSTATE->gpr[1]
  |  lwz CARG3, CCSTATE->gpr[2]
  |  lwz CARG4, CCSTATE->gpr[3]
  |  lwz CARG5, CCSTATE->gpr[4]
  |   mtctr TMP0
  |  lwz r8, CCSTATE->gpr[5]
  |  lwz r9, CCSTATE->gpr[6]
  |  lwz r10, CCSTATE->gpr[7]
  |  lwz CARG1, CCSTATE->gpr[0]		// Do this last, since CCSTATE is CARG1.
  |   bctrl
  |  lwz CCSTATE:TMP1, -8(r14)
  |  lwz TMP2, -4(r14)
  |   lwz TMP0, 4(r14)
  |  stw CARG1, CCSTATE:TMP1->gpr[0]
  |  .FPU stfd FARG1, CCSTATE:TMP1->fpr[0]
  |  stw CARG2, CCSTATE:TMP1->gpr[1]
  |   mtlr TMP0
  |  stw CARG3, CCSTATE:TMP1->gpr[2]
  |   mr sp, r14
  |  stw CARG4, CCSTATE:TMP1->gpr[3]
  |   mr r14, TMP2
  |  blr
  |.endif
  |// Note: vm_ffi_call must be the last function in this object file!
  |
  |//-----------------------------------------------------------------------
}

/* Generate the code for a single instruction. */
static void build_ins(BuildCtx *ctx, BCOp op, int defop)
{
  int vk = 0;
  |=>defop:

  switch (op) {

  /* -- Comparison ops ---------------------------------------------------- */

  /* Remember: all ops branch for a true comparison, fall through otherwise. */

  case BC_ISLT: case BC_ISGE: case BC_ISLE: case BC_ISGT:
    |  // RA = src1*8, RD = src2*8, JMP with RD = target
    |.if DUALNUM
    |  lwzux CARG1, RA, BASE
    |    addi PC, PC, 4
    |   lwz CARG2, 4(RA)
    |  lwzux CARG3, RD, BASE
    |    lwz TMP2, -4(PC)
    |  checknum cr0, CARG1
    |   lwz CARG4, 4(RD)
    |    decode_RD4 TMP2, TMP2
    |  checknum cr1, CARG3
    |    addis SAVE0, TMP2, -(BCBIAS_J*4 >> 16)
    |  bne cr0, >7
    |  bne cr1, >8
    |   cmpw CARG2, CARG4
    if (op == BC_ISLT) {
      |  bge >2
    } else if (op == BC_ISGE) {
      |  blt >2
    } else if (op == BC_ISLE) {
      |  bgt >2
    } else {
      |  ble >2
    }
    |1:
    |  add PC, PC, SAVE0
    |2:
    |  ins_next
    |
    |7:  // RA is not an integer.
    |  bgt cr0, ->vmeta_comp
    |  // RA is a number.
    |   .FPU lfd f0, 0(RA)
    |  bgt cr1, ->vmeta_comp
    |  blt cr1, >4
    |  // RA is a number, RD is an integer.
    |.if FPU
    |  tonum_i f1, CARG4
    |.else
    |  bl ->vm_sfi2d_2
    |.endif
    |  b >5
    |
    |8: // RA is an integer, RD is not an integer.
    |  bgt cr1, ->vmeta_comp
    |  // RA is an integer, RD is a number.
    |.if FPU
    |  tonum_i f0, CARG2
    |.else
    |  bl ->vm_sfi2d_1
    |.endif
    |4:
    |  .FPU lfd f1, 0(RD)
    |5:
    |.if FPU
    |  fcmpu cr0, f0, f1
    |.else
    |  blex __ledf2
    |  cmpwi CRET1, 0
    |.endif
    if (op == BC_ISLT) {
      |  bge <2
    } else if (op == BC_ISGE) {
      |  blt <2
    } else if (op == BC_ISLE) {
      |  cror 4*cr0+lt, 4*cr0+lt, 4*cr0+eq
      |  bge <2
    } else {
      |  cror 4*cr0+lt, 4*cr0+lt, 4*cr0+eq
      |  blt <2
    }
    |  b <1
    |.else
    |  lwzx TMP0, BASE, RA
    |    addi PC, PC, 4
    |   lfdx f0, BASE, RA
    |  lwzx TMP1, BASE, RD
    |  checknum cr0, TMP0
    |    lwz TMP2, -4(PC)
    |   lfdx f1, BASE, RD
    |  checknum cr1, TMP1
    |    decode_RD4 TMP2, TMP2
    |  bge cr0, ->vmeta_comp
    |    addis TMP2, TMP2, -(BCBIAS_J*4 >> 16)
    |  bge cr1, ->vmeta_comp
    |  fcmpu cr0, f0, f1
    if (op == BC_ISLT) {
      |  bge >1
    } else if (op == BC_ISGE) {
      |  blt >1
    } else if (op == BC_ISLE) {
      |  cror 4*cr0+lt, 4*cr0+lt, 4*cr0+eq
      |  bge >1
    } else {
      |  cror 4*cr0+lt, 4*cr0+lt, 4*cr0+eq
      |  blt >1
    }
    |  add PC, PC, TMP2
    |1:
    |  ins_next
    |.endif
    break;

  case BC_ISEQV: case BC_ISNEV:
    vk = op == BC_ISEQV;
    |  // RA = src1*8, RD = src2*8, JMP with RD = target
    |.if DUALNUM
    |  lwzux CARG1, RA, BASE
    |    addi PC, PC, 4
    |   lwz CARG2, 4(RA)
    |  lwzux CARG3, RD, BASE
    |  checknum cr0, CARG1
    |    lwz SAVE0, -4(PC)
    |  checknum cr1, CARG3
    |    decode_RD4 SAVE0, SAVE0
    |   lwz CARG4, 4(RD)
    |  cror 4*cr7+gt, 4*cr0+gt, 4*cr1+gt
    |    addis SAVE0, SAVE0, -(BCBIAS_J*4 >> 16)
    if (vk) {
      |  ble cr7, ->BC_ISEQN_Z
    } else {
      |  ble cr7, ->BC_ISNEN_Z
    }
    |.else
    |  lwzux CARG1, RA, BASE
    |   lwz SAVE0, 0(PC)
    |    lfd f0, 0(RA)
    |   addi PC, PC, 4
    |  lwzux CARG3, RD, BASE
    |  checknum cr0, CARG1
    |   decode_RD4 SAVE0, SAVE0
    |    lfd f1, 0(RD)
    |  checknum cr1, CARG3
    |   addis SAVE0, SAVE0, -(BCBIAS_J*4 >> 16)
    |  bge cr0, >5
    |  bge cr1, >5
    |  fcmpu cr0, f0, f1
    if (vk) {
      |  bne >1
      |  add PC, PC, SAVE0
    } else {
      |  beq >1
      |  add PC, PC, SAVE0
    }
    |1:
    |  ins_next
    |.endif
    |5:  // Either or both types are not numbers.
    |.if not DUALNUM
    |    lwz CARG2, 4(RA)
    |    lwz CARG4, 4(RD)
    |.endif
    |.if FFI
    |  cmpwi cr7, CARG1, LJ_TCDATA
    |  cmpwi cr5, CARG3, LJ_TCDATA
    |.endif
    |   not TMP2, CARG1
    |  cmplw CARG1, CARG3
    |   cmplwi cr1, TMP2, ~LJ_TISPRI		// Primitive?
    |.if FFI
    |  cror 4*cr7+eq, 4*cr7+eq, 4*cr5+eq
    |.endif
    |   cmplwi cr6, TMP2, ~LJ_TISTABUD		// Table or userdata?
    |.if FFI
    |  beq cr7, ->vmeta_equal_cd
    |.endif
    |    cmplw cr5, CARG2, CARG4
    |  crandc 4*cr0+gt, 4*cr0+eq, 4*cr1+gt	// 2: Same type and primitive.
    |  crorc 4*cr0+lt, 4*cr5+eq, 4*cr0+eq	// 1: Same tv or different type.
    |  crand 4*cr0+eq, 4*cr0+eq, 4*cr5+eq	// 0: Same type and same tv.
    |   mr SAVE1, PC
    |  cror 4*cr0+eq, 4*cr0+eq, 4*cr0+gt	// 0 or 2.
    |  cror 4*cr0+lt, 4*cr0+lt, 4*cr0+gt	// 1 or 2.
    if (vk) {
      |  bne cr0, >6
      |  add PC, PC, SAVE0
      |6:
    } else {
      |  beq cr0, >6
      |  add PC, PC, SAVE0
      |6:
    }
    |.if DUALNUM
    |  bge cr0, >2			// Done if 1 or 2.
    |1:
    |  ins_next
    |2:
    |.else
    |  blt cr0, <1			// Done if 1 or 2.
    |.endif
    |  blt cr6, <1			// Done if not tab/ud.
    |
    |  // Different tables or userdatas. Need to check __eq metamethod.
    |  // Field metatable must be at same offset for GCtab and GCudata!
    |   mr CARG3, CARG4
    |  lwz TAB:TMP2, TAB:CARG2->metatable
    |   li CARG4, 1-vk			// ne = 0 or 1.
    |  cmplwi TAB:TMP2, 0
    |  beq <1				// No metatable?
    |  lbz TMP2, TAB:TMP2->nomm
    |  andix. TMP2, TMP2, 1<<MM_eq
    |  bne <1				// Or 'no __eq' flag set?
    |  mr PC, SAVE1			// Restore old PC.
    |  b ->vmeta_equal			// Handle __eq metamethod.
    break;

  case BC_ISEQS: case BC_ISNES:
    vk = op == BC_ISEQS;
    |  // RA = src*8, RD = str_const*8 (~), JMP with RD = target
    |  lwzux TMP0, RA, BASE
    |   srwi RD, RD, 1
    |  lwz STR:TMP3, 4(RA)
    |    lwz TMP2, 0(PC)
    |   subfic RD, RD, -4
    |    addi PC, PC, 4
    |.if FFI
    |  cmpwi TMP0, LJ_TCDATA
    |.endif
    |   lwzx STR:TMP1, KBASE, RD	// KBASE-4-str_const*4
    |  .gpr64 extsw TMP0, TMP0
    |  subfic TMP0, TMP0, LJ_TSTR
    |.if FFI
    |  beq ->vmeta_equal_cd
    |.endif
    |  sub TMP1, STR:TMP1, STR:TMP3
    |  or TMP0, TMP0, TMP1
    |    decode_RD4 TMP2, TMP2
    |  subfic TMP0, TMP0, 0
    |    addis TMP2, TMP2, -(BCBIAS_J*4 >> 16)
    |  subfe TMP1, TMP1, TMP1
    if (vk) {
      |  andc TMP2, TMP2, TMP1
    } else {
      |  and TMP2, TMP2, TMP1
    }
    |  add PC, PC, TMP2
    |  ins_next
    break;

  case BC_ISEQN: case BC_ISNEN:
    vk = op == BC_ISEQN;
    |  // RA = src*8, RD = num_const*8, JMP with RD = target
    |.if DUALNUM
    |  lwzux CARG1, RA, BASE
    |    addi PC, PC, 4
    |   lwz CARG2, 4(RA)
    |  lwzux CARG3, RD, KBASE
    |  checknum cr0, CARG1
    |    lwz SAVE0, -4(PC)
    |  checknum cr1, CARG3
    |    decode_RD4 SAVE0, SAVE0
    |   lwz CARG4, 4(RD)
    |    addis SAVE0, SAVE0, -(BCBIAS_J*4 >> 16)
    if (vk) {
      |->BC_ISEQN_Z:
    } else {
      |->BC_ISNEN_Z:
    }
    |  bne cr0, >7
    |  bne cr1, >8
    |   cmpw CARG2, CARG4
    |4:
    |.else
    if (vk) {
      |->BC_ISEQN_Z:  // Dummy label.
    } else {
      |->BC_ISNEN_Z:  // Dummy label.
    }
    |  lwzx CARG1, BASE, RA
    |    addi PC, PC, 4
    |   lfdx f0, BASE, RA
    |    lwz SAVE0, -4(PC)
    |  lfdx f1, KBASE, RD
    |    decode_RD4 SAVE0, SAVE0
    |  checknum CARG1
    |    addis SAVE0, SAVE0, -(BCBIAS_J*4 >> 16)
    |  bge >3
    |  fcmpu cr0, f0, f1
    |.endif
    if (vk) {
      |  bne >1
      |  add PC, PC, SAVE0
      |1:
      |.if not FFI
      |3:
      |.endif
    } else {
      |  beq >2
      |1:
      |.if not FFI
      |3:
      |.endif
      |  add PC, PC, SAVE0
      |2:
    }
    |  ins_next
    |.if FFI
    |3:
    |  cmpwi CARG1, LJ_TCDATA
    |  beq ->vmeta_equal_cd
    |  b <1
    |.endif
    |.if DUALNUM
    |7:  // RA is not an integer.
    |  bge cr0, <3
    |  // RA is a number.
    |   .FPU lfd f0, 0(RA)
    |  blt cr1, >1
    |  // RA is a number, RD is an integer.
    |.if FPU
    |  tonum_i f1, CARG4
    |.else
    |  bl ->vm_sfi2d_2
    |.endif
    |  b >2
    |
    |8: // RA is an integer, RD is a number.
    |.if FPU
    |  tonum_i f0, CARG2
    |.else
    |  bl ->vm_sfi2d_1
    |.endif
    |1:
    |  .FPU lfd f1, 0(RD)
    |2:
    |.if FPU
    |  fcmpu cr0, f0, f1
    |.else
    |  blex __ledf2
    |  cmpwi CRET1, 0
    |.endif
    |  b <4
    |.endif
    break;

  case BC_ISEQP: case BC_ISNEP:
    vk = op == BC_ISEQP;
    |  // RA = src*8, RD = primitive_type*8 (~), JMP with RD = target
    |  lwzx TMP0, BASE, RA
    |   srwi TMP1, RD, 3
    |    lwz TMP2, 0(PC)
    |   not TMP1, TMP1
    |    addi PC, PC, 4
    |.if FFI
    |  cmpwi TMP0, LJ_TCDATA
    |.endif
    |  sub TMP0, TMP0, TMP1
    |.if FFI
    |  beq ->vmeta_equal_cd
    |.endif
    |    decode_RD4 TMP2, TMP2
    |  .gpr64 extsw TMP0, TMP0
    |  addic TMP0, TMP0, -1
    |    addis TMP2, TMP2, -(BCBIAS_J*4 >> 16)
    |  subfe TMP1, TMP1, TMP1
    if (vk) {
      |  and TMP2, TMP2, TMP1
    } else {
      |  andc TMP2, TMP2, TMP1
    }
    |  add PC, PC, TMP2
    |  ins_next
    break;

  /* -- Unary test and copy ops ------------------------------------------- */

  case BC_ISTC: case BC_ISFC: case BC_IST: case BC_ISF:
    |  // RA = dst*8 or unused, RD = src*8, JMP with RD = target
    |  lwzx TMP0, BASE, RD
    |   lwz INS, 0(PC)
    |   addi PC, PC, 4
    if (op == BC_IST || op == BC_ISF) {
      |  .gpr64 extsw TMP0, TMP0
      |  subfic TMP0, TMP0, LJ_TTRUE
      |   decode_RD4 TMP2, INS
      |  subfe TMP1, TMP1, TMP1
      |   addis TMP2, TMP2, -(BCBIAS_J*4 >> 16)
      if (op == BC_IST) {
	|  andc TMP2, TMP2, TMP1
      } else {
	|  and TMP2, TMP2, TMP1
      }
      |  add PC, PC, TMP2
    } else {
      |  li TMP1, LJ_TFALSE
      |.if FPU
      |   lfdx f0, BASE, RD
      |.else
      |   lwzux CARG1, RD, BASE
      |   lwz CARG2, 4(RD)
      |.endif
      |  cmplw TMP0, TMP1
      if (op == BC_ISTC) {
	|  bge >1
      } else {
	|  blt >1
      }
      |  addis PC, PC, -(BCBIAS_J*4 >> 16)
      |  decode_RD4 TMP2, INS
      |.if FPU
      |   stfdx f0, BASE, RA
      |.else
      |   stwux CARG1, RA, BASE
      |   stw CARG2, 4(RA)
      |.endif
      |  add PC, PC, TMP2
      |1:
    }
    |  ins_next
    break;

  case BC_ISTYPE:
    |  // RA = src*8, RD = -type*8
    |  lwzx TMP0, BASE, RA
    |  srwi TMP1, RD, 3
    |  ins_next1
    |.if not PPE and not GPR64
    |  add. TMP0, TMP0, TMP1
    |.else
    |  neg TMP1, TMP1
    |  cmpw TMP0, TMP1
    |.endif
    |  bne ->vmeta_istype
    |  ins_next2
    break;
  case BC_ISNUM:
    |  // RA = src*8, RD = -(TISNUM-1)*8
    |  lwzx TMP0, BASE, RA
    |  ins_next1
    |  checknum TMP0
    |  bge ->vmeta_istype
    |  ins_next2
    break;

  /* -- Unary ops --------------------------------------------------------- */

  case BC_MOV:
    |  // RA = dst*8, RD = src*8
    |  ins_next1
    |.if FPU
    |  lfdx f0, BASE, RD
    |  stfdx f0, BASE, RA
    |.else
    |  lwzux TMP0, RD, BASE
    |  lwz TMP1, 4(RD)
    |  stwux TMP0, RA, BASE
    |  stw TMP1, 4(RA)
    |.endif
    |  ins_next2
    break;
  case BC_NOT:
    |  // RA = dst*8, RD = src*8
    |  ins_next1
    |  lwzx TMP0, BASE, RD
    |  .gpr64 extsw TMP0, TMP0
    |  subfic TMP1, TMP0, LJ_TTRUE
    |  adde TMP0, TMP0, TMP1
    |  stwx TMP0, BASE, RA
    |  ins_next2
    break;
  case BC_UNM:
    |  // RA = dst*8, RD = src*8
    |  lwzux TMP1, RD, BASE
    |   lwz TMP0, 4(RD)
    |  checknum TMP1
    |.if DUALNUM
    |  bne >5
    |.if GPR64
    |  lus TMP2, 0x8000
    |  neg TMP0, TMP0
    |  cmplw TMP0, TMP2
    |  beq >4
    |.else
    |  nego. TMP0, TMP0
    |  bso >4
    |1:
    |.endif
    |  ins_next1
    |  stwux TISNUM, RA, BASE
    |   stw TMP0, 4(RA)
    |3:
    |  ins_next2
    |4:
    |.if not GPR64
    |  // Potential overflow.
    |  checkov TMP1, <1			// Ignore unrelated overflow.
    |.endif
    |  lus TMP1, 0x41e0			// 2^31.
    |  li TMP0, 0
    |  b >7
    |.endif
    |5:
    |  bge ->vmeta_unm
    |  xoris TMP1, TMP1, 0x8000
    |7:
    |  ins_next1
    |  stwux TMP1, RA, BASE
    |   stw TMP0, 4(RA)
    |.if DUALNUM
    |  b <3
    |.else
    |  ins_next2
    |.endif
    break;
  case BC_LEN:
    |  // RA = dst*8, RD = src*8
    |  lwzux TMP0, RD, BASE
    |   lwz CARG1, 4(RD)
    |  checkstr TMP0; bne >2
    |  lwz CRET1, STR:CARG1->len
    |1:
    |.if DUALNUM
    |  ins_next1
    |  stwux TISNUM, RA, BASE
    |   stw CRET1, 4(RA)
    |.else
    |  tonum_u f0, CRET1		// Result is a non-negative integer.
    |  ins_next1
    |  stfdx f0, BASE, RA
    |.endif
    |  ins_next2
    |2:
    |  checktab TMP0; bne ->vmeta_len
#if LJ_52
    |  lwz TAB:TMP2, TAB:CARG1->metatable
    |  cmplwi TAB:TMP2, 0
    |  bne >9
    |3:
#endif
    |->BC_LEN_Z:
    |  bl extern lj_tab_len		// (GCtab *t)
    |  // Returns uint32_t (but less than 2^31).
    |  b <1
#if LJ_52
    |9:
    |  lbz TMP0, TAB:TMP2->nomm
    |  andix. TMP0, TMP0, 1<<MM_len
    |  bne <3				// 'no __len' flag set: done.
    |  b ->vmeta_len
#endif
    break;

  /* -- Binary ops -------------------------------------------------------- */

    |.macro ins_arithpre
    |  // RA = dst*8, RB = src1*8, RC = src2*8 | num_const*8
    ||vk = ((int)op - BC_ADDVN) / (BC_ADDNV-BC_ADDVN);
    ||switch (vk) {
    ||case 0:
    |   lwzx CARG1, BASE, RB
    |   .if DUALNUM
    |     lwzx CARG3, KBASE, RC
    |   .endif
    |   .if FPU
    |    lfdx f14, BASE, RB
    |    lfdx f15, KBASE, RC
    |   .else
    |    add TMP1, BASE, RB
    |    add TMP2, KBASE, RC
    |    lwz CARG2, 4(TMP1)
    |    lwz CARG4, 4(TMP2)
    |   .endif
    |   .if DUALNUM
    |     checknum cr0, CARG1
    |     checknum cr1, CARG3
    |     crand 4*cr0+lt, 4*cr0+lt, 4*cr1+lt
    |     bge ->vmeta_arith_vn
    |   .else
    |     checknum CARG1; bge ->vmeta_arith_vn
    |   .endif
    ||  break;
    ||case 1:
    |   lwzx CARG1, BASE, RB
    |   .if DUALNUM
    |     lwzx CARG3, KBASE, RC
    |   .endif
    |   .if FPU
    |    lfdx f15, BASE, RB
    |    lfdx f14, KBASE, RC
    |   .else
    |    add TMP1, BASE, RB
    |    add TMP2, KBASE, RC
    |    lwz CARG2, 4(TMP1)
    |    lwz CARG4, 4(TMP2)
    |   .endif
    |   .if DUALNUM
    |     checknum cr0, CARG1
    |     checknum cr1, CARG3
    |     crand 4*cr0+lt, 4*cr0+lt, 4*cr1+lt
    |     bge ->vmeta_arith_nv
    |   .else
    |     checknum CARG1; bge ->vmeta_arith_nv
    |   .endif
    ||  break;
    ||default:
    |   lwzx CARG1, BASE, RB
    |   lwzx CARG3, BASE, RC
    |   .if FPU
    |    lfdx f14, BASE, RB
    |    lfdx f15, BASE, RC
    |   .else
    |    add TMP1, BASE, RB
    |    add TMP2, BASE, RC
    |    lwz CARG2, 4(TMP1)
    |    lwz CARG4, 4(TMP2)
    |   .endif
    |   checknum cr0, CARG1
    |   checknum cr1, CARG3
    |   crand 4*cr0+lt, 4*cr0+lt, 4*cr1+lt
    |   bge ->vmeta_arith_vv
    ||  break;
    ||}
    |.endmacro
    |
    |.macro ins_arithfallback, ins
    ||switch (vk) {
    ||case 0:
    |   ins ->vmeta_arith_vn2
    ||  break;
    ||case 1:
    |   ins ->vmeta_arith_nv2
    ||  break;
    ||default:
    |   ins ->vmeta_arith_vv2
    ||  break;
    ||}
    |.endmacro
    |
    |.macro intmod, a, b, c
    |  bl ->vm_modi
    |.endmacro
    |
    |.macro fpmod, a, b, c
    |->BC_MODVN_Z:
    |  fdiv FARG1, b, c
    |  // NYI: Use internal implementation of floor.
    |  blex floor			// floor(b/c)
    |  fmul a, FARG1, c
    |  fsub a, b, a			// b - floor(b/c)*c
    |.endmacro
    |
    |.macro sfpmod
    |->BC_MODVN_Z:
    |  stw CARG1, SFSAVE_1
    |  stw CARG2, SFSAVE_2
    |  mr SAVE0, CARG3
    |  mr SAVE1, CARG4
    |  blex __divdf3
    |  blex floor
    |  mr CARG3, SAVE0
    |  mr CARG4, SAVE1
    |  blex __muldf3
    |  mr CARG3, CRET1
    |  mr CARG4, CRET2
    |  lwz CARG1, SFSAVE_1
    |  lwz CARG2, SFSAVE_2
    |  blex __subdf3
    |.endmacro
    |
    |.macro ins_arithfp, fpins
    |  ins_arithpre
    |.if "fpins" == "fpmod_"
    |  b ->BC_MODVN_Z			// Avoid 3 copies. It's slow anyway.
    |.elif FPU
    |  fpins f0, f14, f15
    |  ins_next1
    |  stfdx f0, BASE, RA
    |  ins_next2
    |.else
    |  blex __divdf3			// Only soft-float div uses this macro.
    |  ins_next1
    |  stwux CRET1, RA, BASE
    |  stw CRET2, 4(RA)
    |  ins_next2
    |.endif
    |.endmacro
    |
    |.macro ins_arithdn, intins, fpins, fpcall
    |  // RA = dst*8, RB = src1*8, RC = src2*8 | num_const*8
    ||vk = ((int)op - BC_ADDVN) / (BC_ADDNV-BC_ADDVN);
    ||switch (vk) {
    ||case 0:
    |   lwzux CARG1, RB, BASE
    |   lwzux CARG3, RC, KBASE
    |    lwz CARG2, 4(RB)
    |   checknum cr0, CARG1
    |    lwz CARG4, 4(RC)
    |   checknum cr1, CARG3
    ||  break;
    ||case 1:
    |   lwzux CARG3, RB, BASE
    |   lwzux CARG1, RC, KBASE
    |    lwz CARG4, 4(RB)
    |   checknum cr0, CARG3
    |    lwz CARG2, 4(RC)
    |   checknum cr1, CARG1
    ||  break;
    ||default:
    |   lwzux CARG1, RB, BASE
    |   lwzux CARG3, RC, BASE
    |    lwz CARG2, 4(RB)
    |   checknum cr0, CARG1
    |    lwz CARG4, 4(RC)
    |   checknum cr1, CARG3
    ||  break;
    ||}
    |  bne >5
    |  bne cr1, >5
    |.if "intins" == "intmod"
    |  mr CARG1, CARG2
    |  mr CARG2, CARG4
    |.endif
    |  intins CARG1, CARG2, CARG4
    |  bso >4
    |1:
    |  ins_next1
    |  stwux TISNUM, RA, BASE
    |  stw CARG1, 4(RA)
    |2:
    |  ins_next2
    |4:  // Overflow.
    |  checkov TMP0, <1			// Ignore unrelated overflow.
    |  ins_arithfallback b
    |5:  // FP variant.
    |.if FPU
    ||if (vk == 1) {
    |  lfd f15, 0(RB)
    |  lfd f14, 0(RC)
    ||} else {
    |  lfd f14, 0(RB)
    |  lfd f15, 0(RC)
    ||}
    |.endif
    |  crand 4*cr0+lt, 4*cr0+lt, 4*cr1+lt
    |   ins_arithfallback bge
    |.if "fpins" == "fpmod_"
    |  b ->BC_MODVN_Z			// Avoid 3 copies. It's slow anyway.
    |.else
    |.if FPU
    |  fpins f0, f14, f15
    |  stfdx f0, BASE, RA
    |.else
    |.if "fpcall" == "sfpmod"
    |  sfpmod
    |.else
    |  blex fpcall
    |.endif
    |  stwux CRET1, RA, BASE
    |  stw CRET2, 4(RA)
    |.endif
    |  ins_next1
    |  b <2
    |.endif
    |.endmacro
    |
    |.macro ins_arith, intins, fpins, fpcall
    |.if DUALNUM
    |  ins_arithdn intins, fpins, fpcall
    |.else
    |  ins_arithfp fpins
    |.endif
    |.endmacro

  case BC_ADDVN: case BC_ADDNV: case BC_ADDVV:
    |.if GPR64
    |.macro addo32., y, a, b
    |  // Need to check overflow for (a<<32) + (b<<32).
    |  rldicr TMP0, a, 32, 31
    |  rldicr TMP1, b, 32, 31
    |  addo. TMP0, TMP0, TMP1
    |  add y, a, b
    |.endmacro
    |  ins_arith addo32., fadd, __adddf3
    |.else
    |  ins_arith addo., fadd, __adddf3
    |.endif
    break;
  case BC_SUBVN: case BC_SUBNV: case BC_SUBVV:
    |.if GPR64
    |.macro subo32., y, a, b
    |  // Need to check overflow for (a<<32) - (b<<32).
    |  rldicr TMP0, a, 32, 31
    |  rldicr TMP1, b, 32, 31
    |  subo. TMP0, TMP0, TMP1
    |  sub y, a, b
    |.endmacro
    |  ins_arith subo32., fsub, __subdf3
    |.else
    |  ins_arith subo., fsub, __subdf3
    |.endif
    break;
  case BC_MULVN: case BC_MULNV: case BC_MULVV:
    |  ins_arith mullwo., fmul, __muldf3
    break;
  case BC_DIVVN: case BC_DIVNV: case BC_DIVVV:
    |  ins_arithfp fdiv
    break;
  case BC_MODVN:
    |  ins_arith intmod, fpmod, sfpmod
    break;
  case BC_MODNV: case BC_MODVV:
    |  ins_arith intmod, fpmod_, sfpmod
    break;
  case BC_POW:
    |  // NYI: (partial) integer arithmetic.
    |  lwzx CARG1, BASE, RB
    |  lwzx CARG3, BASE, RC
    |.if FPU
    |   lfdx FARG1, BASE, RB
    |   lfdx FARG2, BASE, RC
    |.else
    |   add TMP1, BASE, RB
    |   add TMP2, BASE, RC
    |   lwz CARG2, 4(TMP1)
    |   lwz CARG4, 4(TMP2)
    |.endif
    |  checknum cr0, CARG1
    |  checknum cr1, CARG3
    |  crand 4*cr0+lt, 4*cr0+lt, 4*cr1+lt
    |  bge ->vmeta_arith_vv
    |  blex pow
    |  ins_next1
    |.if FPU
    |  stfdx FARG1, BASE, RA
    |.else
    |  stwux CARG1, RA, BASE
    |  stw CARG2, 4(RA)
    |.endif
    |  ins_next2
    break;

  case BC_CAT:
    |  // RA = dst*8, RB = src_start*8, RC = src_end*8
    |  sub CARG3, RC, RB
    |   stp BASE, L->base
    |  add CARG2, BASE, RC
    |  mr SAVE0, RB
    |->BC_CAT_Z:
    |   stw PC, SAVE_PC
    |  mr CARG1, L
    |  srwi CARG3, CARG3, 3
    |  bl extern lj_meta_cat		// (lua_State *L, TValue *top, int left)
    |  // Returns NULL (finished) or TValue * (metamethod).
    |  cmplwi CRET1, 0
    |   lp BASE, L->base
    |  bne ->vmeta_binop
    |  ins_next1
    |.if FPU
    |  lfdx f0, BASE, SAVE0		// Copy result from RB to RA.
    |  stfdx f0, BASE, RA
    |.else
    |  lwzux TMP0, SAVE0, BASE
    |  lwz TMP1, 4(SAVE0)
    |  stwux TMP0, RA, BASE
    |  stw TMP1, 4(RA)
    |.endif
    |  ins_next2
    break;

  /* -- Constant ops ------------------------------------------------------ */

  case BC_KSTR:
    |  // RA = dst*8, RD = str_const*8 (~)
    |  srwi TMP1, RD, 1
    |  subfic TMP1, TMP1, -4
    |  ins_next1
    |  lwzx TMP0, KBASE, TMP1		// KBASE-4-str_const*4
    |  li TMP2, LJ_TSTR
    |  stwux TMP2, RA, BASE
    |  stw TMP0, 4(RA)
    |  ins_next2
    break;
  case BC_KCDATA:
    |.if FFI
    |  // RA = dst*8, RD = cdata_const*8 (~)
    |  srwi TMP1, RD, 1
    |  subfic TMP1, TMP1, -4
    |  ins_next1
    |  lwzx TMP0, KBASE, TMP1		// KBASE-4-cdata_const*4
    |  li TMP2, LJ_TCDATA
    |  stwux TMP2, RA, BASE
    |  stw TMP0, 4(RA)
    |  ins_next2
    |.endif
    break;
  case BC_KSHORT:
    |  // RA = dst*8, RD = int16_literal*8
    |.if DUALNUM
    |  slwi RD, RD, 13
    |  srawi RD, RD, 16
    |  ins_next1
    |   stwux TISNUM, RA, BASE
    |   stw RD, 4(RA)
    |  ins_next2
    |.else
    |  // The soft-float approach is faster.
    |  slwi RD, RD, 13
    |  srawi TMP1, RD, 31
    |  xor TMP2, TMP1, RD
    |  sub TMP2, TMP2, TMP1		// TMP2 = abs(x)
    |  cntlzw TMP3, TMP2
    |  subfic TMP1, TMP3, 0x40d		// TMP1 = exponent-1
    |   slw TMP2, TMP2, TMP3		// TMP2 = left aligned mantissa
    |    subfic TMP3, RD, 0
    |  slwi TMP1, TMP1, 20
    |   rlwimi RD, TMP2, 21, 1, 31	// hi = sign(x) | (mantissa>>11)
    |    subfe TMP0, TMP0, TMP0
    |   add RD, RD, TMP1		// hi = hi + exponent-1
    |    and RD, RD, TMP0		// hi = x == 0 ? 0 : hi
    |  ins_next1
    |    stwux RD, RA, BASE
    |    stw ZERO, 4(RA)
    |  ins_next2
    |.endif
    break;
  case BC_KNUM:
    |  // RA = dst*8, RD = num_const*8
    |  ins_next1
    |.if FPU
    |  lfdx f0, KBASE, RD
    |  stfdx f0, BASE, RA
    |.else
    |  lwzux TMP0, RD, KBASE
    |  lwz TMP1, 4(RD)
    |  stwux TMP0, RA, BASE
    |  stw TMP1, 4(RA)
    |.endif
    |  ins_next2
    break;
  case BC_KPRI:
    |  // RA = dst*8, RD = primitive_type*8 (~)
    |  srwi TMP1, RD, 3
    |  not TMP0, TMP1
    |  ins_next1
    |  stwx TMP0, BASE, RA
    |  ins_next2
    break;
  case BC_KNIL:
    |  // RA = base*8, RD = end*8
    |  stwx TISNIL, BASE, RA
    |   addi RA, RA, 8
    |1:
    |  stwx TISNIL, BASE, RA
    |  cmpw RA, RD
    |   addi RA, RA, 8
    |  blt <1
    |  ins_next_
    break;

  /* -- Upvalue and function ops ------------------------------------------ */

  case BC_UGET:
    |  // RA = dst*8, RD = uvnum*8
    |  lwz LFUNC:RB, FRAME_FUNC(BASE)
    |   srwi RD, RD, 1
    |   addi RD, RD, offsetof(GCfuncL, uvptr)
    |  lwzx UPVAL:RB, LFUNC:RB, RD
    |  ins_next1
    |  lwz TMP1, UPVAL:RB->v
    |.if FPU
    |  lfd f0, 0(TMP1)
    |  stfdx f0, BASE, RA
    |.else
    |  lwz TMP2, 0(TMP1)
    |  lwz TMP3, 4(TMP1)
    |  stwux TMP2, RA, BASE
    |  stw TMP3, 4(RA)
    |.endif
    |  ins_next2
    break;
  case BC_USETV:
    |  // RA = uvnum*8, RD = src*8
    |  lwz LFUNC:RB, FRAME_FUNC(BASE)
    |    srwi RA, RA, 1
    |    addi RA, RA, offsetof(GCfuncL, uvptr)
    |.if FPU
    |   lfdux f0, RD, BASE
    |.else
    |   lwzux CARG1, RD, BASE
    |   lwz CARG3, 4(RD)
    |.endif
    |  lwzx UPVAL:RB, LFUNC:RB, RA
    |  lbz TMP3, UPVAL:RB->marked
    |   lwz CARG2, UPVAL:RB->v
    |  andix. TMP3, TMP3, LJ_GC_BLACK	// isblack(uv)
    |    lbz TMP0, UPVAL:RB->closed
    |   lwz TMP2, 0(RD)
    |.if FPU
    |   stfd f0, 0(CARG2)
    |.else
    |   stw CARG1, 0(CARG2)
    |   stw CARG3, 4(CARG2)
    |.endif
    |    cmplwi cr1, TMP0, 0
    |   lwz TMP1, 4(RD)
    |  cror 4*cr0+eq, 4*cr0+eq, 4*cr1+eq
    |   subi TMP2, TMP2, (LJ_TNUMX+1)
    |  bne >2				// Upvalue is closed and black?
    |1:
    |  ins_next
    |
    |2:  // Check if new value is collectable.
    |  cmplwi TMP2, LJ_TISGCV - (LJ_TNUMX+1)
    |  bge <1				// tvisgcv(v)
    |  lbz TMP3, GCOBJ:TMP1->gch.marked
    |  andix. TMP3, TMP3, LJ_GC_WHITES	// iswhite(v)
    |   la CARG1, GG_DISP2G(DISPATCH)
    |  // Crossed a write barrier. Move the barrier forward.
    |  beq <1
    |  bl extern lj_gc_barrieruv	// (global_State *g, TValue *tv)
    |  b <1
    break;
  case BC_USETS:
    |  // RA = uvnum*8, RD = str_const*8 (~)
    |  lwz LFUNC:RB, FRAME_FUNC(BASE)
    |   srwi TMP1, RD, 1
    |    srwi RA, RA, 1
    |   subfic TMP1, TMP1, -4
    |    addi RA, RA, offsetof(GCfuncL, uvptr)
    |   lwzx STR:TMP1, KBASE, TMP1	// KBASE-4-str_const*4
    |  lwzx UPVAL:RB, LFUNC:RB, RA
    |  lbz TMP3, UPVAL:RB->marked
    |   lwz CARG2, UPVAL:RB->v
    |  andix. TMP3, TMP3, LJ_GC_BLACK	// isblack(uv)
    |   lbz TMP3, STR:TMP1->marked
    |   lbz TMP2, UPVAL:RB->closed
    |   li TMP0, LJ_TSTR
    |   stw STR:TMP1, 4(CARG2)
    |   stw TMP0, 0(CARG2)
    |  bne >2
    |1:
    |  ins_next
    |
    |2:  // Check if string is white and ensure upvalue is closed.
    |  andix. TMP3, TMP3, LJ_GC_WHITES	// iswhite(str)
    |   cmplwi cr1, TMP2, 0
    |  cror 4*cr0+eq, 4*cr0+eq, 4*cr1+eq
    |   la CARG1, GG_DISP2G(DISPATCH)
    |  // Crossed a write barrier. Move the barrier forward.
    |  beq <1
    |  bl extern lj_gc_barrieruv	// (global_State *g, TValue *tv)
    |  b <1
    break;
  case BC_USETN:
    |  // RA = uvnum*8, RD = num_const*8
    |  lwz LFUNC:RB, FRAME_FUNC(BASE)
    |   srwi RA, RA, 1
    |   addi RA, RA, offsetof(GCfuncL, uvptr)
    |.if FPU
    |    lfdx f0, KBASE, RD
    |.else
    |    lwzux TMP2, RD, KBASE
    |    lwz TMP3, 4(RD)
    |.endif
    |  lwzx UPVAL:RB, LFUNC:RB, RA
    |  ins_next1
    |  lwz TMP1, UPVAL:RB->v
    |.if FPU
    |  stfd f0, 0(TMP1)
    |.else
    |  stw TMP2, 0(TMP1)
    |  stw TMP3, 4(TMP1)
    |.endif
    |  ins_next2
    break;
  case BC_USETP:
    |  // RA = uvnum*8, RD = primitive_type*8 (~)
    |  lwz LFUNC:RB, FRAME_FUNC(BASE)
    |   srwi RA, RA, 1
    |    srwi TMP0, RD, 3
    |   addi RA, RA, offsetof(GCfuncL, uvptr)
    |    not TMP0, TMP0
    |  lwzx UPVAL:RB, LFUNC:RB, RA
    |  ins_next1
    |  lwz TMP1, UPVAL:RB->v
    |  stw TMP0, 0(TMP1)
    |  ins_next2
    break;

  case BC_UCLO:
    |  // RA = level*8, RD = target
    |  lwz TMP1, L->openupval
    |  branch_RD			// Do this first since RD is not saved.
    |   stp BASE, L->base
    |  cmplwi TMP1, 0
    |   mr CARG1, L
    |  beq >1
    |   add CARG2, BASE, RA
    |  bl extern lj_func_closeuv	// (lua_State *L, TValue *level)
    |  lp BASE, L->base
    |1:
    |  ins_next
    break;

  case BC_FNEW:
    |  // RA = dst*8, RD = proto_const*8 (~) (holding function prototype)
    |  srwi TMP1, RD, 1
    |   stp BASE, L->base
    |  subfic TMP1, TMP1, -4
    |   stw PC, SAVE_PC
    |  lwzx CARG2, KBASE, TMP1		// KBASE-4-tab_const*4
    |   mr CARG1, L
    |  lwz CARG3, FRAME_FUNC(BASE)
    |  // (lua_State *L, GCproto *pt, GCfuncL *parent)
    |  bl extern lj_func_newL_gc
    |  // Returns GCfuncL *.
    |  lp BASE, L->base
    |   li TMP0, LJ_TFUNC
    |  stwux TMP0, RA, BASE
    |  stw LFUNC:CRET1, 4(RA)
    |  ins_next
    break;

  /* -- Table ops --------------------------------------------------------- */

  case BC_TNEW:
  case BC_TDUP:
    |  // RA = dst*8, RD = (hbits|asize)*8 | tab_const*8 (~)
    |  lwz TMP0, DISPATCH_GL(gc.total)(DISPATCH)
    |   mr CARG1, L
    |  lwz TMP1, DISPATCH_GL(gc.threshold)(DISPATCH)
    |   stp BASE, L->base
    |  cmplw TMP0, TMP1
    |   stw PC, SAVE_PC
    |  bge >5
    |1:
    if (op == BC_TNEW) {
      |  rlwinm CARG2, RD, 29, 21, 31
      |  rlwinm CARG3, RD, 18, 27, 31
      |  cmpwi CARG2, 0x7ff; beq >3
      |2:
      |  bl extern lj_tab_new  // (lua_State *L, int32_t asize, uint32_t hbits)
      |  // Returns Table *.
    } else {
      |  srwi TMP1, RD, 1
      |  subfic TMP1, TMP1, -4
      |  lwzx CARG2, KBASE, TMP1		// KBASE-4-tab_const*4
      |  bl extern lj_tab_dup  // (lua_State *L, Table *kt)
      |  // Returns Table *.
    }
    |  lp BASE, L->base
    |   li TMP0, LJ_TTAB
    |  stwux TMP0, RA, BASE
    |  stw TAB:CRET1, 4(RA)
    |  ins_next
    if (op == BC_TNEW) {
      |3:
      |  li CARG2, 0x801
      |  b <2
    }
    |5:
    |  mr SAVE0, RD
    |  bl extern lj_gc_step_fixtop  // (lua_State *L)
    |  mr RD, SAVE0
    |  mr CARG1, L
    |  b <1
    break;

  case BC_GGET:
    |  // RA = dst*8, RD = str_const*8 (~)
  case BC_GSET:
    |  // RA = src*8, RD = str_const*8 (~)
    |  lwz LFUNC:TMP2, FRAME_FUNC(BASE)
    |   srwi TMP1, RD, 1
    |  lwz TAB:RB, LFUNC:TMP2->env
    |   subfic TMP1, TMP1, -4
    |   lwzx STR:RC, KBASE, TMP1	// KBASE-4-str_const*4
    if (op == BC_GGET) {
      |  b ->BC_TGETS_Z
    } else {
      |  b ->BC_TSETS_Z
    }
    break;

  case BC_TGETV:
    |  // RA = dst*8, RB = table*8, RC = key*8
    |  lwzux CARG1, RB, BASE
    |  lwzux CARG2, RC, BASE
    |   lwz TAB:RB, 4(RB)
    |.if DUALNUM
    |   lwz RC, 4(RC)
    |.else
    |   lfd f0, 0(RC)
    |.endif
    |  checktab CARG1
    |   checknum cr1, CARG2
    |  bne ->vmeta_tgetv
    |.if DUALNUM
    |  lwz TMP0, TAB:RB->asize
    |   bne cr1, >5
    |   lwz TMP1, TAB:RB->array
    |  cmplw TMP0, RC
    |   slwi TMP2, RC, 3
    |.else
    |   bge cr1, >5
    |  // Convert number key to integer, check for integerness and range.
    |  fctiwz f1, f0
    |    fadd f2, f0, TOBIT
    |  stfd f1, TMPD
    |   lwz TMP0, TAB:RB->asize
    |    fsub f2, f2, TOBIT
    |  lwz TMP2, TMPD_LO
    |   lwz TMP1, TAB:RB->array
    |    fcmpu cr1, f0, f2
    |  cmplw cr0, TMP0, TMP2
    |  crand 4*cr0+gt, 4*cr0+gt, 4*cr1+eq
    |   slwi TMP2, TMP2, 3
    |.endif
    |  ble ->vmeta_tgetv		// Integer key and in array part?
    |  lwzx TMP0, TMP1, TMP2
    |.if FPU
    |   lfdx f14, TMP1, TMP2
    |.else
    |   lwzux SAVE0, TMP1, TMP2
    |   lwz SAVE1, 4(TMP1)
    |.endif
    |  checknil TMP0; beq >2
    |1:
    |  ins_next1
    |.if FPU
    |   stfdx f14, BASE, RA
    |.else
    |   stwux SAVE0, RA, BASE
    |   stw SAVE1, 4(RA)
    |.endif
    |  ins_next2
    |
    |2:  // Check for __index if table value is nil.
    |  lwz TAB:TMP2, TAB:RB->metatable
    |  cmplwi TAB:TMP2, 0
    |  beq <1				// No metatable: done.
    |  lbz TMP0, TAB:TMP2->nomm
    |  andix. TMP0, TMP0, 1<<MM_index
    |  bne <1				// 'no __index' flag set: done.
    |  b ->vmeta_tgetv
    |
    |5:
    |  checkstr CARG2; bne ->vmeta_tgetv
    |.if not DUALNUM
    |  lwz STR:RC, 4(RC)
    |.endif
    |  b ->BC_TGETS_Z			// String key?
    break;
  case BC_TGETS:
    |  // RA = dst*8, RB = table*8, RC = str_const*8 (~)
    |  lwzux CARG1, RB, BASE
    |   srwi TMP1, RC, 1
    |    lwz TAB:RB, 4(RB)
    |   subfic TMP1, TMP1, -4
    |  checktab CARG1
    |   lwzx STR:RC, KBASE, TMP1	// KBASE-4-str_const*4
    |  bne ->vmeta_tgets1
    |->BC_TGETS_Z:
    |  // TAB:RB = GCtab *, STR:RC = GCstr *, RA = dst*8
    |  lwz TMP0, TAB:RB->hmask
    |  lwz TMP1, STR:RC->sid
    |  lwz NODE:TMP2, TAB:RB->node
    |  and TMP1, TMP1, TMP0		// idx = str->sid & tab->hmask
    |  slwi TMP0, TMP1, 5
    |  slwi TMP1, TMP1, 3
    |  sub TMP1, TMP0, TMP1
    |  add NODE:TMP2, NODE:TMP2, TMP1	// node = tab->node + (idx*32-idx*8)
    |1:
    |  lwz CARG1, NODE:TMP2->key
    |   lwz TMP0, 4+offsetof(Node, key)(NODE:TMP2)
    |    lwz CARG2, NODE:TMP2->val
    |     lwz TMP1, 4+offsetof(Node, val)(NODE:TMP2)
    |  checkstr CARG1; bne >4
    |   cmpw TMP0, STR:RC; bne >4
    |    checknil CARG2; beq >5		// Key found, but nil value?
    |3:
    |    stwux CARG2, RA, BASE
    |     stw TMP1, 4(RA)
    |  ins_next
    |
    |4:  // Follow hash chain.
    |  lwz NODE:TMP2, NODE:TMP2->next
    |  cmplwi NODE:TMP2, 0
    |  bne <1
    |  // End of hash chain: key not found, nil result.
    |   li CARG2, LJ_TNIL
    |
    |5:  // Check for __index if table value is nil.
    |  lwz TAB:TMP2, TAB:RB->metatable
    |  cmplwi TAB:TMP2, 0
    |  beq <3				// No metatable: done.
    |  lbz TMP0, TAB:TMP2->nomm
    |  andix. TMP0, TMP0, 1<<MM_index
    |  bne <3				// 'no __index' flag set: done.
    |  b ->vmeta_tgets
    break;
  case BC_TGETB:
    |  // RA = dst*8, RB = table*8, RC = index*8
    |  lwzux CARG1, RB, BASE
    |   srwi TMP0, RC, 3
    |   lwz TAB:RB, 4(RB)
    |  checktab CARG1; bne ->vmeta_tgetb
    |  lwz TMP1, TAB:RB->asize
    |   lwz TMP2, TAB:RB->array
    |  cmplw TMP0, TMP1; bge ->vmeta_tgetb
    |.if FPU
    |  lwzx TMP1, TMP2, RC
    |   lfdx f0, TMP2, RC
    |.else
    |  lwzux TMP1, TMP2, RC
    |   lwz TMP3, 4(TMP2)
    |.endif
    |  checknil TMP1; beq >5
    |1:
    |  ins_next1
    |.if FPU
    |   stfdx f0, BASE, RA
    |.else
    |   stwux TMP1, RA, BASE
    |   stw TMP3, 4(RA)
    |.endif
    |  ins_next2
    |
    |5:  // Check for __index if table value is nil.
    |  lwz TAB:TMP2, TAB:RB->metatable
    |  cmplwi TAB:TMP2, 0
    |  beq <1				// No metatable: done.
    |  lbz TMP2, TAB:TMP2->nomm
    |  andix. TMP2, TMP2, 1<<MM_index
    |  bne <1				// 'no __index' flag set: done.
    |  b ->vmeta_tgetb			// Caveat: preserve TMP0!
    break;
  case BC_TGETR:
    |  // RA = dst*8, RB = table*8, RC = key*8
    |  add RB, BASE, RB
    |  lwz TAB:CARG1, 4(RB)
    |.if DUALNUM
    |  add RC, BASE, RC
    |  lwz TMP0, TAB:CARG1->asize
    |  lwz CARG2, 4(RC)
    |   lwz TMP1, TAB:CARG1->array
    |.else
    |  lfdx f0, BASE, RC
    |  lwz TMP0, TAB:CARG1->asize
    |  toint CARG2, f0
    |   lwz TMP1, TAB:CARG1->array
    |.endif
    |  cmplw TMP0, CARG2
    |   slwi TMP2, CARG2, 3
    |  ble ->vmeta_tgetr		// In array part?
    |.if FPU
    |   lfdx f14, TMP1, TMP2
    |.else
    |   lwzux SAVE0, TMP2, TMP1
    |   lwz SAVE1, 4(TMP2)
    |.endif
    |->BC_TGETR_Z:
    |  ins_next1
    |.if FPU
    |   stfdx f14, BASE, RA
    |.else
    |   stwux SAVE0, RA, BASE
    |   stw SAVE1, 4(RA)
    |.endif
    |  ins_next2
    break;

  case BC_TSETV:
    |  // RA = src*8, RB = table*8, RC = key*8
    |  lwzux CARG1, RB, BASE
    |  lwzux CARG2, RC, BASE
    |   lwz TAB:RB, 4(RB)
    |.if DUALNUM
    |   lwz RC, 4(RC)
    |.else
    |   lfd f0, 0(RC)
    |.endif
    |  checktab CARG1
    |   checknum cr1, CARG2
    |  bne ->vmeta_tsetv
    |.if DUALNUM
    |  lwz TMP0, TAB:RB->asize
    |   bne cr1, >5
    |   lwz TMP1, TAB:RB->array
    |  cmplw TMP0, RC
    |   slwi TMP0, RC, 3
    |.else
    |   bge cr1, >5
    |  // Convert number key to integer, check for integerness and range.
    |  fctiwz f1, f0
    |    fadd f2, f0, TOBIT
    |  stfd f1, TMPD
    |   lwz TMP0, TAB:RB->asize
    |    fsub f2, f2, TOBIT
    |  lwz TMP2, TMPD_LO
    |   lwz TMP1, TAB:RB->array
    |    fcmpu cr1, f0, f2
    |  cmplw cr0, TMP0, TMP2
    |  crand 4*cr0+gt, 4*cr0+gt, 4*cr1+eq
    |   slwi TMP0, TMP2, 3
    |.endif
    |  ble ->vmeta_tsetv		// Integer key and in array part?
    |   lwzx TMP2, TMP1, TMP0
    |  lbz TMP3, TAB:RB->marked
    |.if FPU
    |    lfdx f14, BASE, RA
    |.else
    |    add SAVE1, BASE, RA
    |    lwz SAVE0, 0(SAVE1)
    |    lwz SAVE1, 4(SAVE1)
    |.endif
    |   checknil TMP2; beq >3
    |1:
    |  andix. TMP2, TMP3, LJ_GC_BLACK	// isblack(table)
    |.if FPU
    |    stfdx f14, TMP1, TMP0
    |.else
    |    stwux SAVE0, TMP1, TMP0
    |    stw SAVE1, 4(TMP1)
    |.endif
    |  bne >7
    |2:
    |  ins_next
    |
    |3:  // Check for __newindex if previous value is nil.
    |  lwz TAB:TMP2, TAB:RB->metatable
    |  cmplwi TAB:TMP2, 0
    |  beq <1				// No metatable: done.
    |  lbz TMP2, TAB:TMP2->nomm
    |  andix. TMP2, TMP2, 1<<MM_newindex
    |  bne <1				// 'no __newindex' flag set: done.
    |  b ->vmeta_tsetv
    |
    |5:
    |  checkstr CARG2; bne ->vmeta_tsetv
    |.if not DUALNUM
    |  lwz STR:RC, 4(RC)
    |.endif
    |  b ->BC_TSETS_Z			// String key?
    |
    |7:  // Possible table write barrier for the value. Skip valiswhite check.
    |  barrierback TAB:RB, TMP3, TMP0
    |  b <2
    break;
  case BC_TSETS:
    |  // RA = src*8, RB = table*8, RC = str_const*8 (~)
    |  lwzux CARG1, RB, BASE
    |   srwi TMP1, RC, 1
    |    lwz TAB:RB, 4(RB)
    |   subfic TMP1, TMP1, -4
    |  checktab CARG1
    |   lwzx STR:RC, KBASE, TMP1	// KBASE-4-str_const*4
    |  bne ->vmeta_tsets1
    |->BC_TSETS_Z:
    |  // TAB:RB = GCtab *, STR:RC = GCstr *, RA = src*8
    |  lwz TMP0, TAB:RB->hmask
    |  lwz TMP1, STR:RC->sid
    |  lwz NODE:TMP2, TAB:RB->node
    |    stb ZERO, TAB:RB->nomm		// Clear metamethod cache.
    |  and TMP1, TMP1, TMP0		// idx = str->sid & tab->hmask
    |.if FPU
    |    lfdx f14, BASE, RA
    |.else
    |    add CARG2, BASE, RA
    |    lwz SAVE0, 0(CARG2)
    |    lwz SAVE1, 4(CARG2)
    |.endif
    |  slwi TMP0, TMP1, 5
    |  slwi TMP1, TMP1, 3
    |  sub TMP1, TMP0, TMP1
    |    lbz TMP3, TAB:RB->marked
    |  add NODE:TMP2, NODE:TMP2, TMP1	// node = tab->node + (idx*32-idx*8)
    |1:
    |  lwz CARG1, NODE:TMP2->key
    |   lwz TMP0, 4+offsetof(Node, key)(NODE:TMP2)
    |    lwz CARG2, NODE:TMP2->val
    |     lwz NODE:TMP1, NODE:TMP2->next
    |  checkstr CARG1; bne >5
    |   cmpw TMP0, STR:RC; bne >5
    |    checknil CARG2; beq >4		// Key found, but nil value?
    |2:
    |  andix. TMP0, TMP3, LJ_GC_BLACK	// isblack(table)
    |.if FPU
    |    stfd f14, NODE:TMP2->val
    |.else
    |    stw SAVE0, NODE:TMP2->val.u32.hi
    |    stw SAVE1, NODE:TMP2->val.u32.lo
    |.endif
    |  bne >7
    |3:
    |  ins_next
    |
    |4:  // Check for __newindex if previous value is nil.
    |  lwz TAB:TMP1, TAB:RB->metatable
    |  cmplwi TAB:TMP1, 0
    |  beq <2				// No metatable: done.
    |  lbz TMP0, TAB:TMP1->nomm
    |  andix. TMP0, TMP0, 1<<MM_newindex
    |  bne <2				// 'no __newindex' flag set: done.
    |  b ->vmeta_tsets
    |
    |5:  // Follow hash chain.
    |  cmplwi NODE:TMP1, 0
    |   mr NODE:TMP2, NODE:TMP1
    |  bne <1
    |  // End of hash chain: key not found, add a new one.
    |
    |  // But check for __newindex first.
    |  lwz TAB:TMP1, TAB:RB->metatable
    |   la CARG3, DISPATCH_GL(tmptv)(DISPATCH)
    |   stw PC, SAVE_PC
    |   mr CARG1, L
    |  cmplwi TAB:TMP1, 0
    |   stp BASE, L->base
    |  beq >6				// No metatable: continue.
    |  lbz TMP0, TAB:TMP1->nomm
    |  andix. TMP0, TMP0, 1<<MM_newindex
    |  beq ->vmeta_tsets		// 'no __newindex' flag NOT set: check.
    |6:
    |  li TMP0, LJ_TSTR
    |   stw STR:RC, 4(CARG3)
    |   mr CARG2, TAB:RB
    |  stw TMP0, 0(CARG3)
    |  bl extern lj_tab_newkey		// (lua_State *L, GCtab *t, TValue *k)
    |  // Returns TValue *.
    |  lp BASE, L->base
    |.if FPU
    |  stfd f14, 0(CRET1)
    |.else
    |  stw SAVE0, 0(CRET1)
    |  stw SAVE1, 4(CRET1)
    |.endif
    |  b <3				// No 2nd write barrier needed.
    |
    |7:  // Possible table write barrier for the value. Skip valiswhite check.
    |  barrierback TAB:RB, TMP3, TMP0
    |  b <3
    break;
  case BC_TSETB:
    |  // RA = src*8, RB = table*8, RC = index*8
    |  lwzux CARG1, RB, BASE
    |   srwi TMP0, RC, 3
    |   lwz TAB:RB, 4(RB)
    |  checktab CARG1; bne ->vmeta_tsetb
    |  lwz TMP1, TAB:RB->asize
    |   lwz TMP2, TAB:RB->array
    |    lbz TMP3, TAB:RB->marked
    |  cmplw TMP0, TMP1
    |.if FPU
    |   lfdx f14, BASE, RA
    |.else
    |   add CARG2, BASE, RA
    |   lwz SAVE0, 0(CARG2)
    |   lwz SAVE1, 4(CARG2)
    |.endif
    |  bge ->vmeta_tsetb
    |  lwzx TMP1, TMP2, RC
    |  checknil TMP1; beq >5
    |1:
    |  andix. TMP0, TMP3, LJ_GC_BLACK	// isblack(table)
    |.if FPU
    |   stfdx f14, TMP2, RC
    |.else
    |   stwux SAVE0, RC, TMP2
    |   stw SAVE1, 4(RC)
    |.endif
    |  bne >7
    |2:
    |  ins_next
    |
    |5:  // Check for __newindex if previous value is nil.
    |  lwz TAB:TMP1, TAB:RB->metatable
    |  cmplwi TAB:TMP1, 0
    |  beq <1				// No metatable: done.
    |  lbz TMP1, TAB:TMP1->nomm
    |  andix. TMP1, TMP1, 1<<MM_newindex
    |  bne <1				// 'no __newindex' flag set: done.
    |  b ->vmeta_tsetb			// Caveat: preserve TMP0!
    |
    |7:  // Possible table write barrier for the value. Skip valiswhite check.
    |  barrierback TAB:RB, TMP3, TMP0
    |  b <2
    break;
  case BC_TSETR:
    |  // RA = dst*8, RB = table*8, RC = key*8
    |  add RB, BASE, RB
    |  lwz TAB:CARG2, 4(RB)
    |.if DUALNUM
    |  add RC, BASE, RC
    |    lbz TMP3, TAB:CARG2->marked
    |  lwz TMP0, TAB:CARG2->asize
    |  lwz CARG3, 4(RC)
    |   lwz TMP1, TAB:CARG2->array
    |.else
    |  lfdx f0, BASE, RC
    |    lbz TMP3, TAB:CARG2->marked
    |  lwz TMP0, TAB:CARG2->asize
    |  toint CARG3, f0
    |   lwz TMP1, TAB:CARG2->array
    |.endif
    |  andix. TMP2, TMP3, LJ_GC_BLACK	// isblack(table)
    |  bne >7
    |2:
    |  cmplw TMP0, CARG3
    |   slwi TMP2, CARG3, 3
    |.if FPU
    |   lfdx f14, BASE, RA
    |.else
    |  lwzux SAVE0, RA, BASE
    |  lwz SAVE1, 4(RA)
    |.endif
    |  ble ->vmeta_tsetr		// In array part?
    |  ins_next1
    |.if FPU
    |   stfdx f14, TMP1, TMP2
    |.else
    |   stwux SAVE0, TMP1, TMP2
    |   stw SAVE1, 4(TMP1)
    |.endif
    |  ins_next2
    |
    |7:  // Possible table write barrier for the value. Skip valiswhite check.
    |  barrierback TAB:CARG2, TMP3, TMP2
    |  b <2
    break;


  case BC_TSETM:
    |  // RA = base*8 (table at base-1), RD = num_const*8 (start index)
    |  add RA, BASE, RA
    |1:
    |   add TMP3, KBASE, RD
    |  lwz TAB:CARG2, -4(RA)		// Guaranteed to be a table.
    |    addic. TMP0, MULTRES, -8
    |   lwz TMP3, 4(TMP3)		// Integer constant is in lo-word.
    |    srwi CARG3, TMP0, 3
    |    beq >4				// Nothing to copy?
    |  add CARG3, CARG3, TMP3
    |  lwz TMP2, TAB:CARG2->asize
    |   slwi TMP1, TMP3, 3
    |    lbz TMP3, TAB:CARG2->marked
    |  cmplw CARG3, TMP2
    |   add TMP2, RA, TMP0
    |   lwz TMP0, TAB:CARG2->array
    |  bgt >5
    |   add TMP1, TMP1, TMP0
    |    andix. TMP0, TMP3, LJ_GC_BLACK	// isblack(table)
    |3:  // Copy result slots to table.
    |.if FPU
    |   lfd f0, 0(RA)
    |.else
    |   lwz SAVE0, 0(RA)
    |   lwz SAVE1, 4(RA)
    |.endif
    |  addi RA, RA, 8
    |  cmpw cr1, RA, TMP2
    |.if FPU
    |   stfd f0, 0(TMP1)
    |.else
    |   stw SAVE0, 0(TMP1)
    |   stw SAVE1, 4(TMP1)
    |.endif
    |    addi TMP1, TMP1, 8
    |  blt cr1, <3
    |  bne >7
    |4:
    |  ins_next
    |
    |5:  // Need to resize array part.
    |   stp BASE, L->base
    |  mr CARG1, L
    |   stw PC, SAVE_PC
    |  mr SAVE0, RD
    |  bl extern lj_tab_reasize		// (lua_State *L, GCtab *t, int nasize)
    |  // Must not reallocate the stack.
    |  mr RD, SAVE0
    |  b <1
    |
    |7:  // Possible table write barrier for any value. Skip valiswhite check.
    |  barrierback TAB:CARG2, TMP3, TMP0
    |  b <4
    break;

  /* -- Calls and vararg handling ----------------------------------------- */

  case BC_CALLM:
    |  // RA = base*8, (RB = (nresults+1)*8,) RC = extra_nargs*8
    |  add NARGS8:RC, NARGS8:RC, MULTRES
    |  // Fall through. Assumes BC_CALL follows.
    break;
  case BC_CALL:
    |  // RA = base*8, (RB = (nresults+1)*8,) RC = (nargs+1)*8
    |  mr TMP2, BASE
    |  lwzux TMP0, BASE, RA
    |   lwz LFUNC:RB, 4(BASE)
    |    subi NARGS8:RC, NARGS8:RC, 8
    |   addi BASE, BASE, 8
    |  checkfunc TMP0; bne ->vmeta_call
    |  ins_call
    break;

  case BC_CALLMT:
    |  // RA = base*8, (RB = 0,) RC = extra_nargs*8
    |  add NARGS8:RC, NARGS8:RC, MULTRES
    |  // Fall through. Assumes BC_CALLT follows.
    break;
  case BC_CALLT:
    |  // RA = base*8, (RB = 0,) RC = (nargs+1)*8
    |  lwzux TMP0, RA, BASE
    |   lwz LFUNC:RB, 4(RA)
    |    subi NARGS8:RC, NARGS8:RC, 8
    |    lwz TMP1, FRAME_PC(BASE)
    |  checkfunc TMP0
    |   addi RA, RA, 8
    |  bne ->vmeta_callt
    |->BC_CALLT_Z:
    |  andix. TMP0, TMP1, FRAME_TYPE	// Caveat: preserve cr0 until the crand.
    |   lbz TMP3, LFUNC:RB->ffid
    |    xori TMP2, TMP1, FRAME_VARG
    |    cmplwi cr1, NARGS8:RC, 0
    |  bne >7
    |1:
    |  stw LFUNC:RB, FRAME_FUNC(BASE)	// Copy function down, but keep PC.
    |  li TMP2, 0
    |   cmplwi cr7, TMP3, 1		// (> FF_C) Calling a fast function?
    |    beq cr1, >3
    |2:
    |  addi TMP3, TMP2, 8
    |.if FPU
    |   lfdx f0, RA, TMP2
    |.else
    |   add CARG3, RA, TMP2
    |   lwz CARG1, 0(CARG3)
    |   lwz CARG2, 4(CARG3)
    |.endif
    |  cmplw cr1, TMP3, NARGS8:RC
    |.if FPU
    |   stfdx f0, BASE, TMP2
    |.else
    |   stwux CARG1, TMP2, BASE
    |   stw CARG2, 4(TMP2)
    |.endif
    |  mr TMP2, TMP3
    |  bne cr1, <2
    |3:
    |  crand 4*cr0+eq, 4*cr0+eq, 4*cr7+gt
    |  beq >5
    |4:
    |  ins_callt
    |
    |5:  // Tailcall to a fast function with a Lua frame below.
    |  lwz INS, -4(TMP1)
    |  decode_RA8 RA, INS
    |  sub TMP1, BASE, RA
    |  lwz LFUNC:TMP1, FRAME_FUNC-8(TMP1)
    |  lwz TMP1, LFUNC:TMP1->pc
    |  lwz KBASE, PC2PROTO(k)(TMP1)	// Need to prepare KBASE.
    |  b <4
    |
    |7:  // Tailcall from a vararg function.
    |  andix. TMP0, TMP2, FRAME_TYPEP
    |  bne <1				// Vararg frame below?
    |  sub BASE, BASE, TMP2		// Relocate BASE down.
    |  lwz TMP1, FRAME_PC(BASE)
    |  andix. TMP0, TMP1, FRAME_TYPE
    |  b <1
    break;

  case BC_ITERC:
    |  // RA = base*8, (RB = (nresults+1)*8, RC = (nargs+1)*8 ((2+1)*8))
    |  mr TMP2, BASE
    |  add BASE, BASE, RA
    |  lwz TMP1, -24(BASE)
    |   lwz LFUNC:RB, -20(BASE)
    |.if FPU
    |    lfd f1, -8(BASE)
    |    lfd f0, -16(BASE)
    |.else
    |    lwz CARG1, -8(BASE)
    |    lwz CARG2, -4(BASE)
    |    lwz CARG3, -16(BASE)
    |    lwz CARG4, -12(BASE)
    |.endif
    |  stw TMP1, 0(BASE)		// Copy callable.
    |   stw LFUNC:RB, 4(BASE)
    |  checkfunc TMP1
    |     li NARGS8:RC, 16		// Iterators get 2 arguments.
    |.if FPU
    |    stfd f1, 16(BASE)		// Copy control var.
    |    stfdu f0, 8(BASE)		// Copy state.
    |.else
    |    stw CARG1, 16(BASE)		// Copy control var.
    |    stw CARG2, 20(BASE)
    |    stwu CARG3, 8(BASE)		// Copy state.
    |    stw CARG4, 4(BASE)
    |.endif
    |  bne ->vmeta_call
    |  ins_call
    break;

  case BC_ITERN:
    |  // RA = base*8, (RB = (nresults+1)*8, RC = (nargs+1)*8 (2+1)*8)
    |.if JIT
    |  // NYI on big-endian
    |.endif
    |->vm_IITERN:
    |  add RA, BASE, RA
    |  lwz TAB:RB, -12(RA)
    |  lwz RC, -4(RA)			// Get index from control var.
    |  lwz TMP0, TAB:RB->asize
    |  lwz TMP1, TAB:RB->array
    |   addi PC, PC, 4
    |1:  // Traverse array part.
    |  cmplw RC, TMP0
    |   slwi TMP3, RC, 3
    |  bge >5				// Index points after array part?
    |  lwzx TMP2, TMP1, TMP3
    |.if FPU
    |   lfdx f0, TMP1, TMP3
    |.else
    |   lwzux CARG1, TMP3, TMP1
    |   lwz CARG2, 4(TMP3)
    |.endif
    |  checknil TMP2
    |     lwz INS, -4(PC)
    |  beq >4
    |.if DUALNUM
    |   stw RC, 4(RA)
    |   stw TISNUM, 0(RA)
    |.else
    |   tonum_u f1, RC
    |.endif
    |    addi RC, RC, 1
    |     addis TMP3, PC, -(BCBIAS_J*4 >> 16)
    |.if FPU
    |  stfd f0, 8(RA)
    |.else
    |  stw CARG1, 8(RA)
    |  stw CARG2, 12(RA)
    |.endif
    |     decode_RD4 TMP1, INS
    |    stw RC, -4(RA)			// Update control var.
    |     add PC, TMP1, TMP3
    |.if not DUALNUM
    |   stfd f1, 0(RA)
    |.endif
    |3:
    |  ins_next
    |
    |4:  // Skip holes in array part.
    |  addi RC, RC, 1
    |  b <1
    |
    |5:  // Traverse hash part.
    |  lwz TMP1, TAB:RB->hmask
    |  sub RC, RC, TMP0
    |   lwz TMP2, TAB:RB->node
    |6:
    |  cmplw RC, TMP1			// End of iteration? Branch to ITERL+1.
    |   slwi TMP3, RC, 5
    |  bgty <3
    |   slwi RB, RC, 3
    |   sub TMP3, TMP3, RB
    |  lwzx RB, TMP2, TMP3
    |.if FPU
    |  lfdx f0, TMP2, TMP3
    |.else
    |  add CARG3, TMP2, TMP3
    |  lwz CARG1, 0(CARG3)
    |  lwz CARG2, 4(CARG3)
    |.endif
    |   add NODE:TMP3, TMP2, TMP3
    |  checknil RB
    |     lwz INS, -4(PC)
    |  beq >7
    |.if FPU
    |   lfd f1, NODE:TMP3->key
    |.else
    |   lwz CARG3, NODE:TMP3->key.u32.hi
    |   lwz CARG4, NODE:TMP3->key.u32.lo
    |.endif
    |     addis TMP2, PC, -(BCBIAS_J*4 >> 16)
    |.if FPU
    |  stfd f0, 8(RA)
    |.else
    |  stw CARG1, 8(RA)
    |  stw CARG2, 12(RA)
    |.endif
    |    add RC, RC, TMP0
    |     decode_RD4 TMP1, INS
    |.if FPU
    |   stfd f1, 0(RA)
    |.else
    |   stw CARG3, 0(RA)
    |   stw CARG4, 4(RA)
    |.endif
    |    addi RC, RC, 1
    |     add PC, TMP1, TMP2
    |    stw RC, -4(RA)			// Update control var.
    |  b <3
    |
    |7:  // Skip holes in hash part.
    |  addi RC, RC, 1
    |  b <6
    break;

  case BC_ISNEXT:
    |  // RA = base*8, RD = target (points to ITERN)
    |  add RA, BASE, RA
    |  lwz TMP0, -24(RA)
    |  lwz CFUNC:TMP1, -20(RA)
    |   lwz TMP2, -16(RA)
    |    lwz TMP3, -8(RA)
    |   cmpwi cr0, TMP2, LJ_TTAB
    |  cmpwi cr1, TMP0, LJ_TFUNC
    |    cmpwi cr6, TMP3, LJ_TNIL
    |  bne cr1, >5
    |  lbz TMP1, CFUNC:TMP1->ffid
    |   crand 4*cr0+eq, 4*cr0+eq, 4*cr6+eq
    |  cmpwi cr7, TMP1, FF_next_N
    |    srwi TMP0, RD, 1
    |  crand 4*cr0+eq, 4*cr0+eq, 4*cr7+eq
    |    add TMP3, PC, TMP0
    |  bne cr0, >5
    |  lus TMP1, (LJ_KEYINDEX >> 16)
    |  ori TMP1, TMP1, (LJ_KEYINDEX & 0xffff)
    |  stw ZERO, -4(RA)			// Initialize control var.
    |  stw TMP1, -8(RA)
    |    addis PC, TMP3, -(BCBIAS_J*4 >> 16)
    |1:
    |  ins_next
    |5:  // Despecialize bytecode if any of the checks fail.
    |  li TMP0, BC_JMP
    |   li TMP1, BC_ITERC
    |  stb TMP0, -1(PC)
    |    addis PC, TMP3, -(BCBIAS_J*4 >> 16)
    |  // NYI on big-endian: unpatch JLOOP.
    |   stb TMP1, 3(PC)
    |  b <1
    break;

  case BC_VARG:
    |  // RA = base*8, RB = (nresults+1)*8, RC = numparams*8
    |  lwz TMP0, FRAME_PC(BASE)
    |  add RC, BASE, RC
    |   add RA, BASE, RA
    |  addi RC, RC, FRAME_VARG
    |   add TMP2, RA, RB
    |  subi TMP3, BASE, 8		// TMP3 = vtop
    |  sub RC, RC, TMP0			// RC = vbase
    |  // Note: RC may now be even _above_ BASE if nargs was < numparams.
    |  cmplwi cr1, RB, 0
    |.if PPE
    |   sub TMP1, TMP3, RC
    |   cmpwi TMP1, 0
    |.else
    |   sub. TMP1, TMP3, RC
    |.endif
    |  beq cr1, >5			// Copy all varargs?
    |   subi TMP2, TMP2, 16
    |   ble >2				// No vararg slots?
    |1:  // Copy vararg slots to destination slots.
    |.if FPU
    |  lfd f0, 0(RC)
    |.else
    |  lwz CARG1, 0(RC)
    |  lwz CARG2, 4(RC)
    |.endif
    |   addi RC, RC, 8
    |.if FPU
    |  stfd f0, 0(RA)
    |.else
    |  stw CARG1, 0(RA)
    |  stw CARG2, 4(RA)
    |.endif
    |  cmplw RA, TMP2
    |   cmplw cr1, RC, TMP3
    |  bge >3				// All destination slots filled?
    |    addi RA, RA, 8
    |   blt cr1, <1			// More vararg slots?
    |2:  // Fill up remainder with nil.
    |  stw TISNIL, 0(RA)
    |  cmplw RA, TMP2
    |   addi RA, RA, 8
    |  blt <2
    |3:
    |  ins_next
    |
    |5:  // Copy all varargs.
    |  lwz TMP0, L->maxstack
    |   li MULTRES, 8			// MULTRES = (0+1)*8
    |  bley <3				// No vararg slots?
    |  add TMP2, RA, TMP1
    |  cmplw TMP2, TMP0
    |   addi MULTRES, TMP1, 8
    |  bgt >7
    |6:
    |.if FPU
    |  lfd f0, 0(RC)
    |.else
    |  lwz CARG1, 0(RC)
    |  lwz CARG2, 4(RC)
    |.endif
    |   addi RC, RC, 8
    |.if FPU
    |  stfd f0, 0(RA)
    |.else
    |  stw CARG1, 0(RA)
    |  stw CARG2, 4(RA)
    |.endif
    |  cmplw RC, TMP3
    |   addi RA, RA, 8
    |  blt <6				// More vararg slots?
    |  b <3
    |
    |7:  // Grow stack for varargs.
    |  mr CARG1, L
    |   stp RA, L->top
    |  sub SAVE0, RC, BASE		// Need delta, because BASE may change.
    |   stp BASE, L->base
    |  sub RA, RA, BASE
    |   stw PC, SAVE_PC
    |  srwi CARG2, TMP1, 3
    |  bl extern lj_state_growstack	// (lua_State *L, int n)
    |  lp BASE, L->base
    |  add RA, BASE, RA
    |  add RC, BASE, SAVE0
    |  subi TMP3, BASE, 8
    |  b <6
    break;

  /* -- Returns ----------------------------------------------------------- */

  case BC_RETM:
    |  // RA = results*8, RD = extra_nresults*8
    |  add RD, RD, MULTRES		// MULTRES >= 8, so RD >= 8.
    |  // Fall through. Assumes BC_RET follows.
    break;

  case BC_RET:
    |  // RA = results*8, RD = (nresults+1)*8
    |  lwz PC, FRAME_PC(BASE)
    |   add RA, BASE, RA
    |    mr MULTRES, RD
    |1:
    |  andix. TMP0, PC, FRAME_TYPE
    |   xori TMP1, PC, FRAME_VARG
    |  bne ->BC_RETV_Z
    |
    |->BC_RET_Z:
    |  // BASE = base, RA = resultptr, RD = (nresults+1)*8, PC = return
    |   lwz INS, -4(PC)
    |  cmpwi RD, 8
    |   subi TMP2, BASE, 8
    |   subi RC, RD, 8
    |   decode_RB8 RB, INS
    |  beq >3
    |   li TMP1, 0
    |2:
    |  addi TMP3, TMP1, 8
    |.if FPU
    |   lfdx f0, RA, TMP1
    |.else
    |   add CARG3, RA, TMP1
    |   lwz CARG1, 0(CARG3)
    |   lwz CARG2, 4(CARG3)
    |.endif
    |  cmpw TMP3, RC
    |.if FPU
    |   stfdx f0, TMP2, TMP1
    |.else
    |   add CARG3, TMP2, TMP1
    |   stw CARG1, 0(CARG3)
    |   stw CARG2, 4(CARG3)
    |.endif
    |  beq >3
    |  addi TMP1, TMP3, 8
    |.if FPU
    |   lfdx f1, RA, TMP3
    |.else
    |   add CARG3, RA, TMP3
    |   lwz CARG1, 0(CARG3)
    |   lwz CARG2, 4(CARG3)
    |.endif
    |  cmpw TMP1, RC
    |.if FPU
    |   stfdx f1, TMP2, TMP3
    |.else
    |   add CARG3, TMP2, TMP3
    |   stw CARG1, 0(CARG3)
    |   stw CARG2, 4(CARG3)
    |.endif
    |  bne <2
    |3:
    |5:
    |  cmplw RB, RD
    |   decode_RA8 RA, INS
    |  bgt >6
    |   sub BASE, TMP2, RA
    |  lwz LFUNC:TMP1, FRAME_FUNC(BASE)
    |  ins_next1
    |  lwz TMP1, LFUNC:TMP1->pc
    |  lwz KBASE, PC2PROTO(k)(TMP1)
    |  ins_next2
    |
    |6:  // Fill up results with nil.
    |  subi TMP1, RD, 8
    |   addi RD, RD, 8
    |  stwx TISNIL, TMP2, TMP1
    |  b <5
    |
    |->BC_RETV_Z:  // Non-standard return case.
    |  andix. TMP2, TMP1, FRAME_TYPEP
    |  bne ->vm_return
    |  // Return from vararg function: relocate BASE down.
    |  sub BASE, BASE, TMP1
    |  lwz PC, FRAME_PC(BASE)
    |  b <1
    break;

  case BC_RET0: case BC_RET1:
    |  // RA = results*8, RD = (nresults+1)*8
    |  lwz PC, FRAME_PC(BASE)
    |   add RA, BASE, RA
    |    mr MULTRES, RD
    |  andix. TMP0, PC, FRAME_TYPE
    |   xori TMP1, PC, FRAME_VARG
    |  bney ->BC_RETV_Z
    |
    |  lwz INS, -4(PC)
    |   subi TMP2, BASE, 8
    |  decode_RB8 RB, INS
    if (op == BC_RET1) {
      |.if FPU
      |  lfd f0, 0(RA)
      |  stfd f0, 0(TMP2)
      |.else
      |  lwz CARG1, 0(RA)
      |  lwz CARG2, 4(RA)
      |  stw CARG1, 0(TMP2)
      |  stw CARG2, 4(TMP2)
      |.endif
    }
    |5:
    |  cmplw RB, RD
    |   decode_RA8 RA, INS
    |  bgt >6
    |   sub BASE, TMP2, RA
    |  lwz LFUNC:TMP1, FRAME_FUNC(BASE)
    |  ins_next1
    |  lwz TMP1, LFUNC:TMP1->pc
    |  lwz KBASE, PC2PROTO(k)(TMP1)
    |  ins_next2
    |
    |6:  // Fill up results with nil.
    |  subi TMP1, RD, 8
    |   addi RD, RD, 8
    |  stwx TISNIL, TMP2, TMP1
    |  b <5
    break;

  /* -- Loops and branches ------------------------------------------------ */

  case BC_FORL:
    |.if JIT
    |  hotloop
    |.endif
    |  // Fall through. Assumes BC_IFORL follows.
    break;

  case BC_JFORI:
  case BC_JFORL:
#if !LJ_HASJIT
    break;
#endif
  case BC_FORI:
  case BC_IFORL:
    |  // RA = base*8, RD = target (after end of loop or start of loop)
    vk = (op == BC_IFORL || op == BC_JFORL);
    |.if DUALNUM
    |  // Integer loop.
    |  lwzux TMP1, RA, BASE
    |   lwz CARG1, FORL_IDX*8+4(RA)
    |  cmplw cr0, TMP1, TISNUM
    if (vk) {
      |   lwz CARG3, FORL_STEP*8+4(RA)
      |  bne >9
      |.if GPR64
      |  // Need to check overflow for (a<<32) + (b<<32).
      |  rldicr TMP0, CARG1, 32, 31
      |  rldicr TMP2, CARG3, 32, 31
      |  add CARG1, CARG1, CARG3
      |  addo. TMP0, TMP0, TMP2
      |.else
      |  addo. CARG1, CARG1, CARG3
      |.endif
      |    cmpwi cr6, CARG3, 0
      |   lwz CARG2, FORL_STOP*8+4(RA)
      |  bso >6
      |4:
      |  stw CARG1, FORL_IDX*8+4(RA)
    } else {
      |  lwz SAVE0, FORL_STEP*8(RA)
      |   lwz CARG3, FORL_STEP*8+4(RA)
      |  lwz TMP2, FORL_STOP*8(RA)
      |   lwz CARG2, FORL_STOP*8+4(RA)
      |  cmplw cr7, SAVE0, TISNUM
      |  cmplw cr1, TMP2, TISNUM
      |  crand 4*cr0+eq, 4*cr0+eq, 4*cr7+eq
      |  crand 4*cr0+eq, 4*cr0+eq, 4*cr1+eq
      |    cmpwi cr6, CARG3, 0
      |  bne >9
    }
    |    blt cr6, >5
    |  cmpw CARG1, CARG2
    |1:
    |   stw TISNUM, FORL_EXT*8(RA)
    if (op != BC_JFORL) {
      |  srwi RD, RD, 1
    }
    |   stw CARG1, FORL_EXT*8+4(RA)
    if (op != BC_JFORL) {
      |  add RD, PC, RD
    }
    if (op == BC_FORI) {
      |  bgt >3  // See FP loop below.
    } else if (op == BC_JFORI) {
      |  addis PC, RD, -(BCBIAS_J*4 >> 16)
      |  bley >7
    } else if (op == BC_IFORL) {
      |  bgt >2
      |  addis PC, RD, -(BCBIAS_J*4 >> 16)
    } else {
      |  bley =>BC_JLOOP
    }
    |2:
    |  ins_next
    |5:  // Invert check for negative step.
    |  cmpw CARG2, CARG1
    |  b <1
    if (vk) {
      |6:  // Potential overflow.
      |  checkov TMP0, <4		// Ignore unrelated overflow.
      |  b <2
    }
    |.endif
    if (vk) {
      |.if DUALNUM
      |9:  // FP loop.
      |.if FPU
      |  lfd f1, FORL_IDX*8(RA)
      |.else
      |  lwz CARG1, FORL_IDX*8(RA)
      |  lwz CARG2, FORL_IDX*8+4(RA)
      |.endif
      |.else
      |  lfdux f1, RA, BASE
      |.endif
      |.if FPU
      |  lfd f3, FORL_STEP*8(RA)
      |  lfd f2, FORL_STOP*8(RA)
      |  fadd f1, f1, f3
      |  stfd f1, FORL_IDX*8(RA)
      |.else
      |  lwz CARG3, FORL_STEP*8(RA)
      |  lwz CARG4, FORL_STEP*8+4(RA)
      |  mr SAVE1, RD
      |  blex __adddf3
      |  mr RD, SAVE1
      |  stw CRET1, FORL_IDX*8(RA)
      |  stw CRET2, FORL_IDX*8+4(RA)
      |  lwz CARG3, FORL_STOP*8(RA)
      |  lwz CARG4, FORL_STOP*8+4(RA)
      |.endif
      |   lwz SAVE0, FORL_STEP*8(RA)
    } else {
      |.if DUALNUM
      |9:  // FP loop.
      |.else
      |  lwzux TMP1, RA, BASE
      |  lwz SAVE0, FORL_STEP*8(RA)
      |  lwz TMP2, FORL_STOP*8(RA)
      |  cmplw cr0, TMP1, TISNUM
      |  cmplw cr7, SAVE0, TISNUM
      |  cmplw cr1, TMP2, TISNUM
      |.endif
      |.if FPU
      |   lfd f1, FORL_IDX*8(RA)
      |.else
      |   lwz CARG1, FORL_IDX*8(RA)
      |   lwz CARG2, FORL_IDX*8+4(RA)
      |.endif
      |  crand 4*cr0+lt, 4*cr0+lt, 4*cr7+lt
      |  crand 4*cr0+lt, 4*cr0+lt, 4*cr1+lt
      |.if FPU
      |   lfd f2, FORL_STOP*8(RA)
      |.else
      |   lwz CARG3, FORL_STOP*8(RA)
      |   lwz CARG4, FORL_STOP*8+4(RA)
      |.endif
      |  bge ->vmeta_for
    }
    |  cmpwi cr6, SAVE0, 0
    if (op != BC_JFORL) {
      |  srwi RD, RD, 1
    }
    |.if FPU
    |   stfd f1, FORL_EXT*8(RA)
    |.else
    |   stw CARG1, FORL_EXT*8(RA)
    |   stw CARG2, FORL_EXT*8+4(RA)
    |.endif
    if (op != BC_JFORL) {
      |  add RD, PC, RD
    }
    |.if FPU
    |  fcmpu cr0, f1, f2
    |.else
    |  mr SAVE1, RD
    |  blex __ledf2
    |  cmpwi CRET1, 0
    |  mr RD, SAVE1
    |.endif
    if (op == BC_JFORI) {
      |  addis PC, RD, -(BCBIAS_J*4 >> 16)
    }
    |  blt cr6, >5
    if (op == BC_FORI) {
      |  bgt >3
    } else if (op == BC_IFORL) {
      |.if DUALNUM
      |  bgty <2
      |.else
      |  bgt >2
      |.endif
      |1:
      |  addis PC, RD, -(BCBIAS_J*4 >> 16)
    } else if (op == BC_JFORI) {
      |  bley >7
    } else {
      |  bley =>BC_JLOOP
    }
    |.if DUALNUM
    |  b <2
    |.else
    |2:
    |  ins_next
    |.endif
    |5:  // Negative step.
    if (op == BC_FORI) {
      |  bge <2
      |3:  // Used by integer loop, too.
      |  addis PC, RD, -(BCBIAS_J*4 >> 16)
    } else if (op == BC_IFORL) {
      |  bgey <1
    } else if (op == BC_JFORI) {
      |  bgey >7
    } else {
      |  bgey =>BC_JLOOP
    }
    |  b <2
    if (op == BC_JFORI) {
      |7:
      |  lwz INS, -4(PC)
      |  decode_RD8 RD, INS
      |  b =>BC_JLOOP
    }
    break;

  case BC_ITERL:
    |.if JIT
    |  hotloop
    |.endif
    |  // Fall through. Assumes BC_IITERL follows.
    break;

  case BC_JITERL:
#if !LJ_HASJIT
    break;
#endif
  case BC_IITERL:
    |  // RA = base*8, RD = target
    |  lwzux TMP1, RA, BASE
    |   lwz TMP2, 4(RA)
    |  checknil TMP1; beq >1		// Stop if iterator returned nil.
    if (op == BC_JITERL) {
      |  stw TMP1, -8(RA)
      |   stw TMP2, -4(RA)
      |  b =>BC_JLOOP
    } else {
      |  branch_RD			// Otherwise save control var + branch.
      |  stw TMP1, -8(RA)
      |   stw TMP2, -4(RA)
    }
    |1:
    |  ins_next
    break;

  case BC_LOOP:
    |  // RA = base*8, RD = target (loop extent)
    |  // Note: RA/RD is only used by trace recorder to determine scope/extent
    |  // This opcode does NOT jump, it's only purpose is to detect a hot loop.
    |.if JIT
    |  hotloop
    |.endif
    |  // Fall through. Assumes BC_ILOOP follows.
    break;

  case BC_ILOOP:
    |  // RA = base*8, RD = target (loop extent)
    |  ins_next
    break;

  case BC_JLOOP:
    |.if JIT
    |  // RA = base*8 (ignored), RD = traceno*8
    |  lwz TMP1, DISPATCH_J(trace)(DISPATCH)
    |  srwi RD, RD, 1
    |  // Traces on PPC don't store the trace number, so use 0.
    |   stw ZERO, DISPATCH_GL(vmstate)(DISPATCH)
    |  lwzx TRACE:TMP2, TMP1, RD
    |  clrso TMP1
    |  lp TMP2, TRACE:TMP2->mcode
    |   stw BASE, DISPATCH_GL(jit_base)(DISPATCH)
    |  mtctr TMP2
    |   addi JGL, DISPATCH, GG_DISP2G+32768
    |   stw L, DISPATCH_GL(tmpbuf.L)(DISPATCH)
    |  bctr
    |.endif
    break;

  case BC_JMP:
    |  // RA = base*8 (only used by trace recorder), RD = target
    |  branch_RD
    |  ins_next
    break;

  /* -- Function headers -------------------------------------------------- */

  case BC_FUNCF:
    |.if JIT
    |  hotcall
    |.endif
  case BC_FUNCV:  /* NYI: compiled vararg functions. */
    |  // Fall through. Assumes BC_IFUNCF/BC_IFUNCV follow.
    break;

  case BC_JFUNCF:
#if !LJ_HASJIT
    break;
#endif
  case BC_IFUNCF:
    |  // BASE = new base, RA = BASE+framesize*8, RB = LFUNC, RC = nargs*8
    |  lwz TMP2, L->maxstack
    |   lbz TMP1, -4+PC2PROTO(numparams)(PC)
    |    lwz KBASE, -4+PC2PROTO(k)(PC)
    |  cmplw RA, TMP2
    |   slwi TMP1, TMP1, 3
    |  bgt ->vm_growstack_l
    if (op != BC_JFUNCF) {
      |  ins_next1
    }
    |2:
    |  cmplw NARGS8:RC, TMP1		// Check for missing parameters.
    |  blt >3
    if (op == BC_JFUNCF) {
      |  decode_RD8 RD, INS
      |  b =>BC_JLOOP
    } else {
      |  ins_next2
    }
    |
    |3:  // Clear missing parameters.
    |  stwx TISNIL, BASE, NARGS8:RC
    |  addi NARGS8:RC, NARGS8:RC, 8
    |  b <2
    break;

  case BC_JFUNCV:
#if !LJ_HASJIT
    break;
#endif
    |  NYI  // NYI: compiled vararg functions
    break;  /* NYI: compiled vararg functions. */

  case BC_IFUNCV:
    |  // BASE = new base, RA = BASE+framesize*8, RB = LFUNC, RC = nargs*8
    |  lwz TMP2, L->maxstack
    |   add TMP1, BASE, RC
    |  add TMP0, RA, RC
    |   stw LFUNC:RB, 4(TMP1)		// Store copy of LFUNC.
    |   addi TMP3, RC, 8+FRAME_VARG
    |    lwz KBASE, -4+PC2PROTO(k)(PC)
    |  cmplw TMP0, TMP2
    |   stw TMP3, 0(TMP1)		// Store delta + FRAME_VARG.
    |  bge ->vm_growstack_l
    |  lbz TMP2, -4+PC2PROTO(numparams)(PC)
    |   mr RA, BASE
    |   mr RC, TMP1
    |  ins_next1
    |  cmpwi TMP2, 0
    |   addi BASE, TMP1, 8
    |  beq >3
    |1:
    |  cmplw RA, RC			// Less args than parameters?
    |   lwz TMP0, 0(RA)
    |   lwz TMP3, 4(RA)
    |  bge >4
    |    stw TISNIL, 0(RA)		// Clear old fixarg slot (help the GC).
    |    addi RA, RA, 8
    |2:
    |  addic. TMP2, TMP2, -1
    |   stw TMP0, 8(TMP1)
    |   stw TMP3, 12(TMP1)
    |    addi TMP1, TMP1, 8
    |  bne <1
    |3:
    |  ins_next2
    |
    |4:  // Clear missing parameters.
    |  li TMP0, LJ_TNIL
    |  b <2
    break;

  case BC_FUNCC:
  case BC_FUNCCW:
    |  // BASE = new base, RA = BASE+framesize*8, RB = CFUNC, RC = nargs*8
    if (op == BC_FUNCC) {
      |  lp RD, CFUNC:RB->f
    } else {
      |  lp RD, DISPATCH_GL(wrapf)(DISPATCH)
    }
    |   add TMP1, RA, NARGS8:RC
    |   lwz TMP2, L->maxstack
    |  .toc lp TMP3, 0(RD)
    |    add RC, BASE, NARGS8:RC
    |   stp BASE, L->base
    |   cmplw TMP1, TMP2
    |    stp RC, L->top
    |     li_vmstate C
    |.if TOC
    |  mtctr TMP3
    |.else
    |  mtctr RD
    |.endif
    if (op == BC_FUNCCW) {
      |  lp CARG2, CFUNC:RB->f
    }
    |  mr CARG1, L
    |   bgt ->vm_growstack_c		// Need to grow stack.
    |  .toc lp TOCREG, TOC_OFS(RD)
    |  .tocenv lp ENVREG, ENV_OFS(RD)
    |     st_vmstate
    |  bctrl				// (lua_State *L [, lua_CFunction f])
    |  // Returns nresults.
    |  lp BASE, L->base
    |  .toc ld TOCREG, SAVE_TOC
    |   slwi RD, CRET1, 3
    |  lp TMP1, L->top
    |    li_vmstate INTERP
    |  lwz PC, FRAME_PC(BASE)		// Fetch PC of caller.
    |    stw L, DISPATCH_GL(cur_L)(DISPATCH)
    |   sub RA, TMP1, RD		// RA = L->top - nresults*8
    |    st_vmstate
    |  b ->vm_returnc
    break;

  /* ---------------------------------------------------------------------- */

  default:
    fprintf(stderr, "Error: undefined opcode BC_%s\n", bc_names[op]);
    exit(2);
    break;
  }
}

static int build_backend(BuildCtx *ctx)
{
  int op;

  dasm_growpc(Dst, BC__MAX);

  build_subroutines(ctx);

  |.code_op
  for (op = 0; op < BC__MAX; op++)
    build_ins(ctx, (BCOp)op, op);

  return BC__MAX;
}

/* Emit pseudo frame-info for all assembler functions. */
static void emit_asm_debug(BuildCtx *ctx)
{
  int fcofs = (int)((uint8_t *)ctx->glob[GLOB_vm_ffi_call] - ctx->code);
  int i;
  switch (ctx->mode) {
  case BUILD_elfasm:
    fprintf(ctx->fp, "\t.section .debug_frame,\"\",@progbits\n");
    fprintf(ctx->fp,
	".Lframe0:\n"
	"\t.long .LECIE0-.LSCIE0\n"
	".LSCIE0:\n"
	"\t.long 0xffffffff\n"
	"\t.byte 0x1\n"
	"\t.string \"\"\n"
	"\t.uleb128 0x1\n"
	"\t.sleb128 -4\n"
	"\t.byte 65\n"
	"\t.byte 0xc\n\t.uleb128 1\n\t.uleb128 0\n"
	"\t.align 2\n"
	".LECIE0:\n\n");
    fprintf(ctx->fp,
	".LSFDE0:\n"
	"\t.long .LEFDE0-.LASFDE0\n"
	".LASFDE0:\n"
	"\t.long .Lframe0\n"
	"\t.long .Lbegin\n"
	"\t.long %d\n"
	"\t.byte 0xe\n\t.uleb128 %d\n"
	"\t.byte 0x11\n\t.uleb128 65\n\t.sleb128 -1\n"
	"\t.byte 0x5\n\t.uleb128 70\n\t.uleb128 55\n",
	fcofs, CFRAME_SIZE);
    for (i = 14; i <= 31; i++)
      fprintf(ctx->fp,
	"\t.byte %d\n\t.uleb128 %d\n"
	"\t.byte %d\n\t.uleb128 %d\n",
	0x80+i, 37+(31-i), 0x80+32+i, 2+2*(31-i));
    fprintf(ctx->fp,
	"\t.align 2\n"
	".LEFDE0:\n\n");
#if LJ_HASFFI
    fprintf(ctx->fp,
	".LSFDE1:\n"
	"\t.long .LEFDE1-.LASFDE1\n"
	".LASFDE1:\n"
	"\t.long .Lframe0\n"
#if LJ_TARGET_PS3
	"\t.long .lj_vm_ffi_call\n"
#else
	"\t.long lj_vm_ffi_call\n"
#endif
	"\t.long %d\n"
	"\t.byte 0x11\n\t.uleb128 65\n\t.sleb128 -1\n"
	"\t.byte 0x8e\n\t.uleb128 2\n"
	"\t.byte 0xd\n\t.uleb128 0xe\n"
	"\t.align 2\n"
	".LEFDE1:\n\n", (int)ctx->codesz - fcofs);
#endif
#if !LJ_NO_UNWIND
    fprintf(ctx->fp, "\t.section .eh_frame,\"a\",@progbits\n");
    fprintf(ctx->fp,
	".Lframe1:\n"
	"\t.long .LECIE1-.LSCIE1\n"
	".LSCIE1:\n"
	"\t.long 0\n"
	"\t.byte 0x1\n"
	"\t.string \"zPR\"\n"
	"\t.uleb128 0x1\n"
	"\t.sleb128 -4\n"
	"\t.byte 65\n"
	"\t.uleb128 6\n"			/* augmentation length */
	"\t.byte 0x1b\n"			/* pcrel|sdata4 */
	"\t.long lj_err_unwind_dwarf-.\n"
	"\t.byte 0x1b\n"			/* pcrel|sdata4 */
	"\t.byte 0xc\n\t.uleb128 1\n\t.uleb128 0\n"
	"\t.align 2\n"
	".LECIE1:\n\n");
    fprintf(ctx->fp,
	".LSFDE2:\n"
	"\t.long .LEFDE2-.LASFDE2\n"
	".LASFDE2:\n"
	"\t.long .LASFDE2-.Lframe1\n"
	"\t.long .Lbegin-.\n"
	"\t.long %d\n"
	"\t.uleb128 0\n"			/* augmentation length */
	"\t.byte 0xe\n\t.uleb128 %d\n"
	"\t.byte 0x11\n\t.uleb128 65\n\t.sleb128 -1\n"
	"\t.byte 0x5\n\t.uleb128 70\n\t.uleb128 55\n",
	fcofs, CFRAME_SIZE);
    for (i = 14; i <= 31; i++)
      fprintf(ctx->fp,
	"\t.byte %d\n\t.uleb128 %d\n"
	"\t.byte %d\n\t.uleb128 %d\n",
	0x80+i, 37+(31-i), 0x80+32+i, 2+2*(31-i));
    fprintf(ctx->fp,
	"\t.align 2\n"
	".LEFDE2:\n\n");
#if LJ_HASFFI
    fprintf(ctx->fp,
	".Lframe2:\n"
	"\t.long .LECIE2-.LSCIE2\n"
	".LSCIE2:\n"
	"\t.long 0\n"
	"\t.byte 0x1\n"
	"\t.string \"zR\"\n"
	"\t.uleb128 0x1\n"
	"\t.sleb128 -4\n"
	"\t.byte 65\n"
	"\t.uleb128 1\n"			/* augmentation length */
	"\t.byte 0x1b\n"			/* pcrel|sdata4 */
	"\t.byte 0xc\n\t.uleb128 1\n\t.uleb128 0\n"
	"\t.align 2\n"
	".LECIE2:\n\n");
    fprintf(ctx->fp,
	".LSFDE3:\n"
	"\t.long .LEFDE3-.LASFDE3\n"
	".LASFDE3:\n"
	"\t.long .LASFDE3-.Lframe2\n"
	"\t.long lj_vm_ffi_call-.\n"
	"\t.long %d\n"
	"\t.uleb128 0\n"			/* augmentation length */
	"\t.byte 0x11\n\t.uleb128 65\n\t.sleb128 -1\n"
	"\t.byte 0x8e\n\t.uleb128 2\n"
	"\t.byte 0xd\n\t.uleb128 0xe\n"
	"\t.align 2\n"
	".LEFDE3:\n\n", (int)ctx->codesz - fcofs);
#endif
#endif
    break;
  default:
    break;
  }
}
<|MERGE_RESOLUTION|>--- conflicted
+++ resolved
@@ -1754,19 +1754,16 @@
   |     lwz TMP1, L->maxstack
   |     add TMP2, BASE, NARGS8:RC
   |  cmplwi NARGS8:RC, 16
-<<<<<<< HEAD
   |   lwz CARG3, 8(BASE)
+  |     cmplw cr1, TMP1, TMP2
   |.if FPU
-=======
-  |   lwz CARG4, 8(BASE)
-  |     cmplw cr1, TMP1, TMP2
->>>>>>> a4c16404
   |    lfd FARG2, 8(BASE)
   |  cror 4*cr0+lt, 4*cr0+lt, 4*cr1+lt
   |    lfd FARG1, 0(BASE)
   |.else
   |    lwz CARG1, 0(BASE)
   |    lwz CARG2, 4(BASE)
+  |  cror 4*cr0+lt, 4*cr0+lt, 4*cr1+lt
   |    lwz CARG4, 12(BASE)
   |.endif
   |  blt ->fff_fallback
