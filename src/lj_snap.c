/*
** Snapshot handling.
** Copyright (C) 2005-2023 Mike Pall. See Copyright Notice in luajit.h
*/

#define lj_snap_c
#define LUA_CORE

#include "lj_obj.h"

#if LJ_HASJIT

#include "lj_gc.h"
#include "lj_tab.h"
#include "lj_state.h"
#include "lj_frame.h"
#include "lj_bc.h"
#include "lj_ir.h"
#include "lj_jit.h"
#include "lj_iropt.h"
#include "lj_trace.h"
#include "lj_snap.h"
#include "lj_target.h"
#if LJ_HASFFI
#include "lj_ctype.h"
#include "lj_cdata.h"
#endif

/* Pass IR on to next optimization in chain (FOLD). */
#define emitir(ot, a, b)	(lj_ir_set(J, (ot), (a), (b)), lj_opt_fold(J))

/* Emit raw IR without passing through optimizations. */
#define emitir_raw(ot, a, b)	(lj_ir_set(J, (ot), (a), (b)), lj_ir_emit(J))

/* -- Snapshot buffer allocation ------------------------------------------ */

/* Grow snapshot buffer. */
void lj_snap_grow_buf_(jit_State *J, MSize need)
{
  MSize maxsnap = (MSize)J->param[JIT_P_maxsnap];
  if (need > maxsnap)
    lj_trace_err(J, LJ_TRERR_SNAPOV);
  lj_mem_growvec(J->L, J->snapbuf, J->sizesnap, maxsnap, SnapShot);
  J->cur.snap = J->snapbuf;
}

/* Grow snapshot map buffer. */
void lj_snap_grow_map_(jit_State *J, MSize need)
{
  if (need < 2*J->sizesnapmap)
    need = 2*J->sizesnapmap;
  else if (need < 64)
    need = 64;
  J->snapmapbuf = (SnapEntry *)lj_mem_realloc(J->L, J->snapmapbuf,
		    J->sizesnapmap*sizeof(SnapEntry), need*sizeof(SnapEntry));
  J->cur.snapmap = J->snapmapbuf;
  J->sizesnapmap = need;
}

/* -- Snapshot generation ------------------------------------------------- */

/* Add all modified slots to the snapshot. */
static MSize snapshot_slots(jit_State *J, SnapEntry *map, BCReg nslots)
{
  IRRef retf = J->chain[IR_RETF];  /* Limits SLOAD restore elimination. */
  BCReg s;
  MSize n = 0;
  for (s = 0; s < nslots; s++) {
    TRef tr = J->slot[s];
    IRRef ref = tref_ref(tr);
#if LJ_FR2
    if (s == 1) {  /* Ignore slot 1 in LJ_FR2 mode, except if tailcalled. */
      if ((tr & TREF_FRAME))
	map[n++] = SNAP(1, SNAP_FRAME | SNAP_NORESTORE, REF_NIL);
      continue;
    }
    if ((tr & (TREF_FRAME | TREF_CONT)) && !ref) {
      cTValue *base = J->L->base - J->baseslot;
      tr = J->slot[s] = (tr & 0xff0000) | lj_ir_k64(J, IR_KNUM, base[s].u64);
      ref = tref_ref(tr);
    }
#endif
    if (ref) {
      SnapEntry sn = SNAP_TR(s, tr);
      IRIns *ir = &J->cur.ir[ref];
      if ((LJ_FR2 || !(sn & (SNAP_CONT|SNAP_FRAME))) &&
	  ir->o == IR_SLOAD && ir->op1 == s && ref > retf) {
	/*
	** No need to snapshot unmodified non-inherited slots.
	** But always snapshot the function below a frame in LJ_FR2 mode.
	*/
	if (!(ir->op2 & IRSLOAD_INHERIT) &&
	    (!LJ_FR2 || s == 0 || s+1 == nslots ||
	     !(J->slot[s+1] & (TREF_CONT|TREF_FRAME))))
	  continue;
	/* No need to restore readonly slots and unmodified non-parent slots. */
	if (!(LJ_DUALNUM && (ir->op2 & IRSLOAD_CONVERT)) &&
	    (ir->op2 & (IRSLOAD_READONLY|IRSLOAD_PARENT)) != IRSLOAD_PARENT)
	  sn |= SNAP_NORESTORE;
      }
      if (LJ_SOFTFP32 && irt_isnum(ir->t))
	sn |= SNAP_SOFTFPNUM;
      map[n++] = sn;
    }
  }
  return n;
}

/* Add frame links at the end of the snapshot. */
static MSize snapshot_framelinks(jit_State *J, SnapEntry *map, uint8_t *topslot)
{
  cTValue *frame = J->L->base - 1;
  cTValue *lim = J->L->base - J->baseslot + LJ_FR2;
  GCfunc *fn = frame_func(frame);
  cTValue *ftop = isluafunc(fn) ? (frame+funcproto(fn)->framesize) : J->L->top;
#if LJ_FR2
  uint64_t pcbase = (u64ptr(J->pc) << 8) | (J->baseslot - 2);
  lj_assertJ(2 <= J->baseslot && J->baseslot <= 257, "bad baseslot");
  memcpy(map, &pcbase, sizeof(uint64_t));
#else
  MSize f = 0;
  map[f++] = SNAP_MKPC(J->pc);  /* The current PC is always the first entry. */
#endif
  lj_assertJ(!J->pt ||
	     (J->pc >= proto_bc(J->pt) &&
	      J->pc < proto_bc(J->pt) + J->pt->sizebc), "bad snapshot PC");
  while (frame > lim) {  /* Backwards traversal of all frames above base. */
    if (frame_islua(frame)) {
#if !LJ_FR2
      map[f++] = SNAP_MKPC(frame_pc(frame));
#endif
      frame = frame_prevl(frame);
    } else if (frame_iscont(frame)) {
#if !LJ_FR2
      map[f++] = SNAP_MKFTSZ(frame_ftsz(frame));
      map[f++] = SNAP_MKPC(frame_contpc(frame));
#endif
      frame = frame_prevd(frame);
    } else {
      lj_assertJ(!frame_isc(frame), "broken frame chain");
#if !LJ_FR2
      map[f++] = SNAP_MKFTSZ(frame_ftsz(frame));
#endif
      frame = frame_prevd(frame);
      continue;
    }
    if (frame + funcproto(frame_func(frame))->framesize > ftop)
      ftop = frame + funcproto(frame_func(frame))->framesize;
  }
  *topslot = (uint8_t)(ftop - lim);
#if LJ_FR2
  lj_assertJ(sizeof(SnapEntry) * 2 == sizeof(uint64_t), "bad SnapEntry def");
  return 2;
#else
  lj_assertJ(f == (MSize)(1 + J->framedepth), "miscalculated snapshot size");
  return f;
#endif
}

/* Take a snapshot of the current stack. */
static void snapshot_stack(jit_State *J, SnapShot *snap, MSize nsnapmap)
{
  BCReg nslots = J->baseslot + J->maxslot;
  MSize nent;
  SnapEntry *p;
  /* Conservative estimate. */
  lj_snap_grow_map(J, nsnapmap + nslots + (MSize)(LJ_FR2?2:J->framedepth+1));
  p = &J->cur.snapmap[nsnapmap];
  nent = snapshot_slots(J, p, nslots);
  snap->nent = (uint8_t)nent;
  nent += snapshot_framelinks(J, p + nent, &snap->topslot);
  snap->mapofs = (uint32_t)nsnapmap;
  snap->ref = (IRRef1)J->cur.nins;
  snap->mcofs = 0;
  snap->nslots = (uint8_t)nslots;
  snap->count = 0;
  J->cur.nsnapmap = (uint32_t)(nsnapmap + nent);
}

/* Add or merge a snapshot. */
void lj_snap_add(jit_State *J)
{
  MSize nsnap = J->cur.nsnap;
  MSize nsnapmap = J->cur.nsnapmap;
  /* Merge if no ins. inbetween or if requested and no guard inbetween. */
  if ((nsnap > 0 && J->cur.snap[nsnap-1].ref == J->cur.nins) ||
      (J->mergesnap && !irt_isguard(J->guardemit))) {
    if (nsnap == 1) {  /* But preserve snap #0 PC. */
      emitir_raw(IRT(IR_NOP, IRT_NIL), 0, 0);
      goto nomerge;
    }
    nsnapmap = J->cur.snap[--nsnap].mapofs;
  } else {
  nomerge:
    lj_snap_grow_buf(J, nsnap+1);
    J->cur.nsnap = (uint16_t)(nsnap+1);
  }
  J->mergesnap = 0;
  J->guardemit.irt = 0;
  snapshot_stack(J, &J->cur.snap[nsnap], nsnapmap);
}

/* -- Snapshot modification ----------------------------------------------- */

#define SNAP_USEDEF_SLOTS	(LJ_MAX_JSLOTS+LJ_STACK_EXTRA)

/* Find unused slots with reaching-definitions bytecode data-flow analysis. */
static BCReg snap_usedef(jit_State *J, uint8_t *udf,
			 const BCIns *pc, BCReg maxslot)
{
  BCReg s;
  GCobj *o;

  if (maxslot == 0) return 0;
#ifdef LUAJIT_USE_VALGRIND
  /* Avoid errors for harmless reads beyond maxslot. */
  memset(udf, 1, SNAP_USEDEF_SLOTS);
#else
  memset(udf, 1, maxslot);
#endif

  /* Treat open upvalues as used. */
  o = gcref(J->L->openupval);
  while (o) {
    if (uvval(gco2uv(o)) < J->L->base) break;
    udf[uvval(gco2uv(o)) - J->L->base] = 0;
    o = gcref(o->gch.nextgc);
  }

#define USE_SLOT(s)		udf[(s)] &= ~1
#define DEF_SLOT(s)		udf[(s)] *= 3

  /* Scan through following bytecode and check for uses/defs. */
  lj_assertJ(pc >= proto_bc(J->pt) && pc < proto_bc(J->pt) + J->pt->sizebc,
	     "snapshot PC out of range");
  for (;;) {
    BCIns ins = *pc++;
    BCOp op = bc_op(ins);
    switch (bcmode_b(op)) {
    case BCMvar: USE_SLOT(bc_b(ins)); break;
    default: break;
    }
    switch (bcmode_c(op)) {
    case BCMvar: USE_SLOT(bc_c(ins)); break;
    case BCMrbase:
      lj_assertJ(op == BC_CAT, "unhandled op %d with RC rbase", op);
      for (s = bc_b(ins); s <= bc_c(ins); s++) USE_SLOT(s);
      for (; s < maxslot; s++) DEF_SLOT(s);
      break;
    case BCMjump:
    handle_jump: {
      BCReg minslot = bc_a(ins);
      if (op >= BC_FORI && op <= BC_JFORL) minslot += FORL_EXT;
      else if (op >= BC_ITERL && op <= BC_JITERL) minslot += bc_b(pc[-2])-1;
      else if (op == BC_UCLO) {
	ptrdiff_t delta = bc_j(ins);
	if (delta < 0) return maxslot;  /* Prevent loop. */
	pc += delta;
	break;
      }
      for (s = minslot; s < maxslot; s++) DEF_SLOT(s);
      return minslot < maxslot ? minslot : maxslot;
      }
    case BCMlit:
      if (op == BC_JFORL || op == BC_JITERL || op == BC_JLOOP) {
	goto handle_jump;
      } else if (bc_isret(op)) {
	BCReg top = op == BC_RETM ? maxslot : (bc_a(ins) + bc_d(ins)-1);
	for (s = 0; s < bc_a(ins); s++) DEF_SLOT(s);
	for (; s < top; s++) USE_SLOT(s);
	for (; s < maxslot; s++) DEF_SLOT(s);
	return 0;
      }
      break;
    case BCMfunc: return maxslot;  /* NYI: will abort, anyway. */
    default: break;
    }
    switch (bcmode_a(op)) {
    case BCMvar: USE_SLOT(bc_a(ins)); break;
    case BCMdst:
       if (!(op == BC_ISTC || op == BC_ISFC)) DEF_SLOT(bc_a(ins));
       break;
    case BCMbase:
      if (op >= BC_CALLM && op <= BC_ITERN) {
	BCReg top = (op == BC_CALLM || op == BC_CALLMT || bc_c(ins) == 0) ?
		    maxslot : (bc_a(ins) + bc_c(ins)+LJ_FR2);
	if (LJ_FR2) DEF_SLOT(bc_a(ins)+1);
	s = bc_a(ins) - ((op == BC_ITERC || op == BC_ITERN) ? 3 : 0);
	for (; s < top; s++) USE_SLOT(s);
	for (; s < maxslot; s++) DEF_SLOT(s);
	if (op == BC_CALLT || op == BC_CALLMT) {
	  for (s = 0; s < bc_a(ins); s++) DEF_SLOT(s);
	  return 0;
	}
      } else if (op == BC_VARG) {
	return maxslot;  /* NYI: punt. */
      } else if (op == BC_KNIL) {
	for (s = bc_a(ins); s <= bc_d(ins); s++) DEF_SLOT(s);
      } else if (op == BC_TSETM) {
	for (s = bc_a(ins)-1; s < maxslot; s++) USE_SLOT(s);
      }
      break;
    default: break;
    }
    lj_assertJ(pc >= proto_bc(J->pt) && pc < proto_bc(J->pt) + J->pt->sizebc,
	       "use/def analysis PC out of range");
  }

#undef USE_SLOT
#undef DEF_SLOT

  return 0;  /* unreachable */
}

/* Mark slots used by upvalues of child prototypes as used. */
static void snap_useuv(GCproto *pt, uint8_t *udf)
{
  /* This is a coarse check, because it's difficult to correlate the lifetime
  ** of slots and closures. But the number of false positives is quite low.
  ** A false positive may cause a slot not to be purged, which is just
  ** a missed optimization.
  */
  if ((pt->flags & PROTO_CHILD)) {
    ptrdiff_t i, j, n = pt->sizekgc;
    GCRef *kr = mref(pt->k, GCRef) - 1;
    for (i = 0; i < n; i++, kr--) {
      GCobj *o = gcref(*kr);
      if (o->gch.gct == ~LJ_TPROTO) {
	for (j = 0; j < gco2pt(o)->sizeuv; j++) {
	  uint32_t v = proto_uv(gco2pt(o))[j];
	  if ((v & PROTO_UV_LOCAL)) {
	    udf[(v & 0xff)] = 0;
	  }
	}
      }
    }
  }
}

/* Purge dead slots before the next snapshot. */
void lj_snap_purge(jit_State *J)
{
  uint8_t udf[SNAP_USEDEF_SLOTS];
  BCReg s, maxslot = J->maxslot;
  if (bc_op(*J->pc) == BC_FUNCV && maxslot > J->pt->numparams)
    maxslot = J->pt->numparams;
  s = snap_usedef(J, udf, J->pc, maxslot);
  if (s < maxslot) {
    snap_useuv(J->pt, udf);
    for (; s < maxslot; s++)
      if (udf[s] != 0)
	J->base[s] = 0;  /* Purge dead slots. */
  }
}

/* Shrink last snapshot. */
void lj_snap_shrink(jit_State *J)
{
  SnapShot *snap = &J->cur.snap[J->cur.nsnap-1];
  SnapEntry *map = &J->cur.snapmap[snap->mapofs];
  MSize n, m, nlim, nent = snap->nent;
  uint8_t udf[SNAP_USEDEF_SLOTS];
  BCReg maxslot = J->maxslot;
  BCReg baseslot = J->baseslot;
  BCReg minslot = snap_usedef(J, udf, snap_pc(&map[nent]), maxslot);
  if (minslot < maxslot) snap_useuv(J->pt, udf);
  maxslot += baseslot;
  minslot += baseslot;
  snap->nslots = (uint8_t)maxslot;
  for (n = m = 0; n < nent; n++) {  /* Remove unused slots from snapshot. */
    BCReg s = snap_slot(map[n]);
    if (s < minslot || (s < maxslot && udf[s-baseslot] == 0))
      map[m++] = map[n];  /* Only copy used slots. */
  }
  snap->nent = (uint8_t)m;
  nlim = J->cur.nsnapmap - snap->mapofs - 1;
  while (n <= nlim) map[m++] = map[n++];  /* Move PC + frame links down. */
  J->cur.nsnapmap = (uint32_t)(snap->mapofs + m);  /* Free up space in map. */
}

/* -- Snapshot access ----------------------------------------------------- */

/* Initialize a Bloom Filter with all renamed refs.
** There are very few renames (often none), so the filter has
** very few bits set. This makes it suitable for negative filtering.
*/
static BloomFilter snap_renamefilter(GCtrace *T, SnapNo lim)
{
  BloomFilter rfilt = 0;
  IRIns *ir;
  for (ir = &T->ir[T->nins-1]; ir->o == IR_RENAME; ir--)
    if (ir->op2 <= lim)
      bloomset(rfilt, ir->op1);
  return rfilt;
}

/* Process matching renames to find the original RegSP. */
static RegSP snap_renameref(GCtrace *T, SnapNo lim, IRRef ref, RegSP rs)
{
  IRIns *ir;
  for (ir = &T->ir[T->nins-1]; ir->o == IR_RENAME; ir--)
    if (ir->op1 == ref && ir->op2 <= lim)
      rs = ir->prev;
  return rs;
}

/* Copy RegSP from parent snapshot to the parent links of the IR. */
IRIns *lj_snap_regspmap(jit_State *J, GCtrace *T, SnapNo snapno, IRIns *ir)
{
  SnapShot *snap = &T->snap[snapno];
  SnapEntry *map = &T->snapmap[snap->mapofs];
  BloomFilter rfilt = snap_renamefilter(T, snapno);
  MSize n = 0;
  IRRef ref = 0;
  UNUSED(J);
  for ( ; ; ir++) {
    uint32_t rs;
    if (ir->o == IR_SLOAD) {
      if (!(ir->op2 & IRSLOAD_PARENT)) break;
      for ( ; ; n++) {
	lj_assertJ(n < snap->nent, "slot %d not found in snapshot", ir->op1);
	if (snap_slot(map[n]) == ir->op1) {
	  ref = snap_ref(map[n++]);
	  break;
	}
      }
    } else if (LJ_SOFTFP32 && ir->o == IR_HIOP) {
      ref++;
    } else if (ir->o == IR_PVAL) {
      ref = ir->op1 + REF_BIAS;
    } else {
      break;
    }
    rs = T->ir[ref].prev;
    if (bloomtest(rfilt, ref))
      rs = snap_renameref(T, snapno, ref, rs);
    ir->prev = (uint16_t)rs;
    lj_assertJ(regsp_used(rs), "unused IR %04d in snapshot", ref - REF_BIAS);
  }
  return ir;
}

/* -- Snapshot replay ----------------------------------------------------- */

/* Replay constant from parent trace. */
static TRef snap_replay_const(jit_State *J, IRIns *ir)
{
  /* Only have to deal with constants that can occur in stack slots. */
  switch ((IROp)ir->o) {
  case IR_KPRI: return TREF_PRI(irt_type(ir->t));
  case IR_KINT: return lj_ir_kint(J, ir->i);
  case IR_KGC: return lj_ir_kgc(J, ir_kgc(ir), irt_t(ir->t));
  case IR_KNUM: case IR_KINT64:
    return lj_ir_k64(J, (IROp)ir->o, ir_k64(ir)->u64);
  case IR_KPTR: return lj_ir_kptr(J, ir_kptr(ir));  /* Continuation. */
  default: lj_assertJ(0, "bad IR constant op %d", ir->o); return TREF_NIL;
  }
}

/* De-duplicate parent reference. */
static TRef snap_dedup(jit_State *J, SnapEntry *map, MSize nmax, IRRef ref)
{
  MSize j;
  for (j = 0; j < nmax; j++)
    if (snap_ref(map[j]) == ref)
      return J->slot[snap_slot(map[j])] & ~(SNAP_KEYINDEX|SNAP_CONT|SNAP_FRAME);
  return 0;
}

/* Emit parent reference with de-duplication. */
static TRef snap_pref(jit_State *J, GCtrace *T, SnapEntry *map, MSize nmax,
		      BloomFilter seen, IRRef ref)
{
  IRIns *ir = &T->ir[ref];
  TRef tr;
  if (irref_isk(ref))
    tr = snap_replay_const(J, ir);
  else if (!regsp_used(ir->prev))
    tr = 0;
  else if (!bloomtest(seen, ref) || (tr = snap_dedup(J, map, nmax, ref)) == 0)
    tr = emitir(IRT(IR_PVAL, irt_type(ir->t)), ref - REF_BIAS, 0);
  return tr;
}

/* Check whether a sunk store corresponds to an allocation. Slow path. */
static int snap_sunk_store2(GCtrace *T, IRIns *ira, IRIns *irs)
{
  if (irs->o == IR_ASTORE || irs->o == IR_HSTORE ||
      irs->o == IR_FSTORE || irs->o == IR_XSTORE) {
    IRIns *irk = &T->ir[irs->op1];
    if (irk->o == IR_AREF || irk->o == IR_HREFK)
      irk = &T->ir[irk->op1];
    return (&T->ir[irk->op1] == ira);
  }
  return 0;
}

/* Check whether a sunk store corresponds to an allocation. Fast path. */
static LJ_AINLINE int snap_sunk_store(GCtrace *T, IRIns *ira, IRIns *irs)
{
  if (irs->s != 255)
    return (ira + irs->s == irs);  /* Fast check. */
  return snap_sunk_store2(T, ira, irs);
}

/* Replay snapshot state to setup side trace. */
void lj_snap_replay(jit_State *J, GCtrace *T)
{
  SnapShot *snap = &T->snap[J->exitno];
  SnapEntry *map = &T->snapmap[snap->mapofs];
  MSize n, nent = snap->nent;
  BloomFilter seen = 0;
  int pass23 = 0;
  J->framedepth = 0;
  /* Emit IR for slots inherited from parent snapshot. */
  for (n = 0; n < nent; n++) {
    SnapEntry sn = map[n];
    BCReg s = snap_slot(sn);
    IRRef ref = snap_ref(sn);
    IRIns *ir = &T->ir[ref];
    TRef tr;
    /* The bloom filter avoids O(nent^2) overhead for de-duping slots. */
    if (bloomtest(seen, ref) && (tr = snap_dedup(J, map, n, ref)) != 0)
      goto setslot;
    bloomset(seen, ref);
    if (irref_isk(ref)) {
      /* See special treatment of LJ_FR2 slot 1 in snapshot_slots() above. */
      if (LJ_FR2 && (sn == SNAP(1, SNAP_FRAME | SNAP_NORESTORE, REF_NIL)))
	tr = 0;
      else
	tr = snap_replay_const(J, ir);
    } else if (!regsp_used(ir->prev)) {
      pass23 = 1;
      lj_assertJ(s != 0, "unused slot 0 in snapshot");
      tr = s;
    } else {
      IRType t = irt_type(ir->t);
      uint32_t mode = IRSLOAD_INHERIT|IRSLOAD_PARENT;
      if (LJ_SOFTFP32 && (sn & SNAP_SOFTFPNUM)) t = IRT_NUM;
      if (ir->o == IR_SLOAD) mode |= (ir->op2 & IRSLOAD_READONLY);
      if ((sn & SNAP_KEYINDEX)) mode |= IRSLOAD_KEYINDEX;
      tr = emitir_raw(IRT(IR_SLOAD, t), s, mode);
    }
  setslot:
    /* Same as TREF_* flags. */
    J->slot[s] = tr | (sn&(SNAP_KEYINDEX|SNAP_CONT|SNAP_FRAME));
    J->framedepth += ((sn & (SNAP_CONT|SNAP_FRAME)) && (s != LJ_FR2));
    if ((sn & SNAP_FRAME))
      J->baseslot = s+1;
  }
  if (pass23) {
    IRIns *irlast = &T->ir[snap->ref];
    pass23 = 0;
    /* Emit dependent PVALs. */
    for (n = 0; n < nent; n++) {
      SnapEntry sn = map[n];
      IRRef refp = snap_ref(sn);
      IRIns *ir = &T->ir[refp];
      if (regsp_reg(ir->r) == RID_SUNK) {
	uint8_t m;
	if (J->slot[snap_slot(sn)] != snap_slot(sn)) continue;
	pass23 = 1;
<<<<<<< HEAD
	lj_assertJ(ir->o == IR_TNEW || ir->o == IR_TDUP ||
		   ir->o == IR_CNEW || ir->o == IR_CNEWI,
		   "sunk parent IR %04d has bad op %d", refp - REF_BIAS, ir->o);
	if (ir->op1 >= T->nk) snap_pref(J, T, map, nent, seen, ir->op1);
	if (ir->op2 >= T->nk) snap_pref(J, T, map, nent, seen, ir->op2);
=======
	lua_assert(ir->o == IR_TNEW || ir->o == IR_TDUP ||
		   ir->o == IR_CNEW || ir->o == IR_CNEWI);
	m = lj_ir_mode[ir->o];
	if (irm_op1(m) == IRMref) snap_pref(J, T, map, nent, seen, ir->op1);
	if (irm_op2(m) == IRMref) snap_pref(J, T, map, nent, seen, ir->op2);
>>>>>>> 9bdfd34d
	if (LJ_HASFFI && ir->o == IR_CNEWI) {
	  if (LJ_32 && refp+1 < T->nins && (ir+1)->o == IR_HIOP)
	    snap_pref(J, T, map, nent, seen, (ir+1)->op2);
	} else {
	  IRIns *irs;
	  for (irs = ir+1; irs < irlast; irs++)
	    if (irs->r == RID_SINK && snap_sunk_store(T, ir, irs)) {
	      if (snap_pref(J, T, map, nent, seen, irs->op2) == 0)
		snap_pref(J, T, map, nent, seen, T->ir[irs->op2].op1);
	      else if ((LJ_SOFTFP32 || (LJ_32 && LJ_HASFFI)) &&
		       irs+1 < irlast && (irs+1)->o == IR_HIOP)
		snap_pref(J, T, map, nent, seen, (irs+1)->op2);
	    }
	}
      } else if (!irref_isk(refp) && !regsp_used(ir->prev)) {
	lj_assertJ(ir->o == IR_CONV && ir->op2 == IRCONV_NUM_INT,
		   "sunk parent IR %04d has bad op %d", refp - REF_BIAS, ir->o);
	J->slot[snap_slot(sn)] = snap_pref(J, T, map, nent, seen, ir->op1);
      }
    }
    /* Replay sunk instructions. */
    for (n = 0; pass23 && n < nent; n++) {
      SnapEntry sn = map[n];
      IRRef refp = snap_ref(sn);
      IRIns *ir = &T->ir[refp];
      if (regsp_reg(ir->r) == RID_SUNK) {
	TRef op1, op2;
	uint8_t m;
	if (J->slot[snap_slot(sn)] != snap_slot(sn)) {  /* De-dup allocs. */
	  J->slot[snap_slot(sn)] = J->slot[J->slot[snap_slot(sn)]];
	  continue;
	}
	op1 = ir->op1;
	m = lj_ir_mode[ir->o];
	if (irm_op1(m) == IRMref) op1 = snap_pref(J, T, map, nent, seen, op1);
	op2 = ir->op2;
	if (irm_op2(m) == IRMref) op2 = snap_pref(J, T, map, nent, seen, op2);
	if (LJ_HASFFI && ir->o == IR_CNEWI) {
	  if (LJ_32 && refp+1 < T->nins && (ir+1)->o == IR_HIOP) {
	    lj_needsplit(J);  /* Emit joining HIOP. */
	    op2 = emitir_raw(IRT(IR_HIOP, IRT_I64), op2,
			     snap_pref(J, T, map, nent, seen, (ir+1)->op2));
	  }
	  J->slot[snap_slot(sn)] = emitir(ir->ot & ~(IRT_MARK|IRT_ISPHI), op1, op2);
	} else {
	  IRIns *irs;
	  TRef tr = emitir(ir->ot, op1, op2);
	  J->slot[snap_slot(sn)] = tr;
	  for (irs = ir+1; irs < irlast; irs++)
	    if (irs->r == RID_SINK && snap_sunk_store(T, ir, irs)) {
	      IRIns *irr = &T->ir[irs->op1];
	      TRef val, key = irr->op2, tmp = tr;
	      if (irr->o != IR_FREF) {
		IRIns *irk = &T->ir[key];
		if (irr->o == IR_HREFK)
		  key = lj_ir_kslot(J, snap_replay_const(J, &T->ir[irk->op1]),
				    irk->op2);
		else
		  key = snap_replay_const(J, irk);
		if (irr->o == IR_HREFK || irr->o == IR_AREF) {
		  IRIns *irf = &T->ir[irr->op1];
		  tmp = emitir(irf->ot, tmp, irf->op2);
		} else if (irr->o == IR_NEWREF) {
		  IRRef allocref = tref_ref(tr);
		  IRRef keyref = tref_ref(key);
		  IRRef newref_ref = J->chain[IR_NEWREF];
		  IRIns *newref = &J->cur.ir[newref_ref];
		  lj_assertJ(irref_isk(keyref),
			     "sunk store for parent IR %04d with bad key %04d",
			     refp - REF_BIAS, keyref - REF_BIAS);
		  if (newref_ref > allocref && newref->op2 == keyref) {
		    lj_assertJ(newref->op1 == allocref,
			       "sunk store for parent IR %04d with bad tab %04d",
			       refp - REF_BIAS, allocref - REF_BIAS);
		    tmp = newref_ref;
		    goto skip_newref;
		  }
		}
	      }
	      tmp = emitir(irr->ot, tmp, key);
	    skip_newref:
	      val = snap_pref(J, T, map, nent, seen, irs->op2);
	      if (val == 0) {
		IRIns *irc = &T->ir[irs->op2];
		lj_assertJ(irc->o == IR_CONV && irc->op2 == IRCONV_NUM_INT,
			   "sunk store for parent IR %04d with bad op %d",
			   refp - REF_BIAS, irc->o);
		val = snap_pref(J, T, map, nent, seen, irc->op1);
		val = emitir(IRTN(IR_CONV), val, IRCONV_NUM_INT);
	      } else if ((LJ_SOFTFP32 || (LJ_32 && LJ_HASFFI)) &&
			 irs+1 < irlast && (irs+1)->o == IR_HIOP) {
		IRType t = IRT_I64;
		if (LJ_SOFTFP32 && irt_type((irs+1)->t) == IRT_SOFTFP)
		  t = IRT_NUM;
		lj_needsplit(J);
		if (irref_isk(irs->op2) && irref_isk((irs+1)->op2)) {
		  uint64_t k = (uint32_t)T->ir[irs->op2].i +
			       ((uint64_t)T->ir[(irs+1)->op2].i << 32);
		  val = lj_ir_k64(J, t == IRT_I64 ? IR_KINT64 : IR_KNUM, k);
		} else {
		  val = emitir_raw(IRT(IR_HIOP, t), val,
			  snap_pref(J, T, map, nent, seen, (irs+1)->op2));
		}
		tmp = emitir(IRT(irs->o, t), tmp, val);
		continue;
	      }
	      tmp = emitir(irs->ot, tmp, val);
	    } else if (LJ_HASFFI && irs->o == IR_XBAR && ir->o == IR_CNEW) {
	      emitir(IRT(IR_XBAR, IRT_NIL), 0, 0);
	    }
	}
      }
    }
  }
  J->base = J->slot + J->baseslot;
  J->maxslot = snap->nslots - J->baseslot;
  lj_snap_add(J);
  if (pass23)  /* Need explicit GC step _after_ initial snapshot. */
    emitir_raw(IRTG(IR_GCSTEP, IRT_NIL), 0, 0);
}

/* -- Snapshot restore ---------------------------------------------------- */

static void snap_unsink(jit_State *J, GCtrace *T, ExitState *ex,
			SnapNo snapno, BloomFilter rfilt,
			IRIns *ir, TValue *o);

/* Restore a value from the trace exit state. */
static void snap_restoreval(jit_State *J, GCtrace *T, ExitState *ex,
			    SnapNo snapno, BloomFilter rfilt,
			    IRRef ref, TValue *o)
{
  IRIns *ir = &T->ir[ref];
  IRType1 t = ir->t;
  RegSP rs = ir->prev;
  if (irref_isk(ref)) {  /* Restore constant slot. */
    if (ir->o == IR_KPTR) {
      o->u64 = (uint64_t)(uintptr_t)ir_kptr(ir);
    } else {
      lj_assertJ(!(ir->o == IR_KKPTR || ir->o == IR_KNULL),
		 "restore of const from IR %04d with bad op %d",
		 ref - REF_BIAS, ir->o);
      lj_ir_kvalue(J->L, o, ir);
    }
    return;
  }
  if (LJ_UNLIKELY(bloomtest(rfilt, ref)))
    rs = snap_renameref(T, snapno, ref, rs);
  if (ra_hasspill(regsp_spill(rs))) {  /* Restore from spill slot. */
    int32_t *sps = &ex->spill[regsp_spill(rs)];
    if (irt_isinteger(t)) {
      setintV(o, *sps);
#if !LJ_SOFTFP32
    } else if (irt_isnum(t)) {
      o->u64 = *(uint64_t *)sps;
#endif
#if LJ_64 && !LJ_GC64
    } else if (irt_islightud(t)) {
      /* 64 bit lightuserdata which may escape already has the tag bits. */
      o->u64 = *(uint64_t *)sps;
#endif
    } else {
      lj_assertJ(!irt_ispri(t), "PRI ref with spill slot");
      setgcV(J->L, o, (GCobj *)(uintptr_t)*(GCSize *)sps, irt_toitype(t));
    }
  } else {  /* Restore from register. */
    Reg r = regsp_reg(rs);
    if (ra_noreg(r)) {
      lj_assertJ(ir->o == IR_CONV && ir->op2 == IRCONV_NUM_INT,
		 "restore from IR %04d has no reg", ref - REF_BIAS);
      snap_restoreval(J, T, ex, snapno, rfilt, ir->op1, o);
      if (LJ_DUALNUM) setnumV(o, (lua_Number)intV(o));
      return;
    } else if (irt_isinteger(t)) {
      setintV(o, (int32_t)ex->gpr[r-RID_MIN_GPR]);
#if !LJ_SOFTFP
    } else if (irt_isnum(t)) {
      setnumV(o, ex->fpr[r-RID_MIN_FPR]);
#elif LJ_64  /* && LJ_SOFTFP */
    } else if (irt_isnum(t)) {
      o->u64 = ex->gpr[r-RID_MIN_GPR];
#endif
#if LJ_64 && !LJ_GC64
    } else if (irt_is64(t)) {
      /* 64 bit values that already have the tag bits. */
      o->u64 = ex->gpr[r-RID_MIN_GPR];
#endif
    } else if (irt_ispri(t)) {
      setpriV(o, irt_toitype(t));
    } else {
      setgcV(J->L, o, (GCobj *)ex->gpr[r-RID_MIN_GPR], irt_toitype(t));
    }
  }
}

#if LJ_HASFFI
/* Restore raw data from the trace exit state. */
static void snap_restoredata(jit_State *J, GCtrace *T, ExitState *ex,
			     SnapNo snapno, BloomFilter rfilt,
			     IRRef ref, void *dst, CTSize sz)
{
  IRIns *ir = &T->ir[ref];
  RegSP rs = ir->prev;
  int32_t *src;
  uint64_t tmp;
  UNUSED(J);
  if (irref_isk(ref)) {
    if (ir_isk64(ir)) {
      src = (int32_t *)&ir[1];
    } else if (sz == 8) {
      tmp = (uint64_t)(uint32_t)ir->i;
      src = (int32_t *)&tmp;
    } else {
      src = &ir->i;
    }
  } else {
    if (LJ_UNLIKELY(bloomtest(rfilt, ref)))
      rs = snap_renameref(T, snapno, ref, rs);
    if (ra_hasspill(regsp_spill(rs))) {
      src = &ex->spill[regsp_spill(rs)];
      if (sz == 8 && !irt_is64(ir->t)) {
	tmp = (uint64_t)(uint32_t)*src;
	src = (int32_t *)&tmp;
      }
    } else {
      Reg r = regsp_reg(rs);
      if (ra_noreg(r)) {
	/* Note: this assumes CNEWI is never used for SOFTFP split numbers. */
	lj_assertJ(sz == 8 && ir->o == IR_CONV && ir->op2 == IRCONV_NUM_INT,
		   "restore from IR %04d has no reg", ref - REF_BIAS);
	snap_restoredata(J, T, ex, snapno, rfilt, ir->op1, dst, 4);
	*(lua_Number *)dst = (lua_Number)*(int32_t *)dst;
	return;
      }
      src = (int32_t *)&ex->gpr[r-RID_MIN_GPR];
#if !LJ_SOFTFP
      if (r >= RID_MAX_GPR) {
	src = (int32_t *)&ex->fpr[r-RID_MIN_FPR];
#if LJ_TARGET_PPC
	if (sz == 4) {  /* PPC FPRs are always doubles. */
	  *(float *)dst = (float)*(double *)src;
	  return;
	}
#else
	if (LJ_BE && sz == 4) src++;
#endif
      } else
#endif
      if (LJ_64 && LJ_BE && sz == 4) src++;
    }
  }
  lj_assertJ(sz == 1 || sz == 2 || sz == 4 || sz == 8,
	     "restore from IR %04d with bad size %d", ref - REF_BIAS, sz);
  if (sz == 4) *(int32_t *)dst = *src;
  else if (sz == 8) *(int64_t *)dst = *(int64_t *)src;
  else if (sz == 1) *(int8_t *)dst = (int8_t)*src;
  else *(int16_t *)dst = (int16_t)*src;
}
#endif

/* Unsink allocation from the trace exit state. Unsink sunk stores. */
static void snap_unsink(jit_State *J, GCtrace *T, ExitState *ex,
			SnapNo snapno, BloomFilter rfilt,
			IRIns *ir, TValue *o)
{
  lj_assertJ(ir->o == IR_TNEW || ir->o == IR_TDUP ||
	     ir->o == IR_CNEW || ir->o == IR_CNEWI,
	     "sunk allocation with bad op %d", ir->o);
#if LJ_HASFFI
  if (ir->o == IR_CNEW || ir->o == IR_CNEWI) {
    CTState *cts = ctype_cts(J->L);
    CTypeID id = (CTypeID)T->ir[ir->op1].i;
    CTSize sz;
    CTInfo info = lj_ctype_info(cts, id, &sz);
    GCcdata *cd = lj_cdata_newx(cts, id, sz, info);
    setcdataV(J->L, o, cd);
    if (ir->o == IR_CNEWI) {
      uint8_t *p = (uint8_t *)cdataptr(cd);
      lj_assertJ(sz == 4 || sz == 8, "sunk cdata with bad size %d", sz);
      if (LJ_32 && sz == 8 && ir+1 < T->ir + T->nins && (ir+1)->o == IR_HIOP) {
	snap_restoredata(J, T, ex, snapno, rfilt, (ir+1)->op2,
			 LJ_LE ? p+4 : p, 4);
	if (LJ_BE) p += 4;
	sz = 4;
      }
      snap_restoredata(J, T, ex, snapno, rfilt, ir->op2, p, sz);
    } else {
      IRIns *irs, *irlast = &T->ir[T->snap[snapno].ref];
      for (irs = ir+1; irs < irlast; irs++)
	if (irs->r == RID_SINK && snap_sunk_store(T, ir, irs)) {
	  IRIns *iro = &T->ir[T->ir[irs->op1].op2];
	  uint8_t *p = (uint8_t *)cd;
	  CTSize szs;
	  lj_assertJ(irs->o == IR_XSTORE, "sunk store with bad op %d", irs->o);
	  lj_assertJ(T->ir[irs->op1].o == IR_ADD,
		     "sunk store with bad add op %d", T->ir[irs->op1].o);
	  lj_assertJ(iro->o == IR_KINT || iro->o == IR_KINT64,
		     "sunk store with bad const offset op %d", iro->o);
	  if (irt_is64(irs->t)) szs = 8;
	  else if (irt_isi8(irs->t) || irt_isu8(irs->t)) szs = 1;
	  else if (irt_isi16(irs->t) || irt_isu16(irs->t)) szs = 2;
	  else szs = 4;
	  if (LJ_64 && iro->o == IR_KINT64)
	    p += (int64_t)ir_k64(iro)->u64;
	  else
	    p += iro->i;
	  lj_assertJ(p >= (uint8_t *)cdataptr(cd) &&
		     p + szs <= (uint8_t *)cdataptr(cd) + sz,
		     "sunk store with offset out of range");
	  if (LJ_32 && irs+1 < T->ir + T->nins && (irs+1)->o == IR_HIOP) {
	    lj_assertJ(szs == 4, "sunk store with bad size %d", szs);
	    snap_restoredata(J, T, ex, snapno, rfilt, (irs+1)->op2,
			     LJ_LE ? p+4 : p, 4);
	    if (LJ_BE) p += 4;
	  }
	  snap_restoredata(J, T, ex, snapno, rfilt, irs->op2, p, szs);
	}
    }
  } else
#endif
  {
    IRIns *irs, *irlast;
    GCtab *t = ir->o == IR_TNEW ? lj_tab_new(J->L, ir->op1, ir->op2) :
				  lj_tab_dup(J->L, ir_ktab(&T->ir[ir->op1]));
    settabV(J->L, o, t);
    irlast = &T->ir[T->snap[snapno].ref];
    for (irs = ir+1; irs < irlast; irs++)
      if (irs->r == RID_SINK && snap_sunk_store(T, ir, irs)) {
	IRIns *irk = &T->ir[irs->op1];
	TValue tmp, *val;
	lj_assertJ(irs->o == IR_ASTORE || irs->o == IR_HSTORE ||
		   irs->o == IR_FSTORE,
		   "sunk store with bad op %d", irs->o);
	if (irk->o == IR_FREF) {
	  switch (irk->op2) {
	  case IRFL_TAB_META:
	    snap_restoreval(J, T, ex, snapno, rfilt, irs->op2, &tmp);
	    /* NOBARRIER: The table is new (marked white). */
	    setgcref(t->metatable, obj2gco(tabV(&tmp)));
	    break;
	  case IRFL_TAB_NOMM:
	    /* Negative metamethod cache invalidated by lj_tab_set() below. */
	    break;
	  default:
	    lj_assertJ(0, "sunk store with bad field %d", irk->op2);
	    break;
	  }
	} else {
	  irk = &T->ir[irk->op2];
	  if (irk->o == IR_KSLOT) irk = &T->ir[irk->op1];
	  lj_ir_kvalue(J->L, &tmp, irk);
	  val = lj_tab_set(J->L, t, &tmp);
	  /* NOBARRIER: The table is new (marked white). */
	  snap_restoreval(J, T, ex, snapno, rfilt, irs->op2, val);
	  if (LJ_SOFTFP32 && irs+1 < T->ir + T->nins && (irs+1)->o == IR_HIOP) {
	    snap_restoreval(J, T, ex, snapno, rfilt, (irs+1)->op2, &tmp);
	    val->u32.hi = tmp.u32.lo;
	  }
	}
      }
  }
}

/* Restore interpreter state from exit state with the help of a snapshot. */
const BCIns *lj_snap_restore(jit_State *J, void *exptr)
{
  ExitState *ex = (ExitState *)exptr;
  SnapNo snapno = J->exitno;  /* For now, snapno == exitno. */
  GCtrace *T = traceref(J, J->parent);
  SnapShot *snap = &T->snap[snapno];
  MSize n, nent = snap->nent;
  SnapEntry *map = &T->snapmap[snap->mapofs];
#if !LJ_FR2 || defined(LUA_USE_ASSERT)
  SnapEntry *flinks = &T->snapmap[snap_nextofs(T, snap)-1-LJ_FR2];
#endif
#if !LJ_FR2
  ptrdiff_t ftsz0;
#endif
  TValue *frame;
  BloomFilter rfilt = snap_renamefilter(T, snapno);
  const BCIns *pc = snap_pc(&map[nent]);
  lua_State *L = J->L;

  /* Set interpreter PC to the next PC to get correct error messages. */
  setcframe_pc(cframe_raw(L->cframe), pc+1);

  /* Make sure the stack is big enough for the slots from the snapshot. */
  if (LJ_UNLIKELY(L->base + snap->topslot >= tvref(L->maxstack))) {
    L->top = curr_topL(L);
    lj_state_growstack(L, snap->topslot - curr_proto(L)->framesize);
  }

  /* Fill stack slots with data from the registers and spill slots. */
  frame = L->base-1-LJ_FR2;
#if !LJ_FR2
  ftsz0 = frame_ftsz(frame);  /* Preserve link to previous frame in slot #0. */
#endif
  for (n = 0; n < nent; n++) {
    SnapEntry sn = map[n];
    if (!(sn & SNAP_NORESTORE)) {
      TValue *o = &frame[snap_slot(sn)];
      IRRef ref = snap_ref(sn);
      IRIns *ir = &T->ir[ref];
      if (ir->r == RID_SUNK) {
	MSize j;
	for (j = 0; j < n; j++)
	  if (snap_ref(map[j]) == ref) {  /* De-duplicate sunk allocations. */
	    copyTV(L, o, &frame[snap_slot(map[j])]);
	    goto dupslot;
	  }
	snap_unsink(J, T, ex, snapno, rfilt, ir, o);
      dupslot:
	continue;
      }
      snap_restoreval(J, T, ex, snapno, rfilt, ref, o);
      if (LJ_SOFTFP32 && (sn & SNAP_SOFTFPNUM) && tvisint(o)) {
	TValue tmp;
	snap_restoreval(J, T, ex, snapno, rfilt, ref+1, &tmp);
	o->u32.hi = tmp.u32.lo;
#if !LJ_FR2
      } else if ((sn & (SNAP_CONT|SNAP_FRAME))) {
	/* Overwrite tag with frame link. */
	setframe_ftsz(o, snap_slot(sn) != 0 ? (int32_t)*flinks-- : ftsz0);
	L->base = o+1;
#endif
      } else if ((sn & SNAP_KEYINDEX)) {
	/* A IRT_INT key index slot is restored as a number. Undo this. */
	o->u32.lo = (uint32_t)(LJ_DUALNUM ? intV(o) : lj_num2int(numV(o)));
	o->u32.hi = LJ_KEYINDEX;
      }
    }
  }
#if LJ_FR2
  L->base += (map[nent+LJ_BE] & 0xff);
#endif
  lj_assertJ(map + nent == flinks, "inconsistent frames in snapshot");

  /* Compute current stack top. */
  switch (bc_op(*pc)) {
  default:
    if (bc_op(*pc) < BC_FUNCF) {
      L->top = curr_topL(L);
      break;
    }
    /* fallthrough */
  case BC_CALLM: case BC_CALLMT: case BC_RETM: case BC_TSETM:
    L->top = frame + snap->nslots;
    break;
  }
  return pc;
}

#undef emitir_raw
#undef emitir

#endif<|MERGE_RESOLUTION|>--- conflicted
+++ resolved
@@ -560,19 +560,12 @@
 	uint8_t m;
 	if (J->slot[snap_slot(sn)] != snap_slot(sn)) continue;
 	pass23 = 1;
-<<<<<<< HEAD
 	lj_assertJ(ir->o == IR_TNEW || ir->o == IR_TDUP ||
 		   ir->o == IR_CNEW || ir->o == IR_CNEWI,
 		   "sunk parent IR %04d has bad op %d", refp - REF_BIAS, ir->o);
-	if (ir->op1 >= T->nk) snap_pref(J, T, map, nent, seen, ir->op1);
-	if (ir->op2 >= T->nk) snap_pref(J, T, map, nent, seen, ir->op2);
-=======
-	lua_assert(ir->o == IR_TNEW || ir->o == IR_TDUP ||
-		   ir->o == IR_CNEW || ir->o == IR_CNEWI);
 	m = lj_ir_mode[ir->o];
 	if (irm_op1(m) == IRMref) snap_pref(J, T, map, nent, seen, ir->op1);
 	if (irm_op2(m) == IRMref) snap_pref(J, T, map, nent, seen, ir->op2);
->>>>>>> 9bdfd34d
 	if (LJ_HASFFI && ir->o == IR_CNEWI) {
 	  if (LJ_32 && refp+1 < T->nins && (ir+1)->o == IR_HIOP)
 	    snap_pref(J, T, map, nent, seen, (ir+1)->op2);
