/*
** Snapshot handling.
** Copyright (C) 2005-2023 Mike Pall. See Copyright Notice in luajit.h
*/

#define lj_snap_c
#define LUA_CORE

#include "lj_obj.h"

#if LJ_HASJIT

#include "lj_gc.h"
#include "lj_tab.h"
#include "lj_state.h"
#include "lj_frame.h"
#include "lj_bc.h"
#include "lj_ir.h"
#include "lj_jit.h"
#include "lj_iropt.h"
#include "lj_trace.h"
#include "lj_snap.h"
#include "lj_target.h"
#if LJ_HASFFI
#include "lj_ctype.h"
#include "lj_cdata.h"
#endif

/* Pass IR on to next optimization in chain (FOLD). */
#define emitir(ot, a, b)	(lj_ir_set(J, (ot), (a), (b)), lj_opt_fold(J))

/* Emit raw IR without passing through optimizations. */
#define emitir_raw(ot, a, b)	(lj_ir_set(J, (ot), (a), (b)), lj_ir_emit(J))

/* -- Snapshot buffer allocation ------------------------------------------ */

/* Grow snapshot buffer. */
void lj_snap_grow_buf_(jit_State *J, MSize need)
{
  MSize maxsnap = (MSize)J->param[JIT_P_maxsnap];
  if (need > maxsnap)
    lj_trace_err(J, LJ_TRERR_SNAPOV);
  lj_mem_growvec(J->L, J->snapbuf, J->sizesnap, maxsnap, SnapShot);
  J->cur.snap = J->snapbuf;
}

/* Grow snapshot map buffer. */
void lj_snap_grow_map_(jit_State *J, MSize need)
{
  if (need < 2*J->sizesnapmap)
    need = 2*J->sizesnapmap;
  else if (need < 64)
    need = 64;
  J->snapmapbuf = (SnapEntry *)lj_mem_realloc(J->L, J->snapmapbuf,
		    J->sizesnapmap*sizeof(SnapEntry), need*sizeof(SnapEntry));
  J->cur.snapmap = J->snapmapbuf;
  J->sizesnapmap = need;
}

/* -- Snapshot generation ------------------------------------------------- */

/* Add all modified slots to the snapshot. */
static MSize snapshot_slots(jit_State *J, SnapEntry *map, BCReg nslots)
{
  IRRef retf = J->chain[IR_RETF];  /* Limits SLOAD restore elimination. */
  BCReg s;
  MSize n = 0;
  for (s = 0; s < nslots; s++) {
    TRef tr = J->slot[s];
    IRRef ref = tref_ref(tr);
#if LJ_FR2
    if (s == 1) {  /* Ignore slot 1 in LJ_FR2 mode, except if tailcalled. */
      if ((tr & TREF_FRAME))
	map[n++] = SNAP(1, SNAP_FRAME | SNAP_NORESTORE, REF_NIL);
      continue;
    }
    if ((tr & (TREF_FRAME | TREF_CONT)) && !ref) {
      cTValue *base = J->L->base - J->baseslot;
      tr = J->slot[s] = (tr & 0xff0000) | lj_ir_k64(J, IR_KNUM, base[s].u64);
      ref = tref_ref(tr);
    }
#endif
    if (ref) {
      SnapEntry sn = SNAP_TR(s, tr);
      IRIns *ir = &J->cur.ir[ref];
      if ((LJ_FR2 || !(sn & (SNAP_CONT|SNAP_FRAME))) &&
	  ir->o == IR_SLOAD && ir->op1 == s && ref > retf) {
	/*
	** No need to snapshot unmodified non-inherited slots.
	** But always snapshot the function below a frame in LJ_FR2 mode.
	*/
	if (!(ir->op2 & IRSLOAD_INHERIT) &&
	    (!LJ_FR2 || s == 0 || s+1 == nslots ||
	     !(J->slot[s+1] & (TREF_CONT|TREF_FRAME))))
	  continue;
	/* No need to restore readonly slots and unmodified non-parent slots. */
	if (!(LJ_DUALNUM && (ir->op2 & IRSLOAD_CONVERT)) &&
	    (ir->op2 & (IRSLOAD_READONLY|IRSLOAD_PARENT)) != IRSLOAD_PARENT)
	  sn |= SNAP_NORESTORE;
      }
      if (LJ_SOFTFP32 && irt_isnum(ir->t))
	sn |= SNAP_SOFTFPNUM;
      map[n++] = sn;
    }
  }
  return n;
}

/* Add frame links at the end of the snapshot. */
static MSize snapshot_framelinks(jit_State *J, SnapEntry *map, uint8_t *topslot)
{
  cTValue *frame = J->L->base - 1;
  cTValue *lim = J->L->base - J->baseslot + LJ_FR2;
  GCfunc *fn = frame_func(frame);
  cTValue *ftop = isluafunc(fn) ? (frame+funcproto(fn)->framesize) : J->L->top;
#if LJ_FR2
  uint64_t pcbase = (u64ptr(J->pc) << 8) | (J->baseslot - 2);
  lj_assertJ(2 <= J->baseslot && J->baseslot <= 257, "bad baseslot");
  memcpy(map, &pcbase, sizeof(uint64_t));
#else
  MSize f = 0;
  map[f++] = SNAP_MKPC(J->pc);  /* The current PC is always the first entry. */
#endif
  lj_assertJ(!J->pt ||
	     (J->pc >= proto_bc(J->pt) &&
	      J->pc < proto_bc(J->pt) + J->pt->sizebc), "bad snapshot PC");
  while (frame > lim) {  /* Backwards traversal of all frames above base. */
    if (frame_islua(frame)) {
#if !LJ_FR2
      map[f++] = SNAP_MKPC(frame_pc(frame));
#endif
      frame = frame_prevl(frame);
    } else if (frame_iscont(frame)) {
#if !LJ_FR2
      map[f++] = SNAP_MKFTSZ(frame_ftsz(frame));
      map[f++] = SNAP_MKPC(frame_contpc(frame));
#endif
      frame = frame_prevd(frame);
    } else {
      lj_assertJ(!frame_isc(frame), "broken frame chain");
#if !LJ_FR2
      map[f++] = SNAP_MKFTSZ(frame_ftsz(frame));
#endif
      frame = frame_prevd(frame);
      continue;
    }
    if (frame + funcproto(frame_func(frame))->framesize > ftop)
      ftop = frame + funcproto(frame_func(frame))->framesize;
  }
  *topslot = (uint8_t)(ftop - lim);
#if LJ_FR2
  lj_assertJ(sizeof(SnapEntry) * 2 == sizeof(uint64_t), "bad SnapEntry def");
  return 2;
#else
  lj_assertJ(f == (MSize)(1 + J->framedepth), "miscalculated snapshot size");
  return f;
#endif
}

/* Take a snapshot of the current stack. */
static void snapshot_stack(jit_State *J, SnapShot *snap, MSize nsnapmap)
{
  BCReg nslots = J->baseslot + J->maxslot;
  MSize nent;
  SnapEntry *p;
  /* Conservative estimate. */
  lj_snap_grow_map(J, nsnapmap + nslots + (MSize)(LJ_FR2?2:J->framedepth+1));
  p = &J->cur.snapmap[nsnapmap];
  nent = snapshot_slots(J, p, nslots);
  snap->nent = (uint8_t)nent;
  nent += snapshot_framelinks(J, p + nent, &snap->topslot);
  snap->mapofs = (uint32_t)nsnapmap;
  snap->ref = (IRRef1)J->cur.nins;
  snap->mcofs = 0;
  snap->nslots = (uint8_t)nslots;
  snap->count = 0;
  J->cur.nsnapmap = (uint32_t)(nsnapmap + nent);
}

/* Add or merge a snapshot. */
void lj_snap_add(jit_State *J)
{
  MSize nsnap = J->cur.nsnap;
  MSize nsnapmap = J->cur.nsnapmap;
  /* Merge if no ins. inbetween or if requested and no guard inbetween. */
  if ((nsnap > 0 && J->cur.snap[nsnap-1].ref == J->cur.nins) ||
      (J->mergesnap && !irt_isguard(J->guardemit))) {
    if (nsnap == 1) {  /* But preserve snap #0 PC. */
      emitir_raw(IRT(IR_NOP, IRT_NIL), 0, 0);
      goto nomerge;
    }
    nsnapmap = J->cur.snap[--nsnap].mapofs;
  } else {
  nomerge:
    lj_snap_grow_buf(J, nsnap+1);
    J->cur.nsnap = (uint16_t)(nsnap+1);
  }
  J->mergesnap = 0;
  J->guardemit.irt = 0;
  snapshot_stack(J, &J->cur.snap[nsnap], nsnapmap);
}

/* -- Snapshot modification ----------------------------------------------- */

#define SNAP_USEDEF_SLOTS	(LJ_MAX_JSLOTS+LJ_STACK_EXTRA)

/* Find unused slots with reaching-definitions bytecode data-flow analysis. */
static BCReg snap_usedef(jit_State *J, uint8_t *udf,
			 const BCIns *pc, BCReg maxslot)
{
  BCReg s;
  GCobj *o;

  if (maxslot == 0) return 0;
#ifdef LUAJIT_USE_VALGRIND
  /* Avoid errors for harmless reads beyond maxslot. */
  memset(udf, 1, SNAP_USEDEF_SLOTS);
#else
  memset(udf, 1, maxslot);
#endif

  /* Treat open upvalues as used. */
  o = gcref(J->L->openupval);
  while (o) {
    if (uvval(gco2uv(o)) < J->L->base) break;
    udf[uvval(gco2uv(o)) - J->L->base] = 0;
    o = gcref(o->gch.nextgc);
  }

#define USE_SLOT(s)		udf[(s)] &= ~1
#define DEF_SLOT(s)		udf[(s)] *= 3

  /* Scan through following bytecode and check for uses/defs. */
  lj_assertJ(pc >= proto_bc(J->pt) && pc < proto_bc(J->pt) + J->pt->sizebc,
	     "snapshot PC out of range");
  for (;;) {
    BCIns ins = *pc++;
    BCOp op = bc_op(ins);
    switch (bcmode_b(op)) {
    case BCMvar: USE_SLOT(bc_b(ins)); break;
    default: break;
    }
    switch (bcmode_c(op)) {
    case BCMvar: USE_SLOT(bc_c(ins)); break;
    case BCMrbase:
      lj_assertJ(op == BC_CAT, "unhandled op %d with RC rbase", op);
      for (s = bc_b(ins); s <= bc_c(ins); s++) USE_SLOT(s);
      for (; s < maxslot; s++) DEF_SLOT(s);
      break;
    case BCMjump:
    handle_jump: {
      BCReg minslot = bc_a(ins);
      if (op >= BC_FORI && op <= BC_JFORL) minslot += FORL_EXT;
      else if (op >= BC_ITERL && op <= BC_JITERL) minslot += bc_b(pc[-2])-1;
      else if (op == BC_UCLO) {
	ptrdiff_t delta = bc_j(ins);
	if (delta < 0) return maxslot;  /* Prevent loop. */
	pc += delta;
	break;
      }
      for (s = minslot; s < maxslot; s++) DEF_SLOT(s);
      return minslot < maxslot ? minslot : maxslot;
      }
    case BCMlit:
      if (op == BC_JFORL || op == BC_JITERL || op == BC_JLOOP) {
	goto handle_jump;
      } else if (bc_isret(op)) {
	BCReg top = op == BC_RETM ? maxslot : (bc_a(ins) + bc_d(ins)-1);
	for (s = 0; s < bc_a(ins); s++) DEF_SLOT(s);
	for (; s < top; s++) USE_SLOT(s);
	for (; s < maxslot; s++) DEF_SLOT(s);
	return 0;
      }
      break;
    case BCMfunc: return maxslot;  /* NYI: will abort, anyway. */
    default: break;
    }
    switch (bcmode_a(op)) {
    case BCMvar: USE_SLOT(bc_a(ins)); break;
    case BCMdst:
       if (!(op == BC_ISTC || op == BC_ISFC)) DEF_SLOT(bc_a(ins));
       break;
    case BCMbase:
      if (op >= BC_CALLM && op <= BC_ITERN) {
	BCReg top = (op == BC_CALLM || op == BC_CALLMT || bc_c(ins) == 0) ?
		    maxslot : (bc_a(ins) + bc_c(ins)+LJ_FR2);
	if (LJ_FR2) DEF_SLOT(bc_a(ins)+1);
	s = bc_a(ins) - ((op == BC_ITERC || op == BC_ITERN) ? 3 : 0);
	for (; s < top; s++) USE_SLOT(s);
	for (; s < maxslot; s++) DEF_SLOT(s);
	if (op == BC_CALLT || op == BC_CALLMT) {
	  for (s = 0; s < bc_a(ins); s++) DEF_SLOT(s);
	  return 0;
	}
      } else if (op == BC_VARG) {
	return maxslot;  /* NYI: punt. */
      } else if (op == BC_KNIL) {
	for (s = bc_a(ins); s <= bc_d(ins); s++) DEF_SLOT(s);
      } else if (op == BC_TSETM) {
	for (s = bc_a(ins)-1; s < maxslot; s++) USE_SLOT(s);
      }
      break;
    default: break;
    }
    lj_assertJ(pc >= proto_bc(J->pt) && pc < proto_bc(J->pt) + J->pt->sizebc,
	       "use/def analysis PC out of range");
  }

#undef USE_SLOT
#undef DEF_SLOT

  return 0;  /* unreachable */
}

/* Mark slots used by upvalues of child prototypes as used. */
static void snap_useuv(GCproto *pt, uint8_t *udf)
{
  /* This is a coarse check, because it's difficult to correlate the lifetime
  ** of slots and closures. But the number of false positives is quite low.
  ** A false positive may cause a slot not to be purged, which is just
  ** a missed optimization.
  */
  if ((pt->flags & PROTO_CHILD)) {
    ptrdiff_t i, j, n = pt->sizekgc;
    GCRef *kr = mref(pt->k, GCRef) - 1;
    for (i = 0; i < n; i++, kr--) {
      GCobj *o = gcref(*kr);
      if (o->gch.gct == ~LJ_TPROTO) {
	for (j = 0; j < gco2pt(o)->sizeuv; j++) {
	  uint32_t v = proto_uv(gco2pt(o))[j];
	  if ((v & PROTO_UV_LOCAL)) {
	    udf[(v & 0xff)] = 0;
	  }
	}
      }
    }
  }
}

/* Purge dead slots before the next snapshot. */
void lj_snap_purge(jit_State *J)
{
  uint8_t udf[SNAP_USEDEF_SLOTS];
  BCReg s, maxslot = J->maxslot;
  if (bc_op(*J->pc) == BC_FUNCV && maxslot > J->pt->numparams)
    maxslot = J->pt->numparams;
  s = snap_usedef(J, udf, J->pc, maxslot);
  if (s < maxslot) {
    snap_useuv(J->pt, udf);
    for (; s < maxslot; s++)
      if (udf[s] != 0)
	J->base[s] = 0;  /* Purge dead slots. */
  }
}

/* Shrink last snapshot. */
void lj_snap_shrink(jit_State *J)
{
  SnapShot *snap = &J->cur.snap[J->cur.nsnap-1];
  SnapEntry *map = &J->cur.snapmap[snap->mapofs];
  MSize n, m, nlim, nent = snap->nent;
  uint8_t udf[SNAP_USEDEF_SLOTS];
  BCReg maxslot = J->maxslot;
  BCReg baseslot = J->baseslot;
  BCReg minslot = snap_usedef(J, udf, snap_pc(&map[nent]), maxslot);
  if (minslot < maxslot) snap_useuv(J->pt, udf);
  maxslot += baseslot;
  minslot += baseslot;
  snap->nslots = (uint8_t)maxslot;
  for (n = m = 0; n < nent; n++) {  /* Remove unused slots from snapshot. */
    BCReg s = snap_slot(map[n]);
    if (s < minslot || (s < maxslot && udf[s-baseslot] == 0))
      map[m++] = map[n];  /* Only copy used slots. */
  }
  snap->nent = (uint8_t)m;
  nlim = J->cur.nsnapmap - snap->mapofs - 1;
  while (n <= nlim) map[m++] = map[n++];  /* Move PC + frame links down. */
  J->cur.nsnapmap = (uint32_t)(snap->mapofs + m);  /* Free up space in map. */
}

/* -- Snapshot access ----------------------------------------------------- */

/* Initialize a Bloom Filter with all renamed refs.
** There are very few renames (often none), so the filter has
** very few bits set. This makes it suitable for negative filtering.
*/
static BloomFilter snap_renamefilter(GCtrace *T, SnapNo lim)
{
  BloomFilter rfilt = 0;
  IRIns *ir;
  for (ir = &T->ir[T->nins-1]; ir->o == IR_RENAME; ir--)
    if (ir->op2 <= lim)
      bloomset(rfilt, ir->op1);
  return rfilt;
}

/* Process matching renames to find the original RegSP. */
static RegSP snap_renameref(GCtrace *T, SnapNo lim, IRRef ref, RegSP rs)
{
  IRIns *ir;
  for (ir = &T->ir[T->nins-1]; ir->o == IR_RENAME; ir--)
    if (ir->op1 == ref && ir->op2 <= lim)
      rs = ir->prev;
  return rs;
}

/* Copy RegSP from parent snapshot to the parent links of the IR. */
IRIns *lj_snap_regspmap(jit_State *J, GCtrace *T, SnapNo snapno, IRIns *ir)
{
  SnapShot *snap = &T->snap[snapno];
  SnapEntry *map = &T->snapmap[snap->mapofs];
  BloomFilter rfilt = snap_renamefilter(T, snapno);
  MSize n = 0;
  IRRef ref = 0;
  UNUSED(J);
  for ( ; ; ir++) {
    uint32_t rs;
    if (ir->o == IR_SLOAD) {
      if (!(ir->op2 & IRSLOAD_PARENT)) break;
      for ( ; ; n++) {
	lj_assertJ(n < snap->nent, "slot %d not found in snapshot", ir->op1);
	if (snap_slot(map[n]) == ir->op1) {
	  ref = snap_ref(map[n++]);
	  break;
	}
      }
    } else if (LJ_SOFTFP32 && ir->o == IR_HIOP) {
      ref++;
    } else if (ir->o == IR_PVAL) {
      ref = ir->op1 + REF_BIAS;
    } else {
      break;
    }
    rs = T->ir[ref].prev;
    if (bloomtest(rfilt, ref))
      rs = snap_renameref(T, snapno, ref, rs);
    ir->prev = (uint16_t)rs;
    lj_assertJ(regsp_used(rs), "unused IR %04d in snapshot", ref - REF_BIAS);
  }
  return ir;
}

/* -- Snapshot replay ----------------------------------------------------- */

/* Replay constant from parent trace. */
static TRef snap_replay_const(jit_State *J, IRIns *ir)
{
  /* Only have to deal with constants that can occur in stack slots. */
  switch ((IROp)ir->o) {
  case IR_KPRI: return TREF_PRI(irt_type(ir->t));
  case IR_KINT: return lj_ir_kint(J, ir->i);
  case IR_KGC: return lj_ir_kgc(J, ir_kgc(ir), irt_t(ir->t));
  case IR_KNUM: case IR_KINT64:
    return lj_ir_k64(J, (IROp)ir->o, ir_k64(ir)->u64);
  case IR_KPTR: return lj_ir_kptr(J, ir_kptr(ir));  /* Continuation. */
  case IR_KNULL: return lj_ir_knull(J, irt_type(ir->t));
  default: lj_assertJ(0, "bad IR constant op %d", ir->o); return TREF_NIL;
  }
}

/* De-duplicate parent reference. */
static TRef snap_dedup(jit_State *J, SnapEntry *map, MSize nmax, IRRef ref)
{
  MSize j;
  for (j = 0; j < nmax; j++)
    if (snap_ref(map[j]) == ref)
      return J->slot[snap_slot(map[j])] & ~(SNAP_KEYINDEX|SNAP_CONT|SNAP_FRAME);
  return 0;
}

/* Emit parent reference with de-duplication. */
static TRef snap_pref(jit_State *J, GCtrace *T, SnapEntry *map, MSize nmax,
		      BloomFilter seen, IRRef ref)
{
  IRIns *ir = &T->ir[ref];
  TRef tr;
  if (irref_isk(ref))
    tr = snap_replay_const(J, ir);
  else if (!regsp_used(ir->prev))
    tr = 0;
  else if (!bloomtest(seen, ref) || (tr = snap_dedup(J, map, nmax, ref)) == 0)
    tr = emitir(IRT(IR_PVAL, irt_type(ir->t)), ref - REF_BIAS, 0);
  return tr;
}

/* Check whether a sunk store corresponds to an allocation. Slow path. */
static int snap_sunk_store2(GCtrace *T, IRIns *ira, IRIns *irs)
{
  if (irs->o == IR_ASTORE || irs->o == IR_HSTORE ||
      irs->o == IR_FSTORE || irs->o == IR_XSTORE) {
    IRIns *irk = &T->ir[irs->op1];
    if (irk->o == IR_AREF || irk->o == IR_HREFK)
      irk = &T->ir[irk->op1];
    return (&T->ir[irk->op1] == ira);
  }
  return 0;
}

/* Check whether a sunk store corresponds to an allocation. Fast path. */
static LJ_AINLINE int snap_sunk_store(GCtrace *T, IRIns *ira, IRIns *irs)
{
  if (irs->s != 255)
    return (ira + irs->s == irs);  /* Fast check. */
  return snap_sunk_store2(T, ira, irs);
}

/* Replay snapshot state to setup side trace. */
void lj_snap_replay(jit_State *J, GCtrace *T)
{
  SnapShot *snap = &T->snap[J->exitno];
  SnapEntry *map = &T->snapmap[snap->mapofs];
  MSize n, nent = snap->nent;
  BloomFilter seen = 0;
  int pass23 = 0;
  J->framedepth = 0;
  /* Emit IR for slots inherited from parent snapshot. */
  for (n = 0; n < nent; n++) {
    SnapEntry sn = map[n];
    BCReg s = snap_slot(sn);
    IRRef ref = snap_ref(sn);
    IRIns *ir = &T->ir[ref];
    TRef tr;
    /* The bloom filter avoids O(nent^2) overhead for de-duping slots. */
    if (bloomtest(seen, ref) && (tr = snap_dedup(J, map, n, ref)) != 0)
      goto setslot;
    bloomset(seen, ref);
    if (irref_isk(ref)) {
      /* See special treatment of LJ_FR2 slot 1 in snapshot_slots() above. */
      if (LJ_FR2 && (sn == SNAP(1, SNAP_FRAME | SNAP_NORESTORE, REF_NIL)))
	tr = 0;
      else
	tr = snap_replay_const(J, ir);
    } else if (!regsp_used(ir->prev)) {
      pass23 = 1;
      lj_assertJ(s != 0, "unused slot 0 in snapshot");
      tr = s;
    } else {
      IRType t = irt_type(ir->t);
      uint32_t mode = IRSLOAD_INHERIT|IRSLOAD_PARENT;
      if (LJ_SOFTFP32 && (sn & SNAP_SOFTFPNUM)) t = IRT_NUM;
      if (ir->o == IR_SLOAD) mode |= (ir->op2 & IRSLOAD_READONLY);
      if ((sn & SNAP_KEYINDEX)) mode |= IRSLOAD_KEYINDEX;
      tr = emitir_raw(IRT(IR_SLOAD, t), s, mode);
    }
  setslot:
    /* Same as TREF_* flags. */
    J->slot[s] = tr | (sn&(SNAP_KEYINDEX|SNAP_CONT|SNAP_FRAME));
    J->framedepth += ((sn & (SNAP_CONT|SNAP_FRAME)) && (s != LJ_FR2));
    if ((sn & SNAP_FRAME))
      J->baseslot = s+1;
  }
  if (pass23) {
    IRIns *irlast = &T->ir[snap->ref];
    pass23 = 0;
    /* Emit dependent PVALs. */
    for (n = 0; n < nent; n++) {
      SnapEntry sn = map[n];
      IRRef refp = snap_ref(sn);
      IRIns *ir = &T->ir[refp];
      if (regsp_reg(ir->r) == RID_SUNK) {
	uint8_t m;
	if (J->slot[snap_slot(sn)] != snap_slot(sn)) continue;
	pass23 = 1;
	lj_assertJ(ir->o == IR_TNEW || ir->o == IR_TDUP ||
		   ir->o == IR_CNEW || ir->o == IR_CNEWI,
		   "sunk parent IR %04d has bad op %d", refp - REF_BIAS, ir->o);
	m = lj_ir_mode[ir->o];
	if (irm_op1(m) == IRMref) snap_pref(J, T, map, nent, seen, ir->op1);
	if (irm_op2(m) == IRMref) snap_pref(J, T, map, nent, seen, ir->op2);
	if (LJ_HASFFI && ir->o == IR_CNEWI) {
	  if (LJ_32 && refp+1 < T->nins && (ir+1)->o == IR_HIOP)
	    snap_pref(J, T, map, nent, seen, (ir+1)->op2);
	} else {
	  IRIns *irs;
	  for (irs = ir+1; irs < irlast; irs++)
	    if (irs->r == RID_SINK && snap_sunk_store(T, ir, irs)) {
	      if (snap_pref(J, T, map, nent, seen, irs->op2) == 0)
		snap_pref(J, T, map, nent, seen, T->ir[irs->op2].op1);
	      else if ((LJ_SOFTFP32 || (LJ_32 && LJ_HASFFI)) &&
		       irs+1 < irlast && (irs+1)->o == IR_HIOP)
		snap_pref(J, T, map, nent, seen, (irs+1)->op2);
	    }
	}
      } else if (!irref_isk(refp) && !regsp_used(ir->prev)) {
	lj_assertJ(ir->o == IR_CONV && ir->op2 == IRCONV_NUM_INT,
		   "sunk parent IR %04d has bad op %d", refp - REF_BIAS, ir->o);
	J->slot[snap_slot(sn)] = snap_pref(J, T, map, nent, seen, ir->op1);
      }
    }
    /* Replay sunk instructions. */
    for (n = 0; pass23 && n < nent; n++) {
      SnapEntry sn = map[n];
      IRRef refp = snap_ref(sn);
      IRIns *ir = &T->ir[refp];
      if (regsp_reg(ir->r) == RID_SUNK) {
	TRef op1, op2;
	uint8_t m;
	if (J->slot[snap_slot(sn)] != snap_slot(sn)) {  /* De-dup allocs. */
	  J->slot[snap_slot(sn)] = J->slot[J->slot[snap_slot(sn)]];
	  continue;
	}
	op1 = ir->op1;
	m = lj_ir_mode[ir->o];
	if (irm_op1(m) == IRMref) op1 = snap_pref(J, T, map, nent, seen, op1);
	op2 = ir->op2;
	if (irm_op2(m) == IRMref) op2 = snap_pref(J, T, map, nent, seen, op2);
	if (LJ_HASFFI && ir->o == IR_CNEWI) {
	  if (LJ_32 && refp+1 < T->nins && (ir+1)->o == IR_HIOP) {
	    lj_needsplit(J);  /* Emit joining HIOP. */
	    op2 = emitir_raw(IRT(IR_HIOP, IRT_I64), op2,
			     snap_pref(J, T, map, nent, seen, (ir+1)->op2));
	  }
	  J->slot[snap_slot(sn)] = emitir(ir->ot & ~(IRT_MARK|IRT_ISPHI), op1, op2);
	} else {
	  IRIns *irs;
	  TRef tr = emitir(ir->ot, op1, op2);
	  J->slot[snap_slot(sn)] = tr;
	  for (irs = ir+1; irs < irlast; irs++)
	    if (irs->r == RID_SINK && snap_sunk_store(T, ir, irs)) {
	      IRIns *irr = &T->ir[irs->op1];
	      TRef val, key = irr->op2, tmp = tr;
	      if (irr->o != IR_FREF) {
		IRIns *irk = &T->ir[key];
		if (irr->o == IR_HREFK)
		  key = lj_ir_kslot(J, snap_replay_const(J, &T->ir[irk->op1]),
				    irk->op2);
		else
		  key = snap_replay_const(J, irk);
		if (irr->o == IR_HREFK || irr->o == IR_AREF) {
		  IRIns *irf = &T->ir[irr->op1];
		  tmp = emitir(irf->ot, tmp, irf->op2);
		} else if (irr->o == IR_NEWREF) {
		  IRRef allocref = tref_ref(tr);
		  IRRef keyref = tref_ref(key);
		  IRRef newref_ref = J->chain[IR_NEWREF];
		  IRIns *newref = &J->cur.ir[newref_ref];
		  lj_assertJ(irref_isk(keyref),
			     "sunk store for parent IR %04d with bad key %04d",
			     refp - REF_BIAS, keyref - REF_BIAS);
		  if (newref_ref > allocref && newref->op2 == keyref) {
		    lj_assertJ(newref->op1 == allocref,
			       "sunk store for parent IR %04d with bad tab %04d",
			       refp - REF_BIAS, allocref - REF_BIAS);
		    tmp = newref_ref;
		    goto skip_newref;
		  }
		}
	      }
	      tmp = emitir(irr->ot, tmp, key);
	    skip_newref:
	      val = snap_pref(J, T, map, nent, seen, irs->op2);
	      if (val == 0) {
		IRIns *irc = &T->ir[irs->op2];
		lj_assertJ(irc->o == IR_CONV && irc->op2 == IRCONV_NUM_INT,
			   "sunk store for parent IR %04d with bad op %d",
			   refp - REF_BIAS, irc->o);
		val = snap_pref(J, T, map, nent, seen, irc->op1);
		val = emitir(IRTN(IR_CONV), val, IRCONV_NUM_INT);
	      } else if ((LJ_SOFTFP32 || (LJ_32 && LJ_HASFFI)) &&
			 irs+1 < irlast && (irs+1)->o == IR_HIOP) {
		IRType t = IRT_I64;
		if (LJ_SOFTFP32 && irt_type((irs+1)->t) == IRT_SOFTFP)
		  t = IRT_NUM;
		lj_needsplit(J);
		if (irref_isk(irs->op2) && irref_isk((irs+1)->op2)) {
		  uint64_t k = (uint32_t)T->ir[irs->op2].i +
			       ((uint64_t)T->ir[(irs+1)->op2].i << 32);
		  val = lj_ir_k64(J, t == IRT_I64 ? IR_KINT64 : IR_KNUM, k);
		} else {
		  val = emitir_raw(IRT(IR_HIOP, t), val,
			  snap_pref(J, T, map, nent, seen, (irs+1)->op2));
		}
		tmp = emitir(IRT(irs->o, t), tmp, val);
		continue;
	      }
	      tmp = emitir(irs->ot, tmp, val);
	    } else if (LJ_HASFFI && irs->o == IR_XBAR && ir->o == IR_CNEW) {
	      emitir(IRT(IR_XBAR, IRT_NIL), 0, 0);
	    }
	}
      }
    }
  }
  J->base = J->slot + J->baseslot;
  J->maxslot = snap->nslots - J->baseslot;
  lj_snap_add(J);
  if (pass23)  /* Need explicit GC step _after_ initial snapshot. */
    emitir_raw(IRTG(IR_GCSTEP, IRT_NIL), 0, 0);
}

/* -- Snapshot restore ---------------------------------------------------- */

static void snap_unsink(jit_State *J, GCtrace *T, ExitState *ex,
			SnapNo snapno, BloomFilter rfilt,
			IRIns *ir, TValue *o);

/* Restore a value from the trace exit state. */
static void snap_restoreval(jit_State *J, GCtrace *T, ExitState *ex,
			    SnapNo snapno, BloomFilter rfilt,
			    IRRef ref, TValue *o)
{
  IRIns *ir = &T->ir[ref];
  IRType1 t = ir->t;
  RegSP rs = ir->prev;
  if (irref_isk(ref)) {  /* Restore constant slot. */
    if (ir->o == IR_KPTR) {
      o->u64 = (uint64_t)(uintptr_t)ir_kptr(ir);
    } else {
      lj_assertJ(!(ir->o == IR_KKPTR || ir->o == IR_KNULL),
		 "restore of const from IR %04d with bad op %d",
		 ref - REF_BIAS, ir->o);
      lj_ir_kvalue(J->L, o, ir);
    }
    return;
  }
  if (LJ_UNLIKELY(bloomtest(rfilt, ref)))
    rs = snap_renameref(T, snapno, ref, rs);
  if (ra_hasspill(regsp_spill(rs))) {  /* Restore from spill slot. */
    int32_t *sps = &ex->spill[regsp_spill(rs)];
    if (irt_isinteger(t)) {
      setintV(o, *sps);
#if !LJ_SOFTFP32
    } else if (irt_isnum(t)) {
      o->u64 = *(uint64_t *)sps;
#endif
#if LJ_64 && !LJ_GC64
    } else if (irt_islightud(t)) {
      /* 64 bit lightuserdata which may escape already has the tag bits. */
      o->u64 = *(uint64_t *)sps;
#endif
    } else {
      lj_assertJ(!irt_ispri(t), "PRI ref with spill slot");
      setgcV(J->L, o, (GCobj *)(uintptr_t)*(GCSize *)sps, irt_toitype(t));
    }
  } else {  /* Restore from register. */
    Reg r = regsp_reg(rs);
    if (ra_noreg(r)) {
      lj_assertJ(ir->o == IR_CONV && ir->op2 == IRCONV_NUM_INT,
		 "restore from IR %04d has no reg", ref - REF_BIAS);
      snap_restoreval(J, T, ex, snapno, rfilt, ir->op1, o);
      if (LJ_DUALNUM) setnumV(o, (lua_Number)intV(o));
      return;
    } else if (irt_isinteger(t)) {
      setintV(o, (int32_t)ex->gpr[r-RID_MIN_GPR]);
#if !LJ_SOFTFP
    } else if (irt_isnum(t)) {
      setnumV(o, ex->fpr[r-RID_MIN_FPR]);
#elif LJ_64  /* && LJ_SOFTFP */
    } else if (irt_isnum(t)) {
      o->u64 = ex->gpr[r-RID_MIN_GPR];
#endif
#if LJ_64 && !LJ_GC64
    } else if (irt_is64(t)) {
      /* 64 bit values that already have the tag bits. */
      o->u64 = ex->gpr[r-RID_MIN_GPR];
#endif
    } else if (irt_ispri(t)) {
      setpriV(o, irt_toitype(t));
    } else {
      setgcV(J->L, o, (GCobj *)ex->gpr[r-RID_MIN_GPR], irt_toitype(t));
    }
  }
}

#if LJ_HASFFI
/* Restore raw data from the trace exit state. */
static void snap_restoredata(jit_State *J, GCtrace *T, ExitState *ex,
			     SnapNo snapno, BloomFilter rfilt,
			     IRRef ref, void *dst, CTSize sz)
{
  IRIns *ir = &T->ir[ref];
  RegSP rs = ir->prev;
  int32_t *src;
  uint64_t tmp;
  UNUSED(J);
  if (irref_isk(ref)) {
    if (ir_isk64(ir)) {
      src = (int32_t *)&ir[1];
    } else if (sz == 8) {
      tmp = (uint64_t)(uint32_t)ir->i;
      src = (int32_t *)&tmp;
    } else {
      src = &ir->i;
    }
  } else {
    if (LJ_UNLIKELY(bloomtest(rfilt, ref)))
      rs = snap_renameref(T, snapno, ref, rs);
    if (ra_hasspill(regsp_spill(rs))) {
      src = &ex->spill[regsp_spill(rs)];
      if (sz == 8 && !irt_is64(ir->t)) {
	tmp = (uint64_t)(uint32_t)*src;
	src = (int32_t *)&tmp;
      }
    } else {
      Reg r = regsp_reg(rs);
      if (ra_noreg(r)) {
	/* Note: this assumes CNEWI is never used for SOFTFP split numbers. */
	lj_assertJ(sz == 8 && ir->o == IR_CONV && ir->op2 == IRCONV_NUM_INT,
		   "restore from IR %04d has no reg", ref - REF_BIAS);
	snap_restoredata(J, T, ex, snapno, rfilt, ir->op1, dst, 4);
	*(lua_Number *)dst = (lua_Number)*(int32_t *)dst;
	return;
      }
#if !LJ_SOFTFP
      if (r >= RID_MAX_GPR) {
	src = (int32_t *)&ex->fpr[r-RID_MIN_FPR];
#if LJ_TARGET_PPC
	if (sz == 4) {  /* PPC FPRs are always doubles. */
	  *(float *)dst = (float)*(double *)src;
	  return;
	}
#else
	if (LJ_BE && sz == 4) src++;
#endif
      } else
#endif
<<<<<<< HEAD
      if (LJ_64 && LJ_BE && sz == 4) src++;
=======
      {
	src = (int32_t *)&ex->gpr[r-RID_MIN_GPR];
      }
>>>>>>> 4a22050d
    }
  }
  lj_assertJ(sz == 1 || sz == 2 || sz == 4 || sz == 8,
	     "restore from IR %04d with bad size %d", ref - REF_BIAS, sz);
  if (sz == 4) *(int32_t *)dst = *src;
  else if (sz == 8) *(int64_t *)dst = *(int64_t *)src;
  else if (sz == 1) *(int8_t *)dst = (int8_t)*src;
  else *(int16_t *)dst = (int16_t)*src;
}
#endif

/* Unsink allocation from the trace exit state. Unsink sunk stores. */
static void snap_unsink(jit_State *J, GCtrace *T, ExitState *ex,
			SnapNo snapno, BloomFilter rfilt,
			IRIns *ir, TValue *o)
{
  lj_assertJ(ir->o == IR_TNEW || ir->o == IR_TDUP ||
	     ir->o == IR_CNEW || ir->o == IR_CNEWI,
	     "sunk allocation with bad op %d", ir->o);
#if LJ_HASFFI
  if (ir->o == IR_CNEW || ir->o == IR_CNEWI) {
    CTState *cts = ctype_cts(J->L);
    CTypeID id = (CTypeID)T->ir[ir->op1].i;
    CTSize sz;
    CTInfo info = lj_ctype_info(cts, id, &sz);
    GCcdata *cd = lj_cdata_newx(cts, id, sz, info);
    setcdataV(J->L, o, cd);
    if (ir->o == IR_CNEWI) {
      uint8_t *p = (uint8_t *)cdataptr(cd);
      lj_assertJ(sz == 4 || sz == 8, "sunk cdata with bad size %d", sz);
      if (LJ_32 && sz == 8 && ir+1 < T->ir + T->nins && (ir+1)->o == IR_HIOP) {
	snap_restoredata(J, T, ex, snapno, rfilt, (ir+1)->op2,
			 LJ_LE ? p+4 : p, 4);
	if (LJ_BE) p += 4;
	sz = 4;
      }
      snap_restoredata(J, T, ex, snapno, rfilt, ir->op2, p, sz);
    } else {
      IRIns *irs, *irlast = &T->ir[T->snap[snapno].ref];
      for (irs = ir+1; irs < irlast; irs++)
	if (irs->r == RID_SINK && snap_sunk_store(T, ir, irs)) {
	  IRIns *iro = &T->ir[T->ir[irs->op1].op2];
	  uint8_t *p = (uint8_t *)cd;
	  CTSize szs;
	  lj_assertJ(irs->o == IR_XSTORE, "sunk store with bad op %d", irs->o);
	  lj_assertJ(T->ir[irs->op1].o == IR_ADD,
		     "sunk store with bad add op %d", T->ir[irs->op1].o);
	  lj_assertJ(iro->o == IR_KINT || iro->o == IR_KINT64,
		     "sunk store with bad const offset op %d", iro->o);
	  if (irt_is64(irs->t)) szs = 8;
	  else if (irt_isi8(irs->t) || irt_isu8(irs->t)) szs = 1;
	  else if (irt_isi16(irs->t) || irt_isu16(irs->t)) szs = 2;
	  else szs = 4;
	  if (LJ_64 && iro->o == IR_KINT64)
	    p += (int64_t)ir_k64(iro)->u64;
	  else
	    p += iro->i;
	  lj_assertJ(p >= (uint8_t *)cdataptr(cd) &&
		     p + szs <= (uint8_t *)cdataptr(cd) + sz,
		     "sunk store with offset out of range");
	  if (LJ_32 && irs+1 < T->ir + T->nins && (irs+1)->o == IR_HIOP) {
	    lj_assertJ(szs == 4, "sunk store with bad size %d", szs);
	    snap_restoredata(J, T, ex, snapno, rfilt, (irs+1)->op2,
			     LJ_LE ? p+4 : p, 4);
	    if (LJ_BE) p += 4;
	  }
	  snap_restoredata(J, T, ex, snapno, rfilt, irs->op2, p, szs);
	}
    }
  } else
#endif
  {
    IRIns *irs, *irlast;
    GCtab *t = ir->o == IR_TNEW ? lj_tab_new(J->L, ir->op1, ir->op2) :
				  lj_tab_dup(J->L, ir_ktab(&T->ir[ir->op1]));
    settabV(J->L, o, t);
    irlast = &T->ir[T->snap[snapno].ref];
    for (irs = ir+1; irs < irlast; irs++)
      if (irs->r == RID_SINK && snap_sunk_store(T, ir, irs)) {
	IRIns *irk = &T->ir[irs->op1];
	TValue tmp, *val;
	lj_assertJ(irs->o == IR_ASTORE || irs->o == IR_HSTORE ||
		   irs->o == IR_FSTORE,
		   "sunk store with bad op %d", irs->o);
	if (irk->o == IR_FREF) {
	  switch (irk->op2) {
	  case IRFL_TAB_META:
	    if (T->ir[irs->op2].o == IR_KNULL) {
	      setgcrefnull(t->metatable);
	    } else {
	      snap_restoreval(J, T, ex, snapno, rfilt, irs->op2, &tmp);
	      /* NOBARRIER: The table is new (marked white). */
	      setgcref(t->metatable, obj2gco(tabV(&tmp)));
	    }
	    break;
	  case IRFL_TAB_NOMM:
	    /* Negative metamethod cache invalidated by lj_tab_set() below. */
	    break;
	  default:
	    lj_assertJ(0, "sunk store with bad field %d", irk->op2);
	    break;
	  }
	} else {
	  irk = &T->ir[irk->op2];
	  if (irk->o == IR_KSLOT) irk = &T->ir[irk->op1];
	  lj_ir_kvalue(J->L, &tmp, irk);
	  val = lj_tab_set(J->L, t, &tmp);
	  /* NOBARRIER: The table is new (marked white). */
	  snap_restoreval(J, T, ex, snapno, rfilt, irs->op2, val);
	  if (LJ_SOFTFP32 && irs+1 < T->ir + T->nins && (irs+1)->o == IR_HIOP) {
	    snap_restoreval(J, T, ex, snapno, rfilt, (irs+1)->op2, &tmp);
	    val->u32.hi = tmp.u32.lo;
	  }
	}
      }
  }
}

/* Restore interpreter state from exit state with the help of a snapshot. */
const BCIns *lj_snap_restore(jit_State *J, void *exptr)
{
  ExitState *ex = (ExitState *)exptr;
  SnapNo snapno = J->exitno;  /* For now, snapno == exitno. */
  GCtrace *T = traceref(J, J->parent);
  SnapShot *snap = &T->snap[snapno];
  MSize n, nent = snap->nent;
  SnapEntry *map = &T->snapmap[snap->mapofs];
#if !LJ_FR2 || defined(LUA_USE_ASSERT)
  SnapEntry *flinks = &T->snapmap[snap_nextofs(T, snap)-1-LJ_FR2];
#endif
#if !LJ_FR2
  ptrdiff_t ftsz0;
#endif
  TValue *frame;
  BloomFilter rfilt = snap_renamefilter(T, snapno);
  const BCIns *pc = snap_pc(&map[nent]);
  lua_State *L = J->L;

  /* Set interpreter PC to the next PC to get correct error messages. */
  setcframe_pc(cframe_raw(L->cframe), pc+1);

  /* Make sure the stack is big enough for the slots from the snapshot. */
  if (LJ_UNLIKELY(L->base + snap->topslot >= tvref(L->maxstack))) {
    L->top = curr_topL(L);
    lj_state_growstack(L, snap->topslot - curr_proto(L)->framesize);
  }

  /* Fill stack slots with data from the registers and spill slots. */
  frame = L->base-1-LJ_FR2;
#if !LJ_FR2
  ftsz0 = frame_ftsz(frame);  /* Preserve link to previous frame in slot #0. */
#endif
  for (n = 0; n < nent; n++) {
    SnapEntry sn = map[n];
    if (!(sn & SNAP_NORESTORE)) {
      TValue *o = &frame[snap_slot(sn)];
      IRRef ref = snap_ref(sn);
      IRIns *ir = &T->ir[ref];
      if (ir->r == RID_SUNK) {
	MSize j;
	for (j = 0; j < n; j++)
	  if (snap_ref(map[j]) == ref) {  /* De-duplicate sunk allocations. */
	    copyTV(L, o, &frame[snap_slot(map[j])]);
	    goto dupslot;
	  }
	snap_unsink(J, T, ex, snapno, rfilt, ir, o);
      dupslot:
	continue;
      }
      snap_restoreval(J, T, ex, snapno, rfilt, ref, o);
      if (LJ_SOFTFP32 && (sn & SNAP_SOFTFPNUM) && tvisint(o)) {
	TValue tmp;
	snap_restoreval(J, T, ex, snapno, rfilt, ref+1, &tmp);
	o->u32.hi = tmp.u32.lo;
#if !LJ_FR2
      } else if ((sn & (SNAP_CONT|SNAP_FRAME))) {
	/* Overwrite tag with frame link. */
	setframe_ftsz(o, snap_slot(sn) != 0 ? (int32_t)*flinks-- : ftsz0);
	L->base = o+1;
#endif
      } else if ((sn & SNAP_KEYINDEX)) {
	/* A IRT_INT key index slot is restored as a number. Undo this. */
	o->u32.lo = (uint32_t)(LJ_DUALNUM ? intV(o) : lj_num2int(numV(o)));
	o->u32.hi = LJ_KEYINDEX;
      }
    }
  }
#if LJ_FR2
  L->base += (map[nent+LJ_BE] & 0xff);
#endif
  lj_assertJ(map + nent == flinks, "inconsistent frames in snapshot");

  /* Compute current stack top. */
  switch (bc_op(*pc)) {
  default:
    if (bc_op(*pc) < BC_FUNCF) {
      L->top = curr_topL(L);
      break;
    }
    /* fallthrough */
  case BC_CALLM: case BC_CALLMT: case BC_RETM: case BC_TSETM:
    L->top = frame + snap->nslots;
    break;
  }
  return pc;
}

#undef emitir_raw
#undef emitir

#endif<|MERGE_RESOLUTION|>--- conflicted
+++ resolved
@@ -814,13 +814,10 @@
 #endif
       } else
 #endif
-<<<<<<< HEAD
-      if (LJ_64 && LJ_BE && sz == 4) src++;
-=======
       {
 	src = (int32_t *)&ex->gpr[r-RID_MIN_GPR];
-      }
->>>>>>> 4a22050d
+	if (LJ_64 && LJ_BE && sz == 4) src++;
+      }
     }
   }
   lj_assertJ(sz == 1 || sz == 2 || sz == 4 || sz == 8,
