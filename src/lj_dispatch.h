--- conflicted
+++ resolved
@@ -44,14 +44,9 @@
 #define GOTDEF(_) \
   _(floor) _(ceil) _(trunc) _(log) _(log10) _(exp) _(sin) _(cos) _(tan) \
   _(asin) _(acos) _(atan) _(sinh) _(cosh) _(tanh) _(frexp) _(modf) _(atan2) \
-<<<<<<< HEAD
   _(pow) _(fmod) _(ldexp) _(lj_vm_modi) \
   _(lj_dispatch_call) _(lj_dispatch_ins) _(lj_dispatch_stitch) \
-  _(lj_dispatch_profile) _(lj_err_throw) \
-=======
-  _(pow) _(fmod) _(ldexp) \
-  _(lj_dispatch_call) _(lj_dispatch_ins) _(lj_err_throw) _(lj_err_run) \
->>>>>>> e296f56b
+  _(lj_dispatch_profile) _(lj_err_throw) _(lj_err_run) \
   _(lj_ffh_coroutine_wrap_err) _(lj_func_closeuv) _(lj_func_newL_gc) \
   _(lj_gc_barrieruv) _(lj_gc_step) _(lj_gc_step_fixtop) _(lj_meta_arith) \
   _(lj_meta_call) _(lj_meta_cat) _(lj_meta_comp) _(lj_meta_equal) \
