/*
** Bytecode writer.
** Copyright (C) 2005-2017 Mike Pall. See Copyright Notice in luajit.h
*/

#define lj_bcwrite_c
#define LUA_CORE

#include "lj_obj.h"
#include "lj_gc.h"
#include "lj_buf.h"
#include "lj_bc.h"
#if LJ_HASFFI
#include "lj_ctype.h"
#endif
#if LJ_HASJIT
#include "lj_dispatch.h"
#include "lj_jit.h"
#endif
#include "lj_strfmt.h"
#include "lj_bcdump.h"
#include "lj_vm.h"

/* Context for bytecode writer. */
typedef struct BCWriteCtx {
  SBuf sb;			/* Output buffer. */
  GCproto *pt;			/* Root prototype. */
  lua_Writer wfunc;		/* Writer callback. */
  void *wdata;			/* Writer callback data. */
  int strip;			/* Strip debug info. */
  int status;			/* Status from writer callback. */
} BCWriteCtx;

/* -- Bytecode writer ----------------------------------------------------- */

/* Write a single constant key/value of a template table. */
static void bcwrite_ktabk(BCWriteCtx *ctx, cTValue *o, int narrow)
{
  char *p = lj_buf_more(&ctx->sb, 1+10);
  if (tvisstr(o)) {
    const GCstr *str = strV(o);
    MSize len = str->len;
    p = lj_buf_more(&ctx->sb, 5+len);
    p = lj_strfmt_wuleb128(p, BCDUMP_KTAB_STR+len);
    p = lj_buf_wmem(p, strdata(str), len);
  } else if (tvisint(o)) {
    *p++ = BCDUMP_KTAB_INT;
    p = lj_strfmt_wuleb128(p, intV(o));
  } else if (tvisnum(o)) {
    if (!LJ_DUALNUM && narrow) {  /* Narrow number constants to integers. */
      lua_Number num = numV(o);
      int32_t k = lj_num2int(num);
      if (num == (lua_Number)k) {  /* -0 is never a constant. */
	*p++ = BCDUMP_KTAB_INT;
	p = lj_strfmt_wuleb128(p, k);
	setsbufP(&ctx->sb, p);
	return;
      }
    }
    *p++ = BCDUMP_KTAB_NUM;
    p = lj_strfmt_wuleb128(p, o->u32.lo);
    p = lj_strfmt_wuleb128(p, o->u32.hi);
  } else {
    lua_assert(tvispri(o));
    *p++ = BCDUMP_KTAB_NIL+~itype(o);
  }
  setsbufP(&ctx->sb, p);
}

/* Write a template table. */
static void bcwrite_ktab(BCWriteCtx *ctx, char *p, const GCtab *t)
{
  MSize narray = 0, nhash = 0;
  if (t->asize > 0) {  /* Determine max. length of array part. */
    ptrdiff_t i;
    TValue *array = tvref(t->array);
    for (i = (ptrdiff_t)t->asize-1; i >= 0; i--)
      if (!tvisnil(&array[i]))
	break;
    narray = (MSize)(i+1);
  }
  if (t->hmask > 0) {  /* Count number of used hash slots. */
    MSize i, hmask = t->hmask;
    Node *node = noderef(t->node);
    for (i = 0; i <= hmask; i++)
      nhash += !tvisnil(&node[i].val);
  }
  /* Write number of array slots and hash slots. */
  p = lj_strfmt_wuleb128(p, narray);
  p = lj_strfmt_wuleb128(p, nhash);
  setsbufP(&ctx->sb, p);
  if (narray) {  /* Write array entries (may contain nil). */
    MSize i;
    TValue *o = tvref(t->array);
    for (i = 0; i < narray; i++, o++)
      bcwrite_ktabk(ctx, o, 1);
  }
  if (nhash) {  /* Write hash entries. */
    MSize i = nhash;
    Node *node = noderef(t->node) + t->hmask;
    for (;; node--)
      if (!tvisnil(&node->val)) {
	bcwrite_ktabk(ctx, &node->key, 0);
	bcwrite_ktabk(ctx, &node->val, 1);
	if (--i == 0) break;
      }
  }
}

/* Write GC constants of a prototype. */
static void bcwrite_kgc(BCWriteCtx *ctx, GCproto *pt)
{
  MSize i, sizekgc = pt->sizekgc;
  GCRef *kr = mref(pt->k, GCRef) - (ptrdiff_t)sizekgc;
  for (i = 0; i < sizekgc; i++, kr++) {
    GCobj *o = gcref(*kr);
    MSize tp, need = 1;
    char *p;
    /* Determine constant type and needed size. */
    if (o->gch.gct == ~LJ_TSTR) {
      tp = BCDUMP_KGC_STR + gco2str(o)->len;
      need = 5+gco2str(o)->len;
    } else if (o->gch.gct == ~LJ_TPROTO) {
      lua_assert((pt->flags & PROTO_CHILD));
      tp = BCDUMP_KGC_CHILD;
#if LJ_HASFFI
    } else if (o->gch.gct == ~LJ_TCDATA) {
      CTypeID id = gco2cd(o)->ctypeid;
      need = 1+4*5;
      if (id == CTID_INT64) {
	tp = BCDUMP_KGC_I64;
      } else if (id == CTID_UINT64) {
	tp = BCDUMP_KGC_U64;
      } else {
	lua_assert(id == CTID_COMPLEX_DOUBLE);
	tp = BCDUMP_KGC_COMPLEX;
      }
#endif
    } else {
      lua_assert(o->gch.gct == ~LJ_TTAB);
      tp = BCDUMP_KGC_TAB;
      need = 1+2*5;
    }
    /* Write constant type. */
    p = lj_buf_more(&ctx->sb, need);
    p = lj_strfmt_wuleb128(p, tp);
    /* Write constant data (if any). */
    if (tp >= BCDUMP_KGC_STR) {
      p = lj_buf_wmem(p, strdata(gco2str(o)), gco2str(o)->len);
    } else if (tp == BCDUMP_KGC_TAB) {
      bcwrite_ktab(ctx, p, gco2tab(o));
      continue;
#if LJ_HASFFI
    } else if (tp != BCDUMP_KGC_CHILD) {
      cTValue *q = (TValue *)cdataptr(gco2cd(o));
      p = lj_strfmt_wuleb128(p, q[0].u32.lo);
      p = lj_strfmt_wuleb128(p, q[0].u32.hi);
      if (tp == BCDUMP_KGC_COMPLEX) {
	p = lj_strfmt_wuleb128(p, q[1].u32.lo);
	p = lj_strfmt_wuleb128(p, q[1].u32.hi);
      }
#endif
    }
    setsbufP(&ctx->sb, p);
  }
}

/* Write number constants of a prototype. */
static void bcwrite_knum(BCWriteCtx *ctx, GCproto *pt)
{
  MSize i, sizekn = pt->sizekn;
  cTValue *o = mref(pt->k, TValue);
  char *p = lj_buf_more(&ctx->sb, 10*sizekn);
  for (i = 0; i < sizekn; i++, o++) {
    int32_t k;
    if (tvisint(o)) {
      k = intV(o);
      goto save_int;
    } else {
      /* Write a 33 bit ULEB128 for the int (lsb=0) or loword (lsb=1). */
      if (!LJ_DUALNUM) {  /* Narrow number constants to integers. */
	lua_Number num = numV(o);
	k = lj_num2int(num);
	if (num == (lua_Number)k) {  /* -0 is never a constant. */
	save_int:
	  p = lj_strfmt_wuleb128(p, 2*(uint32_t)k | ((uint32_t)k&0x80000000u));
	  if (k < 0)
	    p[-1] = (p[-1] & 7) | ((k>>27) & 0x18);
	  continue;
	}
      }
      p = lj_strfmt_wuleb128(p, 1+(2*o->u32.lo | (o->u32.lo & 0x80000000u)));
      if (o->u32.lo >= 0x80000000u)
	p[-1] = (p[-1] & 7) | ((o->u32.lo>>27) & 0x18);
      p = lj_strfmt_wuleb128(p, o->u32.hi);
    }
  }
  setsbufP(&ctx->sb, p);
}

/* Write bytecode instructions. */
static char *bcwrite_bytecode(BCWriteCtx *ctx, char *p, GCproto *pt)
{
  MSize nbc = pt->sizebc-1;  /* Omit the [JI]FUNC* header. */
#if LJ_HASJIT
  uint8_t *q = (uint8_t *)p;
#endif
  p = lj_buf_wmem(p, proto_bc(pt)+1, nbc*(MSize)sizeof(BCIns));
  UNUSED(ctx);
#if LJ_HASJIT
  /* Unpatch modified bytecode containing ILOOP/JLOOP etc. */
  if ((pt->flags & PROTO_ILOOP) || pt->trace) {
    jit_State *J = L2J(sbufL(&ctx->sb));
    MSize i;
    for (i = 0; i < nbc; i++, q += sizeof(BCIns)) {
      BCOp op = (BCOp)q[LJ_ENDIAN_SELECT(0, 3)];
      if (op == BC_IFORL || op == BC_IITERL || op == BC_ILOOP ||
	  op == BC_JFORI) {
	q[LJ_ENDIAN_SELECT(0, 3)] = (uint8_t)(op-BC_IFORL+BC_FORL);
      } else if (op == BC_JFORL || op == BC_JITERL || op == BC_JLOOP) {
<<<<<<< HEAD
	BCReg rd = q[LJ_ENDIAN_SELECT(2, 1)] + (q[LJ_ENDIAN_SELECT(3, 0)] << 8);
	BCIns ins = traceref(J, rd)->startins;
	q[LJ_ENDIAN_SELECT(0, 3)] = (uint8_t)(op-BC_JFORL+BC_FORL);
	q[LJ_ENDIAN_SELECT(2, 1)] = bc_c(ins);
	q[LJ_ENDIAN_SELECT(3, 0)] = bc_b(ins);
=======
	BCReg rd = p[LJ_ENDIAN_SELECT(2, 1)] + (p[LJ_ENDIAN_SELECT(3, 0)] << 8);
	memcpy(p, &traceref(J, rd)->startins, 4);
>>>>>>> 20ac817a
      }
    }
  }
#endif
  return p;
}

/* Write prototype. */
static void bcwrite_proto(BCWriteCtx *ctx, GCproto *pt)
{
  MSize sizedbg = 0;
  char *p;

  /* Recursively write children of prototype. */
  if ((pt->flags & PROTO_CHILD)) {
    ptrdiff_t i, n = pt->sizekgc;
    GCRef *kr = mref(pt->k, GCRef) - 1;
    for (i = 0; i < n; i++, kr--) {
      GCobj *o = gcref(*kr);
      if (o->gch.gct == ~LJ_TPROTO)
	bcwrite_proto(ctx, gco2pt(o));
    }
  }

  /* Start writing the prototype info to a buffer. */
  p = lj_buf_need(&ctx->sb,
		  5+4+6*5+(pt->sizebc-1)*(MSize)sizeof(BCIns)+pt->sizeuv*2);
  p += 5;  /* Leave room for final size. */

  /* Write prototype header. */
  *p++ = (pt->flags & (PROTO_CHILD|PROTO_VARARG|PROTO_FFI));
  *p++ = pt->numparams;
  *p++ = pt->framesize;
  *p++ = pt->sizeuv;
  p = lj_strfmt_wuleb128(p, pt->sizekgc);
  p = lj_strfmt_wuleb128(p, pt->sizekn);
  p = lj_strfmt_wuleb128(p, pt->sizebc-1);
  if (!ctx->strip) {
    if (proto_lineinfo(pt))
      sizedbg = pt->sizept - (MSize)((char *)proto_lineinfo(pt) - (char *)pt);
    p = lj_strfmt_wuleb128(p, sizedbg);
    if (sizedbg) {
      p = lj_strfmt_wuleb128(p, pt->firstline);
      p = lj_strfmt_wuleb128(p, pt->numline);
    }
  }

  /* Write bytecode instructions and upvalue refs. */
  p = bcwrite_bytecode(ctx, p, pt);
  p = lj_buf_wmem(p, proto_uv(pt), pt->sizeuv*2);
  setsbufP(&ctx->sb, p);

  /* Write constants. */
  bcwrite_kgc(ctx, pt);
  bcwrite_knum(ctx, pt);

  /* Write debug info, if not stripped. */
  if (sizedbg) {
    p = lj_buf_more(&ctx->sb, sizedbg);
    p = lj_buf_wmem(p, proto_lineinfo(pt), sizedbg);
    setsbufP(&ctx->sb, p);
  }

  /* Pass buffer to writer function. */
  if (ctx->status == 0) {
    MSize n = sbuflen(&ctx->sb) - 5;
    MSize nn = (lj_fls(n)+8)*9 >> 6;
    char *q = sbufB(&ctx->sb) + (5 - nn);
    p = lj_strfmt_wuleb128(q, n);  /* Fill in final size. */
    lua_assert(p == sbufB(&ctx->sb) + 5);
    ctx->status = ctx->wfunc(sbufL(&ctx->sb), q, nn+n, ctx->wdata);
  }
}

/* Write header of bytecode dump. */
static void bcwrite_header(BCWriteCtx *ctx)
{
  GCstr *chunkname = proto_chunkname(ctx->pt);
  const char *name = strdata(chunkname);
  MSize len = chunkname->len;
  char *p = lj_buf_need(&ctx->sb, 5+5+len);
  *p++ = BCDUMP_HEAD1;
  *p++ = BCDUMP_HEAD2;
  *p++ = BCDUMP_HEAD3;
  *p++ = BCDUMP_VERSION;
  *p++ = (ctx->strip ? BCDUMP_F_STRIP : 0) +
	 LJ_BE*BCDUMP_F_BE +
	 ((ctx->pt->flags & PROTO_FFI) ? BCDUMP_F_FFI : 0) +
	 LJ_FR2*BCDUMP_F_FR2;
  if (!ctx->strip) {
    p = lj_strfmt_wuleb128(p, len);
    p = lj_buf_wmem(p, name, len);
  }
  ctx->status = ctx->wfunc(sbufL(&ctx->sb), sbufB(&ctx->sb),
			   (MSize)(p - sbufB(&ctx->sb)), ctx->wdata);
}

/* Write footer of bytecode dump. */
static void bcwrite_footer(BCWriteCtx *ctx)
{
  if (ctx->status == 0) {
    uint8_t zero = 0;
    ctx->status = ctx->wfunc(sbufL(&ctx->sb), &zero, 1, ctx->wdata);
  }
}

/* Protected callback for bytecode writer. */
static TValue *cpwriter(lua_State *L, lua_CFunction dummy, void *ud)
{
  BCWriteCtx *ctx = (BCWriteCtx *)ud;
  UNUSED(L); UNUSED(dummy);
  lj_buf_need(&ctx->sb, 1024);  /* Avoids resize for most prototypes. */
  bcwrite_header(ctx);
  bcwrite_proto(ctx, ctx->pt);
  bcwrite_footer(ctx);
  return NULL;
}

/* Write bytecode for a prototype. */
int lj_bcwrite(lua_State *L, GCproto *pt, lua_Writer writer, void *data,
	      int strip)
{
  BCWriteCtx ctx;
  int status;
  ctx.pt = pt;
  ctx.wfunc = writer;
  ctx.wdata = data;
  ctx.strip = strip;
  ctx.status = 0;
  lj_buf_init(L, &ctx.sb);
  status = lj_vm_cpcall(L, NULL, &ctx, cpwriter);
  if (status == 0) status = ctx.status;
  lj_buf_free(G(sbufL(&ctx.sb)), &ctx.sb);
  return status;
}
<|MERGE_RESOLUTION|>--- conflicted
+++ resolved
@@ -218,16 +218,8 @@
 	  op == BC_JFORI) {
 	q[LJ_ENDIAN_SELECT(0, 3)] = (uint8_t)(op-BC_IFORL+BC_FORL);
       } else if (op == BC_JFORL || op == BC_JITERL || op == BC_JLOOP) {
-<<<<<<< HEAD
 	BCReg rd = q[LJ_ENDIAN_SELECT(2, 1)] + (q[LJ_ENDIAN_SELECT(3, 0)] << 8);
-	BCIns ins = traceref(J, rd)->startins;
-	q[LJ_ENDIAN_SELECT(0, 3)] = (uint8_t)(op-BC_JFORL+BC_FORL);
-	q[LJ_ENDIAN_SELECT(2, 1)] = bc_c(ins);
-	q[LJ_ENDIAN_SELECT(3, 0)] = bc_b(ins);
-=======
-	BCReg rd = p[LJ_ENDIAN_SELECT(2, 1)] + (p[LJ_ENDIAN_SELECT(3, 0)] << 8);
-	memcpy(p, &traceref(J, rd)->startins, 4);
->>>>>>> 20ac817a
+	memcpy(q, &traceref(J, rd)->startins, 4);
       }
     }
   }
