--- conflicted
+++ resolved
@@ -59,10 +59,6 @@
 
 -- Cache some library functions and objects.
 local jit = require("jit")
-<<<<<<< HEAD
-assert(jit.version_num == 20100, "LuaJIT core/library version mismatch")
-=======
->>>>>>> 50e0fa03
 local jutil = require("jit.util")
 local vmdef = require("jit.vmdef")
 local funcinfo, traceinfo = jutil.funcinfo, jutil.traceinfo
