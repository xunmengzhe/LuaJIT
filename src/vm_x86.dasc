--- conflicted
+++ resolved
@@ -2947,7 +2947,6 @@
   |  jmp aword [DISPATCH+OP*4]
   |.endif
   |
-<<<<<<< HEAD
   |4:  // Check frame below fast function.
   |  mov RC, [BASE-4]
   |  test RC, FRAME_TYPE
@@ -2961,10 +2960,6 @@
   |  jmp <2
   |
   |9:  // Rethrow error from the right C frame.
-  |  neg RD
-=======
-  |3:  // Rethrow error from the right C frame.
->>>>>>> e296f56b
   |  mov FCARG1, L:RB
   |  call extern lj_err_run@4		// (lua_State *L)
   |.endif
