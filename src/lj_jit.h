/*
** Common definitions for the JIT compiler.
** Copyright (C) 2005-2020 Mike Pall. See Copyright Notice in luajit.h
*/

#ifndef _LJ_JIT_H
#define _LJ_JIT_H

#include "lj_obj.h"
#include "lj_ir.h"

/* -- JIT engine flags ---------------------------------------------------- */

/* General JIT engine flags. 4 bits. */
#define JIT_F_ON		0x00000001

/* CPU-specific JIT engine flags. 12 bits. Flags and strings must match. */
#define JIT_F_CPU		0x00000010

#if LJ_TARGET_X86ORX64

#define JIT_F_SSE3		(JIT_F_CPU << 0)
#define JIT_F_SSE4_1		(JIT_F_CPU << 1)
#define JIT_F_BMI2		(JIT_F_CPU << 2)


#define JIT_F_CPUSTRING		"\4SSE3\6SSE4.1\4BMI2"

#elif LJ_TARGET_ARM

#define JIT_F_ARMV6_		(JIT_F_CPU << 0)
#define JIT_F_ARMV6T2_		(JIT_F_CPU << 1)
#define JIT_F_ARMV7		(JIT_F_CPU << 2)
#define JIT_F_ARMV8		(JIT_F_CPU << 3)
#define JIT_F_VFPV2		(JIT_F_CPU << 4)
#define JIT_F_VFPV3		(JIT_F_CPU << 5)

#define JIT_F_ARMV6		(JIT_F_ARMV6_|JIT_F_ARMV6T2_|JIT_F_ARMV7|JIT_F_ARMV8)
#define JIT_F_ARMV6T2		(JIT_F_ARMV6T2_|JIT_F_ARMV7|JIT_F_ARMV8)
#define JIT_F_VFP		(JIT_F_VFPV2|JIT_F_VFPV3)

#define JIT_F_CPUSTRING		"\5ARMv6\7ARMv6T2\5ARMv7\5ARMv8\5VFPv2\5VFPv3"

#elif LJ_TARGET_PPC

#define JIT_F_SQRT		(JIT_F_CPU << 0)
#define JIT_F_ROUND		(JIT_F_CPU << 1)

#define JIT_F_CPUSTRING		"\4SQRT\5ROUND"

#elif LJ_TARGET_MIPS

#define JIT_F_MIPSXXR2		(JIT_F_CPU << 0)

#if LJ_TARGET_MIPS32
#if LJ_TARGET_MIPSR6
#define JIT_F_CPUSTRING		"\010MIPS32R6"
#else
#define JIT_F_CPUSTRING		"\010MIPS32R2"
#endif
#else
#if LJ_TARGET_MIPSR6
#define JIT_F_CPUSTRING		"\010MIPS64R6"
#else
#define JIT_F_CPUSTRING		"\010MIPS64R2"
#endif
#endif

#else

#define JIT_F_CPUSTRING		""

#endif

/* Optimization flags. 12 bits. */
#define JIT_F_OPT		0x00010000
#define JIT_F_OPT_MASK		0x0fff0000

#define JIT_F_OPT_FOLD		(JIT_F_OPT << 0)
#define JIT_F_OPT_CSE		(JIT_F_OPT << 1)
#define JIT_F_OPT_DCE		(JIT_F_OPT << 2)
#define JIT_F_OPT_FWD		(JIT_F_OPT << 3)
#define JIT_F_OPT_DSE		(JIT_F_OPT << 4)
#define JIT_F_OPT_NARROW	(JIT_F_OPT << 5)
#define JIT_F_OPT_LOOP		(JIT_F_OPT << 6)
#define JIT_F_OPT_ABC		(JIT_F_OPT << 7)
#define JIT_F_OPT_SINK		(JIT_F_OPT << 8)
#define JIT_F_OPT_FUSE		(JIT_F_OPT << 9)

/* Optimizations names for -O. Must match the order above. */
#define JIT_F_OPTSTRING	\
  "\4fold\3cse\3dce\3fwd\3dse\6narrow\4loop\3abc\4sink\4fuse"

/* Optimization levels set a fixed combination of flags. */
#define JIT_F_OPT_0	0
#define JIT_F_OPT_1	(JIT_F_OPT_FOLD|JIT_F_OPT_CSE|JIT_F_OPT_DCE)
#define JIT_F_OPT_2	(JIT_F_OPT_1|JIT_F_OPT_NARROW|JIT_F_OPT_LOOP)
#define JIT_F_OPT_3	(JIT_F_OPT_2|\
  JIT_F_OPT_FWD|JIT_F_OPT_DSE|JIT_F_OPT_ABC|JIT_F_OPT_SINK|JIT_F_OPT_FUSE)
#define JIT_F_OPT_DEFAULT	JIT_F_OPT_3

/* -- JIT engine parameters ----------------------------------------------- */

#if LJ_TARGET_WINDOWS || LJ_64
/* See: http://blogs.msdn.com/oldnewthing/archive/2003/10/08/55239.aspx */
#define JIT_P_sizemcode_DEFAULT		64
#else
/* Could go as low as 4K, but the mmap() overhead would be rather high. */
#define JIT_P_sizemcode_DEFAULT		32
#endif

/* Optimization parameters and their defaults. Length is a char in octal! */
#define JIT_PARAMDEF(_) \
  _(\010, maxtrace,	1000)	/* Max. # of traces in cache. */ \
  _(\011, maxrecord,	4000)	/* Max. # of recorded IR instructions. */ \
  _(\012, maxirconst,	500)	/* Max. # of IR constants of a trace. */ \
  _(\007, maxside,	100)	/* Max. # of side traces of a root trace. */ \
  _(\007, maxsnap,	500)	/* Max. # of snapshots for a trace. */ \
  _(\011, minstitch,	0)	/* Min. # of IR ins for a stitched trace. */ \
  \
  _(\007, hotloop,	56)	/* # of iter. to detect a hot loop/call. */ \
  _(\007, hotexit,	10)	/* # of taken exits to start a side trace. */ \
  _(\007, tryside,	4)	/* # of attempts to compile a side trace. */ \
  \
  _(\012, instunroll,	4)	/* Max. unroll for instable loops. */ \
  _(\012, loopunroll,	15)	/* Max. unroll for loop ops in side traces. */ \
  _(\012, callunroll,	3)	/* Max. unroll for recursive calls. */ \
  _(\011, recunroll,	2)	/* Min. unroll for true recursion. */ \
  \
  /* Size of each machine code area (in KBytes). */ \
  _(\011, sizemcode,	JIT_P_sizemcode_DEFAULT) \
  /* Max. total size of all machine code areas (in KBytes). */ \
  _(\010, maxmcode,	512) \
  /* End of list. */

enum {
#define JIT_PARAMENUM(len, name, value)	JIT_P_##name,
JIT_PARAMDEF(JIT_PARAMENUM)
#undef JIT_PARAMENUM
  JIT_P__MAX
};

#define JIT_PARAMSTR(len, name, value)	#len #name
#define JIT_P_STRING	JIT_PARAMDEF(JIT_PARAMSTR)

/* -- JIT engine data structures ------------------------------------------ */

/* Trace compiler state. */
typedef enum {
  LJ_TRACE_IDLE,	/* Trace compiler idle. */
  LJ_TRACE_ACTIVE = 0x10,
  LJ_TRACE_RECORD,	/* Bytecode recording active. */
  LJ_TRACE_START,	/* New trace started. */
  LJ_TRACE_END,		/* End of trace. */
  LJ_TRACE_ASM,		/* Assemble trace. */
  LJ_TRACE_ERR		/* Trace aborted with error. */
} TraceState;

/* Post-processing action. */
typedef enum {
  LJ_POST_NONE,		/* No action. */
  LJ_POST_FIXCOMP,	/* Fixup comparison and emit pending guard. */
  LJ_POST_FIXGUARD,	/* Fixup and emit pending guard. */
  LJ_POST_FIXGUARDSNAP,	/* Fixup and emit pending guard and snapshot. */
  LJ_POST_FIXBOOL,	/* Fixup boolean result. */
  LJ_POST_FIXCONST,	/* Fixup constant results. */
  LJ_POST_FFRETRY	/* Suppress recording of retried fast functions. */
} PostProc;

/* Machine code type. */
#if LJ_TARGET_X86ORX64
typedef uint8_t MCode;
#else
typedef uint32_t MCode;
#endif

/* Linked list of MCode areas. */
typedef struct MCLink {
  MCode *next;		/* Next area. */
  size_t size;		/* Size of current area. */
} MCLink;

/* Stack snapshot header. */
typedef struct SnapShot {
  uint32_t mapofs;	/* Offset into snapshot map. */
  IRRef1 ref;		/* First IR ref for this snapshot. */
  uint8_t nslots;	/* Number of valid slots. */
  uint8_t topslot;	/* Maximum frame extent. */
  uint8_t nent;		/* Number of compressed entries. */
  uint8_t count;	/* Count of taken exits for this snapshot. */
} SnapShot;

#define SNAPCOUNT_DONE	255	/* Already compiled and linked a side trace. */

/* Compressed snapshot entry. */
typedef uint32_t SnapEntry;

#define SNAP_FRAME		0x010000	/* Frame slot. */
#define SNAP_CONT		0x020000	/* Continuation slot. */
#define SNAP_NORESTORE		0x040000	/* No need to restore slot. */
#define SNAP_SOFTFPNUM		0x080000	/* Soft-float number. */
LJ_STATIC_ASSERT(SNAP_FRAME == TREF_FRAME);
LJ_STATIC_ASSERT(SNAP_CONT == TREF_CONT);

#define SNAP(slot, flags, ref)	(((SnapEntry)(slot) << 24) + (flags) + (ref))
#define SNAP_TR(slot, tr) \
  (((SnapEntry)(slot) << 24) + ((tr) & (TREF_CONT|TREF_FRAME|TREF_REFMASK)))
#if !LJ_FR2
#define SNAP_MKPC(pc)		((SnapEntry)u32ptr(pc))
#endif
#define SNAP_MKFTSZ(ftsz)	((SnapEntry)(ftsz))
#define snap_ref(sn)		((sn) & 0xffff)
#define snap_slot(sn)		((BCReg)((sn) >> 24))
#define snap_isframe(sn)	((sn) & SNAP_FRAME)
#define snap_setref(sn, ref)	(((sn) & (0xffff0000&~SNAP_NORESTORE)) | (ref))

static LJ_AINLINE const BCIns *snap_pc(SnapEntry *sn)
{
#if LJ_FR2
  uint64_t pcbase;
  memcpy(&pcbase, sn, sizeof(uint64_t));
  return (const BCIns *)(pcbase >> 8);
#else
  return (const BCIns *)(uintptr_t)*sn;
#endif
}

/* Snapshot and exit numbers. */
typedef uint32_t SnapNo;
typedef uint32_t ExitNo;

/* Trace number. */
typedef uint32_t TraceNo;	/* Used to pass around trace numbers. */
typedef uint16_t TraceNo1;	/* Stored trace number. */

/* Type of link. ORDER LJ_TRLINK */
typedef enum {
  LJ_TRLINK_NONE,		/* Incomplete trace. No link, yet. */
  LJ_TRLINK_ROOT,		/* Link to other root trace. */
  LJ_TRLINK_LOOP,		/* Loop to same trace. */
  LJ_TRLINK_TAILREC,		/* Tail-recursion. */
  LJ_TRLINK_UPREC,		/* Up-recursion. */
  LJ_TRLINK_DOWNREC,		/* Down-recursion. */
  LJ_TRLINK_INTERP,		/* Fallback to interpreter. */
  LJ_TRLINK_RETURN,		/* Return to interpreter. */
  LJ_TRLINK_STITCH		/* Trace stitching. */
} TraceLink;

/* Trace object. */
typedef struct GCtrace {
  GCHeader;
  uint16_t nsnap;	/* Number of snapshots. */
  IRRef nins;		/* Next IR instruction. Biased with REF_BIAS. */
#if LJ_GC64
  uint32_t unused_gc64;
#endif
  GCRef gclist;
  IRIns *ir;		/* IR instructions/constants. Biased with REF_BIAS. */
  IRRef nk;		/* Lowest IR constant. Biased with REF_BIAS. */
  uint32_t nsnapmap;	/* Number of snapshot map elements. */
  SnapShot *snap;	/* Snapshot array. */
  SnapEntry *snapmap;	/* Snapshot map. */
  GCRef startpt;	/* Starting prototype. */
  MRef startpc;		/* Bytecode PC of starting instruction. */
  BCIns startins;	/* Original bytecode of starting instruction. */
  MSize szmcode;	/* Size of machine code. */
  MCode *mcode;		/* Start of machine code. */
  MSize mcloop;		/* Offset of loop start in machine code. */
  uint16_t nchild;	/* Number of child traces (root trace only). */
  uint16_t spadjust;	/* Stack pointer adjustment (offset in bytes). */
  TraceNo1 traceno;	/* Trace number. */
  TraceNo1 link;	/* Linked trace (or self for loops). */
  TraceNo1 root;	/* Root trace of side trace (or 0 for root traces). */
  TraceNo1 nextroot;	/* Next root trace for same prototype. */
  TraceNo1 nextside;	/* Next side trace of same root trace. */
  uint8_t sinktags;	/* Trace has SINK tags. */
  uint8_t topslot;	/* Top stack slot already checked to be allocated. */
  uint8_t linktype;	/* Type of link. */
  uint8_t unused1;
#ifdef LUAJIT_USE_GDBJIT
  void *gdbjit_entry;	/* GDB JIT entry. */
#endif
} GCtrace;

#define gco2trace(o)	check_exp((o)->gch.gct == ~LJ_TTRACE, (GCtrace *)(o))
#define traceref(J, n) \
  check_exp((n)>0 && (MSize)(n)<J->sizetrace, (GCtrace *)gcref(J->trace[(n)]))

LJ_STATIC_ASSERT(offsetof(GChead, gclist) == offsetof(GCtrace, gclist));

static LJ_AINLINE MSize snap_nextofs(GCtrace *T, SnapShot *snap)
{
  if (snap+1 == &T->snap[T->nsnap])
    return T->nsnapmap;
  else
    return (snap+1)->mapofs;
}

/* Round-robin penalty cache for bytecodes leading to aborted traces. */
typedef struct HotPenalty {
  MRef pc;		/* Starting bytecode PC. */
  uint16_t val;		/* Penalty value, i.e. hotcount start. */
  uint16_t reason;	/* Abort reason (really TraceErr). */
} HotPenalty;

#define PENALTY_SLOTS	64	/* Penalty cache slot. Must be a power of 2. */
#define PENALTY_MIN	(36*2)	/* Minimum penalty value. */
#define PENALTY_MAX	60000	/* Maximum penalty value. */
#define PENALTY_RNDBITS	4	/* # of random bits to add to penalty value. */

/* Round-robin backpropagation cache for narrowing conversions. */
typedef struct BPropEntry {
  IRRef1 key;		/* Key: original reference. */
  IRRef1 val;		/* Value: reference after conversion. */
  IRRef mode;		/* Mode for this entry (currently IRCONV_*). */
} BPropEntry;

/* Number of slots for the backpropagation cache. Must be a power of 2. */
#define BPROP_SLOTS	16

/* Scalar evolution analysis cache. */
typedef struct ScEvEntry {
  MRef pc;		/* Bytecode PC of FORI. */
  IRRef1 idx;		/* Index reference. */
  IRRef1 start;		/* Constant start reference. */
  IRRef1 stop;		/* Constant stop reference. */
  IRRef1 step;		/* Constant step reference. */
  IRType1 t;		/* Scalar type. */
  uint8_t dir;		/* Direction. 1: +, 0: -. */
} ScEvEntry;

/* Reverse bytecode map (IRRef -> PC). Only for selected instructions. */
typedef struct RBCHashEntry {
  MRef pc;		/* Bytecode PC. */
  GCRef pt;		/* Prototype. */
  IRRef ref;		/* IR reference. */
} RBCHashEntry;

/* Number of slots in the reverse bytecode hash table. Must be a power of 2. */
#define RBCHASH_SLOTS	8

/* 128 bit SIMD constants. */
enum {
  LJ_KSIMD_ABS,
  LJ_KSIMD_NEG,
  LJ_KSIMD__MAX
};

enum {
#if LJ_TARGET_X86ORX64
  LJ_K64_TOBIT,		/* 2^52 + 2^51 */
  LJ_K64_2P64,		/* 2^64 */
  LJ_K64_M2P64,		/* -2^64 */
#if LJ_32
  LJ_K64_M2P64_31,	/* -2^64 or -2^31 */
#else
  LJ_K64_M2P64_31 = LJ_K64_M2P64,
#endif
#endif
#if LJ_TARGET_MIPS
  LJ_K64_2P31,		/* 2^31 */
#if LJ_64
  LJ_K64_2P63,		/* 2^63 */
  LJ_K64_M2P64,		/* -2^64 */
#endif
#endif
  LJ_K64__MAX,
};

enum {
#if LJ_TARGET_X86ORX64
  LJ_K32_M2P64_31,	/* -2^64 or -2^31 */
#endif
#if LJ_TARGET_PPC
  LJ_K32_2P52_2P31,	/* 2^52 + 2^31 */
  LJ_K32_2P52,		/* 2^52 */
#endif
#if LJ_TARGET_PPC || LJ_TARGET_MIPS
  LJ_K32_2P31,		/* 2^31 */
#endif
#if LJ_TARGET_MIPS64
  LJ_K32_2P63,		/* 2^63 */
  LJ_K32_M2P64,		/* -2^64 */
#endif
  LJ_K32__MAX
};

/* Get 16 byte aligned pointer to SIMD constant. */
#define LJ_KSIMD(J, n) \
  ((TValue *)(((intptr_t)&J->ksimd[2*(n)] + 15) & ~(intptr_t)15))

/* Set/reset flag to activate the SPLIT pass for the current trace. */
#if LJ_SOFTFP32 || (LJ_32 && LJ_HASFFI)
#define lj_needsplit(J)		(J->needsplit = 1)
#define lj_resetsplit(J)	(J->needsplit = 0)
#else
#define lj_needsplit(J)		UNUSED(J)
#define lj_resetsplit(J)	UNUSED(J)
#endif

/* Fold state is used to fold instructions on-the-fly. */
typedef struct FoldState {
  IRIns ins;		/* Currently emitted instruction. */
  IRIns left[2];	/* Instruction referenced by left operand. */
  IRIns right[2];	/* Instruction referenced by right operand. */
} FoldState;

/* JIT compiler state. */
typedef struct jit_State {
  GCtrace cur;		/* Current trace. */
  GCtrace *curfinal;	/* Final address of current trace (set during asm). */

  lua_State *L;		/* Current Lua state. */
  const BCIns *pc;	/* Current PC. */
  GCfunc *fn;		/* Current function. */
  GCproto *pt;		/* Current prototype. */
  TRef *base;		/* Current frame base, points into J->slots. */

  uint32_t flags;	/* JIT engine flags. */
  BCReg maxslot;	/* Relative to baseslot. */
  BCReg baseslot;	/* Current frame base, offset into J->slots. */

  uint8_t mergesnap;	/* Allowed to merge with next snapshot. */
  uint8_t needsnap;	/* Need snapshot before recording next bytecode. */
  IRType1 guardemit;	/* Accumulated IRT_GUARD for emitted instructions. */
  uint8_t bcskip;	/* Number of bytecode instructions to skip. */

  FoldState fold;	/* Fold state. */

  const BCIns *bc_min;	/* Start of allowed bytecode range for root trace. */
  MSize bc_extent;	/* Extent of the range. */

  TraceState state;	/* Trace compiler state. */

  int32_t instunroll;	/* Unroll counter for instable loops. */
  int32_t loopunroll;	/* Unroll counter for loop ops in side traces. */
  int32_t tailcalled;	/* Number of successive tailcalls. */
  int32_t framedepth;	/* Current frame depth. */
  int32_t retdepth;	/* Return frame depth (count of RETF). */

  uint32_t k32[LJ_K32__MAX];  /* Common 4 byte constants used by backends. */
  TValue ksimd[LJ_KSIMD__MAX*2+1];  /* 16 byte aligned SIMD constants. */
  TValue k64[LJ_K64__MAX];  /* Common 8 byte constants. */

  IRIns *irbuf;		/* Temp. IR instruction buffer. Biased with REF_BIAS. */
  IRRef irtoplim;	/* Upper limit of instuction buffer (biased). */
  IRRef irbotlim;	/* Lower limit of instuction buffer (biased). */
  IRRef loopref;	/* Last loop reference or ref of final LOOP (or 0). */

  MSize sizesnap;	/* Size of temp. snapshot buffer. */
  SnapShot *snapbuf;	/* Temp. snapshot buffer. */
  SnapEntry *snapmapbuf;  /* Temp. snapshot map buffer. */
  MSize sizesnapmap;	/* Size of temp. snapshot map buffer. */

  PostProc postproc;	/* Required post-processing after execution. */
#if LJ_SOFTFP32 || (LJ_32 && LJ_HASFFI)
  uint8_t needsplit;	/* Need SPLIT pass. */
#endif
  uint8_t retryrec;	/* Retry recording. */

  GCRef *trace;		/* Array of traces. */
  TraceNo freetrace;	/* Start of scan for next free trace. */
  MSize sizetrace;	/* Size of trace array. */
  IRRef1 ktrace;	/* Reference to KGC with GCtrace. */

  IRRef1 chain[IR__MAX];  /* IR instruction skip-list chain anchors. */
  TRef slot[LJ_MAX_JSLOTS+LJ_STACK_EXTRA];  /* Stack slot map. */

  int32_t param[JIT_P__MAX];  /* JIT engine parameters. */

  MCode *exitstubgroup[LJ_MAX_EXITSTUBGR];  /* Exit stub group addresses. */

  HotPenalty penalty[PENALTY_SLOTS];  /* Penalty slots. */
  uint32_t penaltyslot;	/* Round-robin index into penalty slots. */

#ifdef LUAJIT_ENABLE_TABLE_BUMP
  RBCHashEntry rbchash[RBCHASH_SLOTS];  /* Reverse bytecode map. */
#endif

  BPropEntry bpropcache[BPROP_SLOTS];  /* Backpropagation cache slots. */
  uint32_t bpropslot;	/* Round-robin index into bpropcache slots. */

  ScEvEntry scev;	/* Scalar evolution analysis cache slots. */

  const BCIns *startpc;	/* Bytecode PC of starting instruction. */
  TraceNo parent;	/* Parent of current side trace (0 for root traces). */
  ExitNo exitno;	/* Exit number in parent of current side trace. */

  BCIns *patchpc;	/* PC for pending re-patch. */
  BCIns patchins;	/* Instruction for pending re-patch. */

  int mcprot;		/* Protection of current mcode area. */
  MCode *mcarea;	/* Base of current mcode area. */
  MCode *mctop;		/* Top of current mcode area. */
  MCode *mcbot;		/* Bottom of current mcode area. */
  size_t szmcarea;	/* Size of current mcode area. */
  size_t szallmcarea;	/* Total size of all allocated mcode areas. */

  TValue errinfo;	/* Additional info element for trace errors. */
<<<<<<< HEAD

#if LJ_HASPROFILE
  GCproto *prev_pt;	/* Previous prototype. */
  BCLine prev_line;	/* Previous line. */
  int prof_mode;	/* Profiling mode: 0, 'f', 'l'. */
#endif
}
#if LJ_TARGET_ARM
LJ_ALIGN(16)		/* For DISPATCH-relative addresses in assembler part. */
#endif
jit_State;
=======
} jit_State;
>>>>>>> 2211f6f9

#ifdef LUA_USE_ASSERT
#define lj_assertJ(c, ...)	lj_assertG_(J2G(J), (c), __VA_ARGS__)
#else
#define lj_assertJ(c, ...)	((void)J)
#endif

#endif<|MERGE_RESOLUTION|>--- conflicted
+++ resolved
@@ -497,21 +497,13 @@
   size_t szallmcarea;	/* Total size of all allocated mcode areas. */
 
   TValue errinfo;	/* Additional info element for trace errors. */
-<<<<<<< HEAD
 
 #if LJ_HASPROFILE
   GCproto *prev_pt;	/* Previous prototype. */
   BCLine prev_line;	/* Previous line. */
   int prof_mode;	/* Profiling mode: 0, 'f', 'l'. */
 #endif
-}
-#if LJ_TARGET_ARM
-LJ_ALIGN(16)		/* For DISPATCH-relative addresses in assembler part. */
-#endif
-jit_State;
-=======
 } jit_State;
->>>>>>> 2211f6f9
 
 #ifdef LUA_USE_ASSERT
 #define lj_assertJ(c, ...)	lj_assertG_(J2G(J), (c), __VA_ARGS__)
