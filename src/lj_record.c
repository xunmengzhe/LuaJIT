/*
** Trace recorder (bytecode -> SSA IR).
** Copyright (C) 2005-2023 Mike Pall. See Copyright Notice in luajit.h
*/

#define lj_record_c
#define LUA_CORE

#include "lj_obj.h"

#if LJ_HASJIT

#include "lj_err.h"
#include "lj_str.h"
#include "lj_tab.h"
#include "lj_meta.h"
#include "lj_frame.h"
#if LJ_HASFFI
#include "lj_ctype.h"
#endif
#include "lj_bc.h"
#include "lj_ff.h"
#if LJ_HASPROFILE
#include "lj_debug.h"
#endif
#include "lj_ir.h"
#include "lj_jit.h"
#include "lj_ircall.h"
#include "lj_iropt.h"
#include "lj_trace.h"
#include "lj_record.h"
#include "lj_ffrecord.h"
#include "lj_snap.h"
#include "lj_dispatch.h"
#include "lj_vm.h"
#include "lj_prng.h"

/* Some local macros to save typing. Undef'd at the end. */
#define IR(ref)			(&J->cur.ir[(ref)])

/* Pass IR on to next optimization in chain (FOLD). */
#define emitir(ot, a, b)	(lj_ir_set(J, (ot), (a), (b)), lj_opt_fold(J))

/* Emit raw IR without passing through optimizations. */
#define emitir_raw(ot, a, b)	(lj_ir_set(J, (ot), (a), (b)), lj_ir_emit(J))

/* -- Sanity checks ------------------------------------------------------- */

#ifdef LUA_USE_ASSERT
/* Sanity check the whole IR -- sloooow. */
static void rec_check_ir(jit_State *J)
{
  IRRef i, nins = J->cur.nins, nk = J->cur.nk;
  lj_assertJ(nk <= REF_BIAS && nins >= REF_BIAS && nins < 65536,
	     "inconsistent IR layout");
  for (i = nk; i < nins; i++) {
    IRIns *ir = IR(i);
    uint32_t mode = lj_ir_mode[ir->o];
    IRRef op1 = ir->op1;
    IRRef op2 = ir->op2;
    const char *err = NULL;
    switch (irm_op1(mode)) {
    case IRMnone:
      if (op1 != 0) err = "IRMnone op1 used";
      break;
    case IRMref:
      if (op1 < nk || (i >= REF_BIAS ? op1 >= i : op1 <= i))
	err = "IRMref op1 out of range";
      break;
    case IRMlit: break;
    case IRMcst:
      if (i >= REF_BIAS) { err = "constant in IR range"; break; }
      if (irt_is64(ir->t) && ir->o != IR_KNULL)
	i++;
      continue;
    }
    switch (irm_op2(mode)) {
    case IRMnone:
      if (op2) err = "IRMnone op2 used";
      break;
    case IRMref:
      if (op2 < nk || (i >= REF_BIAS ? op2 >= i : op2 <= i))
	err = "IRMref op2 out of range";
      break;
    case IRMlit: break;
    case IRMcst: err = "IRMcst op2"; break;
    }
    if (!err && ir->prev) {
      if (ir->prev < nk || (i >= REF_BIAS ? ir->prev >= i : ir->prev <= i))
	err = "chain out of range";
      else if (ir->o != IR_NOP && IR(ir->prev)->o != ir->o)
	err = "chain to different op";
    }
    lj_assertJ(!err, "bad IR %04d op %d(%04d,%04d): %s",
	       i-REF_BIAS,
	       ir->o,
	       irm_op1(mode) == IRMref ? op1-REF_BIAS : op1,
	       irm_op2(mode) == IRMref ? op2-REF_BIAS : op2,
	       err);
  }
}

/* Compare stack slots and frames of the recorder and the VM. */
static void rec_check_slots(jit_State *J)
{
  BCReg s, nslots = J->baseslot + J->maxslot;
  int32_t depth = 0;
  cTValue *base = J->L->base - J->baseslot;
  lj_assertJ(J->baseslot >= 1+LJ_FR2, "bad baseslot");
  lj_assertJ(J->baseslot == 1+LJ_FR2 || (J->slot[J->baseslot-1] & TREF_FRAME),
	     "baseslot does not point to frame");
  lj_assertJ(nslots <= LJ_MAX_JSLOTS, "slot overflow");
  for (s = 0; s < nslots; s++) {
    TRef tr = J->slot[s];
    if (tr) {
      cTValue *tv = &base[s];
      IRRef ref = tref_ref(tr);
      IRIns *ir = NULL;  /* Silence compiler. */
      lj_assertJ(tv < J->L->top, "slot %d above top of Lua stack", s);
      if (!LJ_FR2 || ref || !(tr & (TREF_FRAME | TREF_CONT))) {
	lj_assertJ(ref >= J->cur.nk && ref < J->cur.nins,
		   "slot %d ref %04d out of range", s, ref - REF_BIAS);
	ir = IR(ref);
	lj_assertJ(irt_t(ir->t) == tref_t(tr), "slot %d IR type mismatch", s);
      }
      if (s == 0) {
	lj_assertJ(tref_isfunc(tr), "frame slot 0 is not a function");
#if LJ_FR2
      } else if (s == 1) {
	lj_assertJ((tr & ~TREF_FRAME) == 0, "bad frame slot 1");
#endif
      } else if ((tr & TREF_FRAME)) {
	GCfunc *fn = gco2func(frame_gc(tv));
	BCReg delta = (BCReg)(tv - frame_prev(tv));
#if LJ_FR2
	lj_assertJ(!ref || ir_knum(ir)->u64 == tv->u64,
		   "frame slot %d PC mismatch", s);
	tr = J->slot[s-1];
	ir = IR(tref_ref(tr));
#endif
	lj_assertJ(tref_isfunc(tr),
		   "frame slot %d is not a function", s-LJ_FR2);
	lj_assertJ(!tref_isk(tr) || fn == ir_kfunc(ir),
		   "frame slot %d function mismatch", s-LJ_FR2);
	lj_assertJ(s > delta + LJ_FR2 ? (J->slot[s-delta] & TREF_FRAME)
				      : (s == delta + LJ_FR2),
		   "frame slot %d broken chain", s-LJ_FR2);
	depth++;
      } else if ((tr & TREF_CONT)) {
#if LJ_FR2
	lj_assertJ(!ref || ir_knum(ir)->u64 == tv->u64,
		   "cont slot %d continuation mismatch", s);
#else
	lj_assertJ(ir_kptr(ir) == gcrefp(tv->gcr, void),
		   "cont slot %d continuation mismatch", s);
#endif
	lj_assertJ((J->slot[s+1+LJ_FR2] & TREF_FRAME),
		   "cont slot %d not followed by frame", s);
	depth++;
      } else if ((tr & TREF_KEYINDEX)) {
	lj_assertJ(tref_isint(tr), "keyindex slot %d bad type %d",
				   s, tref_type(tr));
      } else {
	/* Number repr. may differ, but other types must be the same. */
	lj_assertJ(tvisnumber(tv) ? tref_isnumber(tr) :
				    itype2irt(tv) == tref_type(tr),
		   "slot %d type mismatch: stack type %d vs IR type %d",
		   s, itypemap(tv), tref_type(tr));
	if (tref_isk(tr)) {  /* Compare constants. */
	  TValue tvk;
	  lj_ir_kvalue(J->L, &tvk, ir);
	  lj_assertJ((tvisnum(&tvk) && tvisnan(&tvk)) ?
		     (tvisnum(tv) && tvisnan(tv)) :
		     lj_obj_equal(tv, &tvk),
		     "slot %d const mismatch: stack %016llx vs IR %016llx",
		     s, tv->u64, tvk.u64);
	}
      }
    }
  }
  lj_assertJ(J->framedepth == depth,
	     "frame depth mismatch %d vs %d", J->framedepth, depth);
}
#endif

/* -- Type handling and specialization ------------------------------------ */

/* Note: these functions return tagged references (TRef). */

/* Specialize a slot to a specific type. Note: slot can be negative! */
static TRef sloadt(jit_State *J, int32_t slot, IRType t, int mode)
{
  /* Caller may set IRT_GUARD in t. */
  TRef ref = emitir_raw(IRT(IR_SLOAD, t), (int32_t)J->baseslot+slot, mode);
  J->base[slot] = ref;
  return ref;
}

/* Specialize a slot to the runtime type. Note: slot can be negative! */
static TRef sload(jit_State *J, int32_t slot)
{
  IRType t = itype2irt(&J->L->base[slot]);
  TRef ref = emitir_raw(IRTG(IR_SLOAD, t), (int32_t)J->baseslot+slot,
			IRSLOAD_TYPECHECK);
  if (irtype_ispri(t)) ref = TREF_PRI(t);  /* Canonicalize primitive refs. */
  J->base[slot] = ref;
  return ref;
}

/* Get TRef from slot. Load slot and specialize if not done already. */
#define getslot(J, s)	(J->base[(s)] ? J->base[(s)] : sload(J, (int32_t)(s)))

/* Get TRef for current function. */
static TRef getcurrf(jit_State *J)
{
  if (J->base[-1-LJ_FR2])
    return J->base[-1-LJ_FR2];
  /* Non-base frame functions ought to be loaded already. */
  lj_assertJ(J->baseslot == 1+LJ_FR2, "bad baseslot");
  return sloadt(J, -1-LJ_FR2, IRT_FUNC, IRSLOAD_READONLY);
}

/* Compare for raw object equality.
** Returns 0 if the objects are the same.
** Returns 1 if they are different, but the same type.
** Returns 2 for two different types.
** Comparisons between primitives always return 1 -- no caller cares about it.
*/
int lj_record_objcmp(jit_State *J, TRef a, TRef b, cTValue *av, cTValue *bv)
{
  int diff = !lj_obj_equal(av, bv);
  if (!tref_isk2(a, b)) {  /* Shortcut, also handles primitives. */
    IRType ta = tref_isinteger(a) ? IRT_INT : tref_type(a);
    IRType tb = tref_isinteger(b) ? IRT_INT : tref_type(b);
    if (ta != tb) {
      /* Widen mixed number/int comparisons to number/number comparison. */
      if (ta == IRT_INT && tb == IRT_NUM) {
	a = emitir(IRTN(IR_CONV), a, IRCONV_NUM_INT);
	ta = IRT_NUM;
      } else if (ta == IRT_NUM && tb == IRT_INT) {
	b = emitir(IRTN(IR_CONV), b, IRCONV_NUM_INT);
      } else {
	return 2;  /* Two different types are never equal. */
      }
    }
    emitir(IRTG(diff ? IR_NE : IR_EQ, ta), a, b);
  }
  return diff;
}

/* Constify a value. Returns 0 for non-representable object types. */
TRef lj_record_constify(jit_State *J, cTValue *o)
{
  if (tvisgcv(o))
    return lj_ir_kgc(J, gcV(o), itype2irt(o));
  else if (tvisint(o))
    return lj_ir_kint(J, intV(o));
  else if (tvisnum(o))
    return lj_ir_knumint(J, numV(o));
  else if (tvisbool(o))
    return TREF_PRI(itype2irt(o));
  else
    return 0;  /* Can't represent lightuserdata (pointless). */
}

/* Emit a VLOAD with the correct type. */
TRef lj_record_vload(jit_State *J, TRef ref, MSize idx, IRType t)
{
  TRef tr = emitir(IRTG(IR_VLOAD, t), ref, idx);
  if (irtype_ispri(t)) tr = TREF_PRI(t);  /* Canonicalize primitives. */
  return tr;
}

/* -- Record loop ops ----------------------------------------------------- */

/* Loop event. */
typedef enum {
  LOOPEV_LEAVE,		/* Loop is left or not entered. */
  LOOPEV_ENTERLO,	/* Loop is entered with a low iteration count left. */
  LOOPEV_ENTER		/* Loop is entered. */
} LoopEvent;

/* Canonicalize slots: convert integers to numbers. */
static void canonicalize_slots(jit_State *J)
{
  BCReg s;
  if (LJ_DUALNUM) return;
  for (s = J->baseslot+J->maxslot-1; s >= 1; s--) {
    TRef tr = J->slot[s];
    if (tref_isinteger(tr) && !(tr & TREF_KEYINDEX)) {
      IRIns *ir = IR(tref_ref(tr));
      if (!(ir->o == IR_SLOAD && (ir->op2 & (IRSLOAD_READONLY))))
	J->slot[s] = emitir(IRTN(IR_CONV), tr, IRCONV_NUM_INT);
    }
  }
}

/* Stop recording. */
void lj_record_stop(jit_State *J, TraceLink linktype, TraceNo lnk)
{
#ifdef LUAJIT_ENABLE_TABLE_BUMP
  if (J->retryrec)
    lj_trace_err(J, LJ_TRERR_RETRY);
#endif
  lj_trace_end(J);
  J->cur.linktype = (uint8_t)linktype;
  J->cur.link = (uint16_t)lnk;
  /* Looping back at the same stack level? */
  if (lnk == J->cur.traceno && J->framedepth + J->retdepth == 0) {
    if ((J->flags & JIT_F_OPT_LOOP))  /* Shall we try to create a loop? */
      goto nocanon;  /* Do not canonicalize or we lose the narrowing. */
    if (J->cur.root)  /* Otherwise ensure we always link to the root trace. */
      J->cur.link = J->cur.root;
  }
  canonicalize_slots(J);
nocanon:
  /* Note: all loop ops must set J->pc to the following instruction! */
  lj_snap_add(J);  /* Add loop snapshot. */
  J->needsnap = 0;
  J->mergesnap = 1;  /* In case recording continues. */
}

/* Search bytecode backwards for a int/num constant slot initializer. */
static TRef find_kinit(jit_State *J, const BCIns *endpc, BCReg slot, IRType t)
{
  /* This algorithm is rather simplistic and assumes quite a bit about
  ** how the bytecode is generated. It works fine for FORI initializers,
  ** but it won't necessarily work in other cases (e.g. iterator arguments).
  ** It doesn't do anything fancy, either (like backpropagating MOVs).
  */
  const BCIns *pc, *startpc = proto_bc(J->pt);
  for (pc = endpc-1; pc > startpc; pc--) {
    BCIns ins = *pc;
    BCOp op = bc_op(ins);
    /* First try to find the last instruction that stores to this slot. */
    if (bcmode_a(op) == BCMbase && bc_a(ins) <= slot) {
      return 0;  /* Multiple results, e.g. from a CALL or KNIL. */
    } else if (bcmode_a(op) == BCMdst && bc_a(ins) == slot) {
      if (op == BC_KSHORT || op == BC_KNUM) {  /* Found const. initializer. */
	/* Now try to verify there's no forward jump across it. */
	const BCIns *kpc = pc;
	for (; pc > startpc; pc--)
	  if (bc_op(*pc) == BC_JMP) {
	    const BCIns *target = pc+bc_j(*pc)+1;
	    if (target > kpc && target <= endpc)
	      return 0;  /* Conditional assignment. */
	  }
	if (op == BC_KSHORT) {
	  int32_t k = (int32_t)(int16_t)bc_d(ins);
	  return t == IRT_INT ? lj_ir_kint(J, k) : lj_ir_knum(J, (lua_Number)k);
	} else {
	  cTValue *tv = proto_knumtv(J->pt, bc_d(ins));
	  if (t == IRT_INT) {
	    int32_t k = numberVint(tv);
	    if (tvisint(tv) || numV(tv) == (lua_Number)k)  /* -0 is ok here. */
	      return lj_ir_kint(J, k);
	    return 0;  /* Type mismatch. */
	  } else {
	    return lj_ir_knum(J, numberVnum(tv));
	  }
	}
      }
      return 0;  /* Non-constant initializer. */
    }
  }
  return 0;  /* No assignment to this slot found? */
}

/* Load and optionally convert a FORI argument from a slot. */
static TRef fori_load(jit_State *J, BCReg slot, IRType t, int mode)
{
  int conv = (tvisint(&J->L->base[slot]) != (t==IRT_INT)) ? IRSLOAD_CONVERT : 0;
  return sloadt(J, (int32_t)slot,
		t + (((mode & IRSLOAD_TYPECHECK) ||
		      (conv && t == IRT_INT && !(mode >> 16))) ?
		     IRT_GUARD : 0),
		mode + conv);
}

/* Peek before FORI to find a const initializer. Otherwise load from slot. */
static TRef fori_arg(jit_State *J, const BCIns *fori, BCReg slot,
		     IRType t, int mode)
{
  TRef tr = J->base[slot];
  if (!tr) {
    tr = find_kinit(J, fori, slot, t);
    if (!tr)
      tr = fori_load(J, slot, t, mode);
  }
  return tr;
}

/* Return the direction of the FOR loop iterator.
** It's important to exactly reproduce the semantics of the interpreter.
*/
static int rec_for_direction(cTValue *o)
{
  return (tvisint(o) ? intV(o) : (int32_t)o->u32.hi) >= 0;
}

/* Simulate the runtime behavior of the FOR loop iterator. */
static LoopEvent rec_for_iter(IROp *op, cTValue *o, int isforl)
{
  lua_Number stopv = numberVnum(&o[FORL_STOP]);
  lua_Number idxv = numberVnum(&o[FORL_IDX]);
  lua_Number stepv = numberVnum(&o[FORL_STEP]);
  if (isforl)
    idxv += stepv;
  if (rec_for_direction(&o[FORL_STEP])) {
    if (idxv <= stopv) {
      *op = IR_LE;
      return idxv + 2*stepv > stopv ? LOOPEV_ENTERLO : LOOPEV_ENTER;
    }
    *op = IR_GT; return LOOPEV_LEAVE;
  } else {
    if (stopv <= idxv) {
      *op = IR_GE;
      return idxv + 2*stepv < stopv ? LOOPEV_ENTERLO : LOOPEV_ENTER;
    }
    *op = IR_LT; return LOOPEV_LEAVE;
  }
}

/* Record checks for FOR loop overflow and step direction. */
static void rec_for_check(jit_State *J, IRType t, int dir,
			  TRef stop, TRef step, int init)
{
  if (!tref_isk(step)) {
    /* Non-constant step: need a guard for the direction. */
    TRef zero = (t == IRT_INT) ? lj_ir_kint(J, 0) : lj_ir_knum_zero(J);
    emitir(IRTG(dir ? IR_GE : IR_LT, t), step, zero);
    /* Add hoistable overflow checks for a narrowed FORL index. */
    if (init && t == IRT_INT) {
      if (tref_isk(stop)) {
	/* Constant stop: optimize check away or to a range check for step. */
	int32_t k = IR(tref_ref(stop))->i;
	if (dir) {
	  if (k > 0)
	    emitir(IRTGI(IR_LE), step, lj_ir_kint(J, (int32_t)0x7fffffff-k));
	} else {
	  if (k < 0)
	    emitir(IRTGI(IR_GE), step, lj_ir_kint(J, (int32_t)0x80000000-k));
	}
      } else {
	/* Stop+step variable: need full overflow check. */
	TRef tr = emitir(IRTGI(IR_ADDOV), step, stop);
	emitir(IRTI(IR_USE), tr, 0);  /* ADDOV is weak. Avoid dead result. */
      }
    }
  } else if (init && t == IRT_INT && !tref_isk(stop)) {
    /* Constant step: optimize overflow check to a range check for stop. */
    int32_t k = IR(tref_ref(step))->i;
    k = (int32_t)(dir ? 0x7fffffff : 0x80000000) - k;
    emitir(IRTGI(dir ? IR_LE : IR_GE), stop, lj_ir_kint(J, k));
  }
}

/* Record a FORL instruction. */
static void rec_for_loop(jit_State *J, const BCIns *fori, ScEvEntry *scev,
			 int init)
{
  BCReg ra = bc_a(*fori);
  cTValue *tv = &J->L->base[ra];
  TRef idx = J->base[ra+FORL_IDX];
  IRType t = idx ? tref_type(idx) :
	     (init || LJ_DUALNUM) ? lj_opt_narrow_forl(J, tv) : IRT_NUM;
  int mode = IRSLOAD_INHERIT +
    ((!LJ_DUALNUM || tvisint(tv) == (t == IRT_INT)) ? IRSLOAD_READONLY : 0);
  TRef stop = fori_arg(J, fori, ra+FORL_STOP, t, mode);
  TRef step = fori_arg(J, fori, ra+FORL_STEP, t, mode);
  int tc, dir = rec_for_direction(&tv[FORL_STEP]);
  lj_assertJ(bc_op(*fori) == BC_FORI || bc_op(*fori) == BC_JFORI,
	     "bad bytecode %d instead of FORI/JFORI", bc_op(*fori));
  scev->t.irt = t;
  scev->dir = dir;
  scev->stop = tref_ref(stop);
  scev->step = tref_ref(step);
  rec_for_check(J, t, dir, stop, step, init);
  scev->start = tref_ref(find_kinit(J, fori, ra+FORL_IDX, IRT_INT));
  tc = (LJ_DUALNUM &&
	!(scev->start && irref_isk(scev->stop) && irref_isk(scev->step) &&
	  tvisint(&tv[FORL_IDX]) == (t == IRT_INT))) ?
	IRSLOAD_TYPECHECK : 0;
  if (tc) {
    J->base[ra+FORL_STOP] = stop;
    J->base[ra+FORL_STEP] = step;
  }
  if (!idx)
    idx = fori_load(J, ra+FORL_IDX, t,
		    IRSLOAD_INHERIT + tc + (J->scev.start << 16));
  if (!init)
    J->base[ra+FORL_IDX] = idx = emitir(IRT(IR_ADD, t), idx, step);
  J->base[ra+FORL_EXT] = idx;
  scev->idx = tref_ref(idx);
  setmref(scev->pc, fori);
  J->maxslot = ra+FORL_EXT+1;
}

/* Record FORL/JFORL or FORI/JFORI. */
static LoopEvent rec_for(jit_State *J, const BCIns *fori, int isforl)
{
  BCReg ra = bc_a(*fori);
  TValue *tv = &J->L->base[ra];
  TRef *tr = &J->base[ra];
  IROp op;
  LoopEvent ev;
  TRef stop;
  IRType t;
  if (isforl) {  /* Handle FORL/JFORL opcodes. */
    TRef idx = tr[FORL_IDX];
    if (mref(J->scev.pc, const BCIns) == fori && tref_ref(idx) == J->scev.idx) {
      t = J->scev.t.irt;
      stop = J->scev.stop;
      idx = emitir(IRT(IR_ADD, t), idx, J->scev.step);
      tr[FORL_EXT] = tr[FORL_IDX] = idx;
    } else {
      ScEvEntry scev;
      rec_for_loop(J, fori, &scev, 0);
      t = scev.t.irt;
      stop = scev.stop;
    }
  } else {  /* Handle FORI/JFORI opcodes. */
    BCReg i;
    lj_meta_for(J->L, tv);
    t = (LJ_DUALNUM || tref_isint(tr[FORL_IDX])) ? lj_opt_narrow_forl(J, tv) :
						   IRT_NUM;
    for (i = FORL_IDX; i <= FORL_STEP; i++) {
      if (!tr[i]) sload(J, ra+i);
      lj_assertJ(tref_isnumber_str(tr[i]), "bad FORI argument type");
      if (tref_isstr(tr[i]))
	tr[i] = emitir(IRTG(IR_STRTO, IRT_NUM), tr[i], 0);
      if (t == IRT_INT) {
	if (!tref_isinteger(tr[i]))
	  tr[i] = emitir(IRTGI(IR_CONV), tr[i], IRCONV_INT_NUM|IRCONV_CHECK);
      } else {
	if (!tref_isnum(tr[i]))
	  tr[i] = emitir(IRTN(IR_CONV), tr[i], IRCONV_NUM_INT);
      }
    }
    tr[FORL_EXT] = tr[FORL_IDX];
    stop = tr[FORL_STOP];
    rec_for_check(J, t, rec_for_direction(&tv[FORL_STEP]),
		  stop, tr[FORL_STEP], 1);
  }

  ev = rec_for_iter(&op, tv, isforl);
  if (ev == LOOPEV_LEAVE) {
    J->maxslot = ra+FORL_EXT+1;
    J->pc = fori+1;
  } else {
    J->maxslot = ra;
    J->pc = fori+bc_j(*fori)+1;
  }
  lj_snap_add(J);

  emitir(IRTG(op, t), tr[FORL_IDX], stop);

  if (ev == LOOPEV_LEAVE) {
    J->maxslot = ra;
    J->pc = fori+bc_j(*fori)+1;
  } else {
    J->maxslot = ra+FORL_EXT+1;
    J->pc = fori+1;
  }
  J->needsnap = 1;
  return ev;
}

/* Record ITERL/JITERL. */
static LoopEvent rec_iterl(jit_State *J, const BCIns iterins)
{
  BCReg ra = bc_a(iterins);
  if (!tref_isnil(getslot(J, ra))) {  /* Looping back? */
    J->base[ra-1] = J->base[ra];  /* Copy result of ITERC to control var. */
    J->maxslot = ra-1+bc_b(J->pc[-1]);
    J->pc += bc_j(iterins)+1;
    return LOOPEV_ENTER;
  } else {
    J->maxslot = ra-3;
    J->pc++;
    return LOOPEV_LEAVE;
  }
}

/* Record LOOP/JLOOP. Now, that was easy. */
static LoopEvent rec_loop(jit_State *J, BCReg ra, int skip)
{
  if (ra < J->maxslot) J->maxslot = ra;
  J->pc += skip;
  return LOOPEV_ENTER;
}

/* Check if a loop repeatedly failed to trace because it didn't loop back. */
static int innerloopleft(jit_State *J, const BCIns *pc)
{
  ptrdiff_t i;
  for (i = 0; i < PENALTY_SLOTS; i++)
    if (mref(J->penalty[i].pc, const BCIns) == pc) {
      if ((J->penalty[i].reason == LJ_TRERR_LLEAVE ||
	   J->penalty[i].reason == LJ_TRERR_LINNER) &&
	  J->penalty[i].val >= 2*PENALTY_MIN)
	return 1;
      break;
    }
  return 0;
}

/* Handle the case when an interpreted loop op is hit. */
static void rec_loop_interp(jit_State *J, const BCIns *pc, LoopEvent ev)
{
  if (J->parent == 0 && J->exitno == 0) {
    if (pc == J->startpc && J->framedepth + J->retdepth == 0) {
      if (bc_op(J->cur.startins) == BC_ITERN) return;  /* See rec_itern(). */
      /* Same loop? */
      if (ev == LOOPEV_LEAVE)  /* Must loop back to form a root trace. */
	lj_trace_err(J, LJ_TRERR_LLEAVE);
      lj_record_stop(J, LJ_TRLINK_LOOP, J->cur.traceno);  /* Looping trace. */
    } else if (ev != LOOPEV_LEAVE) {  /* Entering inner loop? */
      /* It's usually better to abort here and wait until the inner loop
      ** is traced. But if the inner loop repeatedly didn't loop back,
      ** this indicates a low trip count. In this case try unrolling
      ** an inner loop even in a root trace. But it's better to be a bit
      ** more conservative here and only do it for very short loops.
      */
      if (bc_j(*pc) != -1 && !innerloopleft(J, pc))
	lj_trace_err(J, LJ_TRERR_LINNER);  /* Root trace hit an inner loop. */
      if ((ev != LOOPEV_ENTERLO &&
	   J->loopref && J->cur.nins - J->loopref > 24) || --J->loopunroll < 0)
	lj_trace_err(J, LJ_TRERR_LUNROLL);  /* Limit loop unrolling. */
      J->loopref = J->cur.nins;
    }
  } else if (ev != LOOPEV_LEAVE) {  /* Side trace enters an inner loop. */
    J->loopref = J->cur.nins;
    if (--J->loopunroll < 0)
      lj_trace_err(J, LJ_TRERR_LUNROLL);  /* Limit loop unrolling. */
  }  /* Side trace continues across a loop that's left or not entered. */
}

/* Handle the case when an already compiled loop op is hit. */
static void rec_loop_jit(jit_State *J, TraceNo lnk, LoopEvent ev)
{
  if (J->parent == 0 && J->exitno == 0) {  /* Root trace hit an inner loop. */
    /* Better let the inner loop spawn a side trace back here. */
    lj_trace_err(J, LJ_TRERR_LINNER);
  } else if (ev != LOOPEV_LEAVE) {  /* Side trace enters a compiled loop. */
    J->instunroll = 0;  /* Cannot continue across a compiled loop op. */
    if (J->pc == J->startpc && J->framedepth + J->retdepth == 0)
      lj_record_stop(J, LJ_TRLINK_LOOP, J->cur.traceno);  /* Form extra loop. */
    else
      lj_record_stop(J, LJ_TRLINK_ROOT, lnk);  /* Link to the loop. */
  }  /* Side trace continues across a loop that's left or not entered. */
}

/* Record ITERN. */
static LoopEvent rec_itern(jit_State *J, BCReg ra, BCReg rb)
{
#if LJ_BE
  /* YAGNI: Disabled on big-endian due to issues with lj_vm_next,
  ** IR_HIOP, RID_RETLO/RID_RETHI and ra_destpair.
  */
  UNUSED(ra); UNUSED(rb);
  setintV(&J->errinfo, (int32_t)BC_ITERN);
  lj_trace_err_info(J, LJ_TRERR_NYIBC);
#else
  RecordIndex ix;
  /* Since ITERN is recorded at the start, we need our own loop detection. */
  if (J->pc == J->startpc &&
      J->framedepth + J->retdepth == 0 && J->parent == 0 && J->exitno == 0) {
    IRRef ref = REF_FIRST + LJ_HASPROFILE;
#ifdef LUAJIT_ENABLE_CHECKHOOK
    ref += 3;
#endif
    if (J->cur.nins > ref ||
       (LJ_HASPROFILE && J->cur.nins == ref && J->cur.ir[ref-1].o != IR_PROF)) {
      J->instunroll = 0;  /* Cannot continue unrolling across an ITERN. */
      lj_record_stop(J, LJ_TRLINK_LOOP, J->cur.traceno);  /* Looping trace. */
      return LOOPEV_ENTER;
    }
  }
  J->maxslot = ra;
  lj_snap_add(J);  /* Required to make JLOOP the first ins in a side-trace. */
  ix.tab = getslot(J, ra-2);
  ix.key = J->base[ra-1] ? J->base[ra-1] :
	   sloadt(J, (int32_t)(ra-1), IRT_GUARD|IRT_INT,
		  IRSLOAD_TYPECHECK|IRSLOAD_KEYINDEX);
  copyTV(J->L, &ix.tabv, &J->L->base[ra-2]);
  copyTV(J->L, &ix.keyv, &J->L->base[ra-1]);
  ix.idxchain = (rb < 3);  /* Omit value type check, if unused. */
  ix.mobj = 1;  /* We need the next index, too. */
  J->maxslot = ra + lj_record_next(J, &ix);
  J->needsnap = 1;
  if (!tref_isnil(ix.key)) {  /* Looping back? */
    J->base[ra-1] = ix.mobj | TREF_KEYINDEX;  /* Control var has next index. */
    J->base[ra] = ix.key;
    J->base[ra+1] = ix.val;
    J->pc += bc_j(J->pc[1])+2;
    return LOOPEV_ENTER;
  } else {
    J->maxslot = ra-3;
    J->pc += 2;
    return LOOPEV_LEAVE;
  }
#endif
}

/* Record ISNEXT. */
static void rec_isnext(jit_State *J, BCReg ra)
{
  cTValue *b = &J->L->base[ra-3];
  if (tvisfunc(b) && funcV(b)->c.ffid == FF_next &&
      tvistab(b+1) && tvisnil(b+2)) {
    /* These checks are folded away for a compiled pairs(). */
    TRef func = getslot(J, ra-3);
    TRef trid = emitir(IRT(IR_FLOAD, IRT_U8), func, IRFL_FUNC_FFID);
    emitir(IRTGI(IR_EQ), trid, lj_ir_kint(J, FF_next));
    (void)getslot(J, ra-2); /* Type check for table. */
    (void)getslot(J, ra-1); /* Type check for nil key. */
    J->base[ra-1] = lj_ir_kint(J, 0) | TREF_KEYINDEX;
    J->maxslot = ra;
  } else {  /* Abort trace. Interpreter will despecialize bytecode. */
    lj_trace_err(J, LJ_TRERR_RECERR);
  }
}

/* -- Record profiler hook checks ----------------------------------------- */

#if LJ_HASPROFILE

/* Need to insert profiler hook check? */
static int rec_profile_need(jit_State *J, GCproto *pt, const BCIns *pc)
{
  GCproto *ppt;
  lj_assertJ(J->prof_mode == 'f' || J->prof_mode == 'l',
	     "bad profiler mode %c", J->prof_mode);
  if (!pt)
    return 0;
  ppt = J->prev_pt;
  J->prev_pt = pt;
  if (pt != ppt && ppt) {
    J->prev_line = -1;
    return 1;
  }
  if (J->prof_mode == 'l') {
    BCLine line = lj_debug_line(pt, proto_bcpos(pt, pc));
    BCLine pline = J->prev_line;
    J->prev_line = line;
    if (pline != line)
      return 1;
  }
  return 0;
}

static void rec_profile_ins(jit_State *J, const BCIns *pc)
{
  if (J->prof_mode && rec_profile_need(J, J->pt, pc)) {
    emitir(IRTG(IR_PROF, IRT_NIL), 0, 0);
    lj_snap_add(J);
  }
}

static void rec_profile_ret(jit_State *J)
{
  if (J->prof_mode == 'f') {
    emitir(IRTG(IR_PROF, IRT_NIL), 0, 0);
    J->prev_pt = NULL;
    lj_snap_add(J);
  }
}

#endif

/* -- Record calls and returns -------------------------------------------- */

/* Specialize to the runtime value of the called function or its prototype. */
static TRef rec_call_specialize(jit_State *J, GCfunc *fn, TRef tr)
{
  TRef kfunc;
  if (isluafunc(fn)) {
    GCproto *pt = funcproto(fn);
    /* Too many closures created? Probably not a monomorphic function. */
    if (pt->flags >= PROTO_CLC_POLY) {  /* Specialize to prototype instead. */
      TRef trpt = emitir(IRT(IR_FLOAD, IRT_PGC), tr, IRFL_FUNC_PC);
      emitir(IRTG(IR_EQ, IRT_PGC), trpt, lj_ir_kptr(J, proto_bc(pt)));
      (void)lj_ir_kgc(J, obj2gco(pt), IRT_PROTO);  /* Prevent GC of proto. */
      return tr;
    }
  } else {
    /* Don't specialize to non-monomorphic builtins. */
    switch (fn->c.ffid) {
    case FF_coroutine_wrap_aux:
    case FF_string_gmatch_aux:
      /* NYI: io_file_iter doesn't have an ffid, yet. */
      {  /* Specialize to the ffid. */
	TRef trid = emitir(IRT(IR_FLOAD, IRT_U8), tr, IRFL_FUNC_FFID);
	emitir(IRTGI(IR_EQ), trid, lj_ir_kint(J, fn->c.ffid));
      }
      return tr;
    default:
      /* NYI: don't specialize to non-monomorphic C functions. */
      break;
    }
  }
  /* Otherwise specialize to the function (closure) value itself. */
  kfunc = lj_ir_kfunc(J, fn);
  emitir(IRTG(IR_EQ, IRT_FUNC), tr, kfunc);
  return kfunc;
}

/* Record call setup. */
static void rec_call_setup(jit_State *J, BCReg func, ptrdiff_t nargs)
{
  RecordIndex ix;
  TValue *functv = &J->L->base[func];
  TRef kfunc, *fbase = &J->base[func];
  ptrdiff_t i;
  (void)getslot(J, func); /* Ensure func has a reference. */
  for (i = 1; i <= nargs; i++)
    (void)getslot(J, func+LJ_FR2+i);  /* Ensure all args have a reference. */
  if (!tref_isfunc(fbase[0])) {  /* Resolve __call metamethod. */
    ix.tab = fbase[0];
    copyTV(J->L, &ix.tabv, functv);
    if (!lj_record_mm_lookup(J, &ix, MM_call) || !tref_isfunc(ix.mobj))
      lj_trace_err(J, LJ_TRERR_NOMM);
    for (i = ++nargs; i > LJ_FR2; i--)  /* Shift arguments up. */
      fbase[i+LJ_FR2] = fbase[i+LJ_FR2-1];
#if LJ_FR2
    fbase[2] = fbase[0];
#endif
    fbase[0] = ix.mobj;  /* Replace function. */
    functv = &ix.mobjv;
  }
  kfunc = rec_call_specialize(J, funcV(functv), fbase[0]);
#if LJ_FR2
  fbase[0] = kfunc;
  fbase[1] = TREF_FRAME;
#else
  fbase[0] = kfunc | TREF_FRAME;
#endif
  J->maxslot = (BCReg)nargs;
}

/* Record call. */
void lj_record_call(jit_State *J, BCReg func, ptrdiff_t nargs)
{
  rec_call_setup(J, func, nargs);
  /* Bump frame. */
  J->framedepth++;
  J->base += func+1+LJ_FR2;
  J->baseslot += func+1+LJ_FR2;
  if (J->baseslot + J->maxslot >= LJ_MAX_JSLOTS)
    lj_trace_err(J, LJ_TRERR_STACKOV);
}

/* Record tail call. */
void lj_record_tailcall(jit_State *J, BCReg func, ptrdiff_t nargs)
{
  rec_call_setup(J, func, nargs);
  if (frame_isvarg(J->L->base - 1)) {
    BCReg cbase = (BCReg)frame_delta(J->L->base - 1);
    if (--J->framedepth < 0)
      lj_trace_err(J, LJ_TRERR_NYIRETL);
    J->baseslot -= (BCReg)cbase;
    J->base -= cbase;
    func += cbase;
  }
  /* Move func + args down. */
  if (LJ_FR2 && J->baseslot == 2)
    J->base[func+1] = TREF_FRAME;
  memmove(&J->base[-1-LJ_FR2], &J->base[func], sizeof(TRef)*(J->maxslot+1+LJ_FR2));
  /* Note: the new TREF_FRAME is now at J->base[-1] (even for slot #0). */
  /* Tailcalls can form a loop, so count towards the loop unroll limit. */
  if (++J->tailcalled > J->loopunroll)
    lj_trace_err(J, LJ_TRERR_LUNROLL);
}

/* Check unroll limits for down-recursion. */
static int check_downrec_unroll(jit_State *J, GCproto *pt)
{
  IRRef ptref;
  for (ptref = J->chain[IR_KGC]; ptref; ptref = IR(ptref)->prev)
    if (ir_kgc(IR(ptref)) == obj2gco(pt)) {
      int count = 0;
      IRRef ref;
      for (ref = J->chain[IR_RETF]; ref; ref = IR(ref)->prev)
	if (IR(ref)->op1 == ptref)
	  count++;
      if (count) {
	if (J->pc == J->startpc) {
	  if (count + J->tailcalled > J->param[JIT_P_recunroll])
	    return 1;
	} else {
	  lj_trace_err(J, LJ_TRERR_DOWNREC);
	}
      }
    }
  return 0;
}

static TRef rec_cat(jit_State *J, BCReg baseslot, BCReg topslot);

/* Record return. */
void lj_record_ret(jit_State *J, BCReg rbase, ptrdiff_t gotresults)
{
  TValue *frame = J->L->base - 1;
  ptrdiff_t i;
  for (i = 0; i < gotresults; i++)
    (void)getslot(J, rbase+i);  /* Ensure all results have a reference. */
  while (frame_ispcall(frame)) {  /* Immediately resolve pcall() returns. */
    BCReg cbase = (BCReg)frame_delta(frame);
    if (--J->framedepth <= 0)
      lj_trace_err(J, LJ_TRERR_NYIRETL);
    lj_assertJ(J->baseslot > 1+LJ_FR2, "bad baseslot for return");
    gotresults++;
    rbase += cbase;
    J->baseslot -= (BCReg)cbase;
    J->base -= cbase;
    J->base[--rbase] = TREF_TRUE;  /* Prepend true to results. */
    frame = frame_prevd(frame);
    J->needsnap = 1;  /* Stop catching on-trace errors. */
  }
  /* Return to lower frame via interpreter for unhandled cases. */
  if (J->framedepth == 0 && J->pt && bc_isret(bc_op(*J->pc)) &&
       (!frame_islua(frame) ||
	(J->parent == 0 && J->exitno == 0 &&
	 !bc_isret(bc_op(J->cur.startins))))) {
    /* NYI: specialize to frame type and return directly, not via RET*. */
    for (i = 0; i < (ptrdiff_t)rbase; i++)
      J->base[i] = 0;  /* Purge dead slots. */
    J->maxslot = rbase + (BCReg)gotresults;
    lj_record_stop(J, LJ_TRLINK_RETURN, 0);  /* Return to interpreter. */
    return;
  }
  if (frame_isvarg(frame)) {
    BCReg cbase = (BCReg)frame_delta(frame);
    if (--J->framedepth < 0)  /* NYI: return of vararg func to lower frame. */
      lj_trace_err(J, LJ_TRERR_NYIRETL);
    lj_assertJ(J->baseslot > 1+LJ_FR2, "bad baseslot for return");
    rbase += cbase;
    J->baseslot -= (BCReg)cbase;
    J->base -= cbase;
    frame = frame_prevd(frame);
  }
  if (frame_islua(frame)) {  /* Return to Lua frame. */
    BCIns callins = *(frame_pc(frame)-1);
    ptrdiff_t nresults = bc_b(callins) ? (ptrdiff_t)bc_b(callins)-1 :gotresults;
    BCReg cbase = bc_a(callins);
    GCproto *pt = funcproto(frame_func(frame - (cbase+1+LJ_FR2)));
    if ((pt->flags & PROTO_NOJIT))
      lj_trace_err(J, LJ_TRERR_CJITOFF);
    if (J->framedepth == 0 && J->pt && frame == J->L->base - 1) {
      if (check_downrec_unroll(J, pt)) {
	J->maxslot = (BCReg)(rbase + gotresults);
	lj_snap_purge(J);
	lj_record_stop(J, LJ_TRLINK_DOWNREC, J->cur.traceno);  /* Down-rec. */
	return;
      }
      lj_snap_add(J);
    }
    for (i = 0; i < nresults; i++)  /* Adjust results. */
      J->base[i-1-LJ_FR2] = i < gotresults ? J->base[rbase+i] : TREF_NIL;
    J->maxslot = cbase+(BCReg)nresults;
    if (J->framedepth > 0) {  /* Return to a frame that is part of the trace. */
      J->framedepth--;
      lj_assertJ(J->baseslot > cbase+1+LJ_FR2, "bad baseslot for return");
      J->baseslot -= cbase+1+LJ_FR2;
      J->base -= cbase+1+LJ_FR2;
    } else if (J->parent == 0 && J->exitno == 0 &&
	       !bc_isret(bc_op(J->cur.startins))) {
      /* Return to lower frame would leave the loop in a root trace. */
      lj_trace_err(J, LJ_TRERR_LLEAVE);
    } else if (J->needsnap) {  /* Tailcalled to ff with side-effects. */
      lj_trace_err(J, LJ_TRERR_NYIRETL);  /* No way to insert snapshot here. */
    } else {  /* Return to lower frame. Guard for the target we return to. */
      TRef trpt = lj_ir_kgc(J, obj2gco(pt), IRT_PROTO);
      TRef trpc = lj_ir_kptr(J, (void *)frame_pc(frame));
      emitir(IRTG(IR_RETF, IRT_PGC), trpt, trpc);
      J->retdepth++;
      J->needsnap = 1;
<<<<<<< HEAD
      lj_assertJ(J->baseslot == 1+LJ_FR2, "bad baseslot for return");
=======
      J->scev.idx = REF_NIL;
      lua_assert(J->baseslot == 1);
>>>>>>> 65c84939
      /* Shift result slots up and clear the slots of the new frame below. */
      memmove(J->base + cbase, J->base-1-LJ_FR2, sizeof(TRef)*nresults);
      memset(J->base-1-LJ_FR2, 0, sizeof(TRef)*(cbase+1+LJ_FR2));
    }
  } else if (frame_iscont(frame)) {  /* Return to continuation frame. */
    ASMFunction cont = frame_contf(frame);
    BCReg cbase = (BCReg)frame_delta(frame);
    if ((J->framedepth -= 2) < 0)
      lj_trace_err(J, LJ_TRERR_NYIRETL);
    J->baseslot -= (BCReg)cbase;
    J->base -= cbase;
    J->maxslot = cbase-(2<<LJ_FR2);
    if (cont == lj_cont_ra) {
      /* Copy result to destination slot. */
      BCReg dst = bc_a(*(frame_contpc(frame)-1));
      J->base[dst] = gotresults ? J->base[cbase+rbase] : TREF_NIL;
      if (dst >= J->maxslot) {
	J->maxslot = dst+1;
      }
    } else if (cont == lj_cont_nop) {
      /* Nothing to do here. */
    } else if (cont == lj_cont_cat) {
      BCReg bslot = bc_b(*(frame_contpc(frame)-1));
      TRef tr = gotresults ? J->base[cbase+rbase] : TREF_NIL;
      if (bslot != J->maxslot) {  /* Concatenate the remainder. */
	TValue *b = J->L->base, save;  /* Simulate lower frame and result. */
	/* Can't handle MM_concat + CALLT + fast func side-effects. */
	if (J->postproc != LJ_POST_NONE)
	  lj_trace_err(J, LJ_TRERR_NYIRETL);
	J->base[J->maxslot] = tr;
	copyTV(J->L, &save, b-(2<<LJ_FR2));
	if (gotresults)
	  copyTV(J->L, b-(2<<LJ_FR2), b+rbase);
	else
	  setnilV(b-(2<<LJ_FR2));
	J->L->base = b - cbase;
	tr = rec_cat(J, bslot, cbase-(2<<LJ_FR2));
	b = J->L->base + cbase;  /* Undo. */
	J->L->base = b;
	copyTV(J->L, b-(2<<LJ_FR2), &save);
      }
      if (tr) {  /* Store final result. */
	BCReg dst = bc_a(*(frame_contpc(frame)-1));
	J->base[dst] = tr;
	if (dst >= J->maxslot) {
	  J->maxslot = dst+1;
	}
      }  /* Otherwise continue with another __concat call. */
    } else {
      /* Result type already specialized. */
      lj_assertJ(cont == lj_cont_condf || cont == lj_cont_condt,
		 "bad continuation type");
    }
  } else {
    lj_trace_err(J, LJ_TRERR_NYIRETL);  /* NYI: handle return to C frame. */
  }
  lj_assertJ(J->baseslot >= 1+LJ_FR2, "bad baseslot for return");
}

/* -- Metamethod handling ------------------------------------------------- */

/* Prepare to record call to metamethod. */
static BCReg rec_mm_prep(jit_State *J, ASMFunction cont)
{
  BCReg s, top = cont == lj_cont_cat ? J->maxslot : curr_proto(J->L)->framesize;
#if LJ_FR2
  J->base[top] = lj_ir_k64(J, IR_KNUM, u64ptr(contptr(cont)));
  J->base[top+1] = TREF_CONT;
#else
  J->base[top] = lj_ir_kptr(J, contptr(cont)) | TREF_CONT;
#endif
  J->framedepth++;
  for (s = J->maxslot; s < top; s++)
    J->base[s] = 0;  /* Clear frame gap to avoid resurrecting previous refs. */
  return top+1+LJ_FR2;
}

/* Record metamethod lookup. */
int lj_record_mm_lookup(jit_State *J, RecordIndex *ix, MMS mm)
{
  RecordIndex mix;
  GCtab *mt;
  if (tref_istab(ix->tab)) {
    mt = tabref(tabV(&ix->tabv)->metatable);
    mix.tab = emitir(IRT(IR_FLOAD, IRT_TAB), ix->tab, IRFL_TAB_META);
  } else if (tref_isudata(ix->tab)) {
    int udtype = udataV(&ix->tabv)->udtype;
    mt = tabref(udataV(&ix->tabv)->metatable);
    /* The metatables of special userdata objects are treated as immutable. */
    if (udtype != UDTYPE_USERDATA) {
      cTValue *mo;
      if (LJ_HASFFI && udtype == UDTYPE_FFI_CLIB) {
	/* Specialize to the C library namespace object. */
	emitir(IRTG(IR_EQ, IRT_PGC), ix->tab, lj_ir_kptr(J, udataV(&ix->tabv)));
      } else {
	/* Specialize to the type of userdata. */
	TRef tr = emitir(IRT(IR_FLOAD, IRT_U8), ix->tab, IRFL_UDATA_UDTYPE);
	emitir(IRTGI(IR_EQ), tr, lj_ir_kint(J, udtype));
      }
  immutable_mt:
      mo = lj_tab_getstr(mt, mmname_str(J2G(J), mm));
      if (!mo || tvisnil(mo))
	return 0;  /* No metamethod. */
      /* Treat metamethod or index table as immutable, too. */
      if (!(tvisfunc(mo) || tvistab(mo)))
	lj_trace_err(J, LJ_TRERR_BADTYPE);
      copyTV(J->L, &ix->mobjv, mo);
      ix->mobj = lj_ir_kgc(J, gcV(mo), tvisfunc(mo) ? IRT_FUNC : IRT_TAB);
      ix->mtv = mt;
      ix->mt = TREF_NIL;  /* Dummy value for comparison semantics. */
      return 1;  /* Got metamethod or index table. */
    }
    mix.tab = emitir(IRT(IR_FLOAD, IRT_TAB), ix->tab, IRFL_UDATA_META);
  } else {
    /* Specialize to base metatable. Must flush mcode in lua_setmetatable(). */
    mt = tabref(basemt_obj(J2G(J), &ix->tabv));
    if (mt == NULL) {
      ix->mt = TREF_NIL;
      return 0;  /* No metamethod. */
    }
    /* The cdata metatable is treated as immutable. */
    if (LJ_HASFFI && tref_iscdata(ix->tab)) goto immutable_mt;
    ix->mt = mix.tab = lj_ir_ggfload(J, IRT_TAB,
      GG_OFS(g.gcroot[GCROOT_BASEMT+itypemap(&ix->tabv)]));
    goto nocheck;
  }
  ix->mt = mt ? mix.tab : TREF_NIL;
  emitir(IRTG(mt ? IR_NE : IR_EQ, IRT_TAB), mix.tab, lj_ir_knull(J, IRT_TAB));
nocheck:
  if (mt) {
    GCstr *mmstr = mmname_str(J2G(J), mm);
    cTValue *mo = lj_tab_getstr(mt, mmstr);
    if (mo && !tvisnil(mo))
      copyTV(J->L, &ix->mobjv, mo);
    ix->mtv = mt;
    settabV(J->L, &mix.tabv, mt);
    setstrV(J->L, &mix.keyv, mmstr);
    mix.key = lj_ir_kstr(J, mmstr);
    mix.val = 0;
    mix.idxchain = 0;
    ix->mobj = lj_record_idx(J, &mix);
    return !tref_isnil(ix->mobj);  /* 1 if metamethod found, 0 if not. */
  }
  return 0;  /* No metamethod. */
}

/* Record call to arithmetic metamethod. */
static TRef rec_mm_arith(jit_State *J, RecordIndex *ix, MMS mm)
{
  /* Set up metamethod call first to save ix->tab and ix->tabv. */
  BCReg func = rec_mm_prep(J, mm == MM_concat ? lj_cont_cat : lj_cont_ra);
  TRef *base = J->base + func;
  TValue *basev = J->L->base + func;
  base[1+LJ_FR2] = ix->tab; base[2+LJ_FR2] = ix->key;
  copyTV(J->L, basev+1+LJ_FR2, &ix->tabv);
  copyTV(J->L, basev+2+LJ_FR2, &ix->keyv);
  if (!lj_record_mm_lookup(J, ix, mm)) {  /* Lookup mm on 1st operand. */
    if (mm != MM_unm) {
      ix->tab = ix->key;
      copyTV(J->L, &ix->tabv, &ix->keyv);
      if (lj_record_mm_lookup(J, ix, mm))  /* Lookup mm on 2nd operand. */
	goto ok;
    }
    lj_trace_err(J, LJ_TRERR_NOMM);
  }
ok:
  base[0] = ix->mobj;
#if LJ_FR2
  base[1] = 0;
#endif
  copyTV(J->L, basev+0, &ix->mobjv);
  lj_record_call(J, func, 2);
  return 0;  /* No result yet. */
}

/* Record call to __len metamethod. */
static TRef rec_mm_len(jit_State *J, TRef tr, TValue *tv)
{
  RecordIndex ix;
  ix.tab = tr;
  copyTV(J->L, &ix.tabv, tv);
  if (lj_record_mm_lookup(J, &ix, MM_len)) {
    BCReg func = rec_mm_prep(J, lj_cont_ra);
    TRef *base = J->base + func;
    TValue *basev = J->L->base + func;
    base[0] = ix.mobj; copyTV(J->L, basev+0, &ix.mobjv);
    base += LJ_FR2;
    basev += LJ_FR2;
    base[1] = tr; copyTV(J->L, basev+1, tv);
#if LJ_52
    base[2] = tr; copyTV(J->L, basev+2, tv);
#else
    base[2] = TREF_NIL; setnilV(basev+2);
#endif
    lj_record_call(J, func, 2);
  } else {
    if (LJ_52 && tref_istab(tr))
      return emitir(IRTI(IR_ALEN), tr, TREF_NIL);
    lj_trace_err(J, LJ_TRERR_NOMM);
  }
  return 0;  /* No result yet. */
}

/* Call a comparison metamethod. */
static void rec_mm_callcomp(jit_State *J, RecordIndex *ix, int op)
{
  BCReg func = rec_mm_prep(J, (op&1) ? lj_cont_condf : lj_cont_condt);
  TRef *base = J->base + func + LJ_FR2;
  TValue *tv = J->L->base + func + LJ_FR2;
  base[-LJ_FR2] = ix->mobj; base[1] = ix->val; base[2] = ix->key;
  copyTV(J->L, tv-LJ_FR2, &ix->mobjv);
  copyTV(J->L, tv+1, &ix->valv);
  copyTV(J->L, tv+2, &ix->keyv);
  lj_record_call(J, func, 2);
}

/* Record call to equality comparison metamethod (for tab and udata only). */
static void rec_mm_equal(jit_State *J, RecordIndex *ix, int op)
{
  ix->tab = ix->val;
  copyTV(J->L, &ix->tabv, &ix->valv);
  if (lj_record_mm_lookup(J, ix, MM_eq)) {  /* Lookup mm on 1st operand. */
    cTValue *bv;
    TRef mo1 = ix->mobj;
    TValue mo1v;
    copyTV(J->L, &mo1v, &ix->mobjv);
    /* Avoid the 2nd lookup and the objcmp if the metatables are equal. */
    bv = &ix->keyv;
    if (tvistab(bv) && tabref(tabV(bv)->metatable) == ix->mtv) {
      TRef mt2 = emitir(IRT(IR_FLOAD, IRT_TAB), ix->key, IRFL_TAB_META);
      emitir(IRTG(IR_EQ, IRT_TAB), mt2, ix->mt);
    } else if (tvisudata(bv) && tabref(udataV(bv)->metatable) == ix->mtv) {
      TRef mt2 = emitir(IRT(IR_FLOAD, IRT_TAB), ix->key, IRFL_UDATA_META);
      emitir(IRTG(IR_EQ, IRT_TAB), mt2, ix->mt);
    } else {  /* Lookup metamethod on 2nd operand and compare both. */
      ix->tab = ix->key;
      copyTV(J->L, &ix->tabv, bv);
      if (!lj_record_mm_lookup(J, ix, MM_eq) ||
	  lj_record_objcmp(J, mo1, ix->mobj, &mo1v, &ix->mobjv))
	return;
    }
    rec_mm_callcomp(J, ix, op);
  }
}

/* Record call to ordered comparison metamethods (for arbitrary objects). */
static void rec_mm_comp(jit_State *J, RecordIndex *ix, int op)
{
  ix->tab = ix->val;
  copyTV(J->L, &ix->tabv, &ix->valv);
  while (1) {
    MMS mm = (op & 2) ? MM_le : MM_lt;  /* Try __le + __lt or only __lt. */
#if LJ_52
    if (!lj_record_mm_lookup(J, ix, mm)) {  /* Lookup mm on 1st operand. */
      ix->tab = ix->key;
      copyTV(J->L, &ix->tabv, &ix->keyv);
      if (!lj_record_mm_lookup(J, ix, mm))  /* Lookup mm on 2nd operand. */
	goto nomatch;
    }
    rec_mm_callcomp(J, ix, op);
    return;
#else
    if (lj_record_mm_lookup(J, ix, mm)) {  /* Lookup mm on 1st operand. */
      cTValue *bv;
      TRef mo1 = ix->mobj;
      TValue mo1v;
      copyTV(J->L, &mo1v, &ix->mobjv);
      /* Avoid the 2nd lookup and the objcmp if the metatables are equal. */
      bv = &ix->keyv;
      if (tvistab(bv) && tabref(tabV(bv)->metatable) == ix->mtv) {
	TRef mt2 = emitir(IRT(IR_FLOAD, IRT_TAB), ix->key, IRFL_TAB_META);
	emitir(IRTG(IR_EQ, IRT_TAB), mt2, ix->mt);
      } else if (tvisudata(bv) && tabref(udataV(bv)->metatable) == ix->mtv) {
	TRef mt2 = emitir(IRT(IR_FLOAD, IRT_TAB), ix->key, IRFL_UDATA_META);
	emitir(IRTG(IR_EQ, IRT_TAB), mt2, ix->mt);
      } else {  /* Lookup metamethod on 2nd operand and compare both. */
	ix->tab = ix->key;
	copyTV(J->L, &ix->tabv, bv);
	if (!lj_record_mm_lookup(J, ix, mm) ||
	    lj_record_objcmp(J, mo1, ix->mobj, &mo1v, &ix->mobjv))
	  goto nomatch;
      }
      rec_mm_callcomp(J, ix, op);
      return;
    }
#endif
  nomatch:
    /* Lookup failed. Retry with  __lt and swapped operands. */
    if (!(op & 2)) break;  /* Already at __lt. Interpreter will throw. */
    ix->tab = ix->key; ix->key = ix->val; ix->val = ix->tab;
    copyTV(J->L, &ix->tabv, &ix->keyv);
    copyTV(J->L, &ix->keyv, &ix->valv);
    copyTV(J->L, &ix->valv, &ix->tabv);
    op ^= 3;
  }
}

#if LJ_HASFFI
/* Setup call to cdata comparison metamethod. */
static void rec_mm_comp_cdata(jit_State *J, RecordIndex *ix, int op, MMS mm)
{
  lj_snap_add(J);
  if (tref_iscdata(ix->val)) {
    ix->tab = ix->val;
    copyTV(J->L, &ix->tabv, &ix->valv);
  } else {
    lj_assertJ(tref_iscdata(ix->key), "cdata expected");
    ix->tab = ix->key;
    copyTV(J->L, &ix->tabv, &ix->keyv);
  }
  lj_record_mm_lookup(J, ix, mm);
  rec_mm_callcomp(J, ix, op);
}
#endif

/* -- Indexed access ------------------------------------------------------ */

#ifdef LUAJIT_ENABLE_TABLE_BUMP
/* Bump table allocations in bytecode when they grow during recording. */
static void rec_idx_bump(jit_State *J, RecordIndex *ix)
{
  RBCHashEntry *rbc = &J->rbchash[(ix->tab & (RBCHASH_SLOTS-1))];
  if (tref_ref(ix->tab) == rbc->ref) {
    const BCIns *pc = mref(rbc->pc, const BCIns);
    GCtab *tb = tabV(&ix->tabv);
    uint32_t nhbits;
    IRIns *ir;
    if (!tvisnil(&ix->keyv))
      (void)lj_tab_set(J->L, tb, &ix->keyv);  /* Grow table right now. */
    nhbits = tb->hmask > 0 ? lj_fls(tb->hmask)+1 : 0;
    ir = IR(tref_ref(ix->tab));
    if (ir->o == IR_TNEW) {
      uint32_t ah = bc_d(*pc);
      uint32_t asize = ah & 0x7ff, hbits = ah >> 11;
      if (nhbits > hbits) hbits = nhbits;
      if (tb->asize > asize) {
	asize = tb->asize <= 0x7ff ? tb->asize : 0x7ff;
      }
      if ((asize | (hbits<<11)) != ah) {  /* Has the size changed? */
	/* Patch bytecode, but continue recording (for more patching). */
	setbc_d(pc, (asize | (hbits<<11)));
	/* Patching TNEW operands is only safe if the trace is aborted. */
	ir->op1 = asize; ir->op2 = hbits;
	J->retryrec = 1;  /* Abort the trace at the end of recording. */
      }
    } else if (ir->o == IR_TDUP) {
      GCtab *tpl = gco2tab(proto_kgc(&gcref(rbc->pt)->pt, ~(ptrdiff_t)bc_d(*pc)));
      /* Grow template table, but preserve keys with nil values. */
      if ((tb->asize > tpl->asize && (1u << nhbits)-1 == tpl->hmask) ||
	  (tb->asize == tpl->asize && (1u << nhbits)-1 > tpl->hmask)) {
	Node *node = noderef(tpl->node);
	uint32_t i, hmask = tpl->hmask, asize;
	TValue *array;
	for (i = 0; i <= hmask; i++) {
	  if (!tvisnil(&node[i].key) && tvisnil(&node[i].val))
	    settabV(J->L, &node[i].val, tpl);
	}
	if (!tvisnil(&ix->keyv) && tref_isk(ix->key)) {
	  TValue *o = lj_tab_set(J->L, tpl, &ix->keyv);
	  if (tvisnil(o)) settabV(J->L, o, tpl);
	}
	lj_tab_resize(J->L, tpl, tb->asize, nhbits);
	node = noderef(tpl->node);
	hmask = tpl->hmask;
	for (i = 0; i <= hmask; i++) {
	  /* This is safe, since template tables only hold immutable values. */
	  if (tvistab(&node[i].val))
	    setnilV(&node[i].val);
	}
	/* The shape of the table may have changed. Clean up array part, too. */
	asize = tpl->asize;
	array = tvref(tpl->array);
	for (i = 0; i < asize; i++) {
	  if (tvistab(&array[i]))
	    setnilV(&array[i]);
	}
	J->retryrec = 1;  /* Abort the trace at the end of recording. */
      }
    }
  }
}
#endif

/* Record bounds-check. */
static void rec_idx_abc(jit_State *J, TRef asizeref, TRef ikey, uint32_t asize)
{
  /* Try to emit invariant bounds checks. */
  if ((J->flags & (JIT_F_OPT_LOOP|JIT_F_OPT_ABC)) ==
      (JIT_F_OPT_LOOP|JIT_F_OPT_ABC)) {
    IRRef ref = tref_ref(ikey);
    IRIns *ir = IR(ref);
    int32_t ofs = 0;
    IRRef ofsref = 0;
    /* Handle constant offsets. */
    if (ir->o == IR_ADD && irref_isk(ir->op2)) {
      ofsref = ir->op2;
      ofs = IR(ofsref)->i;
      ref = ir->op1;
      ir = IR(ref);
    }
    /* Got scalar evolution analysis results for this reference? */
    if (ref == J->scev.idx) {
      int32_t stop;
      lj_assertJ(irt_isint(J->scev.t) && ir->o == IR_SLOAD,
		 "only int SCEV supported");
      stop = numberVint(&(J->L->base - J->baseslot)[ir->op1 + FORL_STOP]);
      /* Runtime value for stop of loop is within bounds? */
      if ((uint64_t)stop + ofs < (uint64_t)asize) {
	/* Emit invariant bounds check for stop. */
	emitir(IRTG(IR_ABC, IRT_P32), asizeref, ofs == 0 ? J->scev.stop :
	       emitir(IRTI(IR_ADD), J->scev.stop, ofsref));
	/* Emit invariant bounds check for start, if not const or negative. */
	if (!(J->scev.dir && J->scev.start &&
	      (int64_t)IR(J->scev.start)->i + ofs >= 0))
	  emitir(IRTG(IR_ABC, IRT_P32), asizeref, ikey);
	return;
      }
    }
  }
  emitir(IRTGI(IR_ABC), asizeref, ikey);  /* Emit regular bounds check. */
}

/* Record indexed key lookup. */
static TRef rec_idx_key(jit_State *J, RecordIndex *ix, IRRef *rbref,
			IRType1 *rbguard)
{
  TRef key;
  GCtab *t = tabV(&ix->tabv);
  ix->oldv = lj_tab_get(J->L, t, &ix->keyv);  /* Lookup previous value. */
  *rbref = 0;
  rbguard->irt = 0;

  /* Integer keys are looked up in the array part first. */
  key = ix->key;
  if (tref_isnumber(key)) {
    int32_t k = numberVint(&ix->keyv);
    if (!tvisint(&ix->keyv) && numV(&ix->keyv) != (lua_Number)k)
      k = LJ_MAX_ASIZE;
    if ((MSize)k < LJ_MAX_ASIZE) {  /* Potential array key? */
      TRef ikey = lj_opt_narrow_index(J, key);
      TRef asizeref = emitir(IRTI(IR_FLOAD), ix->tab, IRFL_TAB_ASIZE);
      if ((MSize)k < t->asize) {  /* Currently an array key? */
	TRef arrayref;
	rec_idx_abc(J, asizeref, ikey, t->asize);
	arrayref = emitir(IRT(IR_FLOAD, IRT_PGC), ix->tab, IRFL_TAB_ARRAY);
	return emitir(IRT(IR_AREF, IRT_PGC), arrayref, ikey);
      } else {  /* Currently not in array (may be an array extension)? */
	emitir(IRTGI(IR_ULE), asizeref, ikey);  /* Inv. bounds check. */
	if (k == 0 && tref_isk(key))
	  key = lj_ir_knum_zero(J);  /* Canonicalize 0 or +-0.0 to +0.0. */
	/* And continue with the hash lookup. */
      }
    } else if (!tref_isk(key)) {
      /* We can rule out const numbers which failed the integerness test
      ** above. But all other numbers are potential array keys.
      */
      if (t->asize == 0) {  /* True sparse tables have an empty array part. */
	/* Guard that the array part stays empty. */
	TRef tmp = emitir(IRTI(IR_FLOAD), ix->tab, IRFL_TAB_ASIZE);
	emitir(IRTGI(IR_EQ), tmp, lj_ir_kint(J, 0));
      } else {
	lj_trace_err(J, LJ_TRERR_NYITMIX);
      }
    }
  }

  /* Otherwise the key is located in the hash part. */
  if (t->hmask == 0) {  /* Shortcut for empty hash part. */
    /* Guard that the hash part stays empty. */
    TRef tmp = emitir(IRTI(IR_FLOAD), ix->tab, IRFL_TAB_HMASK);
    emitir(IRTGI(IR_EQ), tmp, lj_ir_kint(J, 0));
    return lj_ir_kkptr(J, niltvg(J2G(J)));
  }
  if (tref_isinteger(key))  /* Hash keys are based on numbers, not ints. */
    key = emitir(IRTN(IR_CONV), key, IRCONV_NUM_INT);
  if (tref_isk(key)) {
    /* Optimize lookup of constant hash keys. */
    GCSize hslot = (GCSize)((char *)ix->oldv-(char *)&noderef(t->node)[0].val);
    if (hslot <= t->hmask*(GCSize)sizeof(Node) &&
	hslot <= 65535*(GCSize)sizeof(Node)) {
      TRef node, kslot, hm;
      *rbref = J->cur.nins;  /* Mark possible rollback point. */
      *rbguard = J->guardemit;
      hm = emitir(IRTI(IR_FLOAD), ix->tab, IRFL_TAB_HMASK);
      emitir(IRTGI(IR_EQ), hm, lj_ir_kint(J, (int32_t)t->hmask));
      node = emitir(IRT(IR_FLOAD, IRT_PGC), ix->tab, IRFL_TAB_NODE);
      kslot = lj_ir_kslot(J, key, (IRRef)(hslot / sizeof(Node)));
      return emitir(IRTG(IR_HREFK, IRT_PGC), node, kslot);
    }
  }
  /* Fall back to a regular hash lookup. */
  return emitir(IRT(IR_HREF, IRT_PGC), ix->tab, key);
}

/* Determine whether a key is NOT one of the fast metamethod names. */
static int nommstr(jit_State *J, TRef key)
{
  if (tref_isstr(key)) {
    if (tref_isk(key)) {
      GCstr *str = ir_kstr(IR(tref_ref(key)));
      uint32_t mm;
      for (mm = 0; mm <= MM_FAST; mm++)
	if (mmname_str(J2G(J), mm) == str)
	  return 0;  /* MUST be one the fast metamethod names. */
    } else {
      return 0;  /* Variable string key MAY be a metamethod name. */
    }
  }
  return 1;  /* CANNOT be a metamethod name. */
}

/* Record indexed load/store. */
TRef lj_record_idx(jit_State *J, RecordIndex *ix)
{
  TRef xref;
  IROp xrefop, loadop;
  IRRef rbref;
  IRType1 rbguard;
  cTValue *oldv;

  while (!tref_istab(ix->tab)) { /* Handle non-table lookup. */
    /* Never call raw lj_record_idx() on non-table. */
    lj_assertJ(ix->idxchain != 0, "bad usage");
    if (!lj_record_mm_lookup(J, ix, ix->val ? MM_newindex : MM_index))
      lj_trace_err(J, LJ_TRERR_NOMM);
  handlemm:
    if (tref_isfunc(ix->mobj)) {  /* Handle metamethod call. */
      BCReg func = rec_mm_prep(J, ix->val ? lj_cont_nop : lj_cont_ra);
      TRef *base = J->base + func + LJ_FR2;
      TValue *tv = J->L->base + func + LJ_FR2;
      base[-LJ_FR2] = ix->mobj; base[1] = ix->tab; base[2] = ix->key;
      setfuncV(J->L, tv-LJ_FR2, funcV(&ix->mobjv));
      copyTV(J->L, tv+1, &ix->tabv);
      copyTV(J->L, tv+2, &ix->keyv);
      if (ix->val) {
	base[3] = ix->val;
	copyTV(J->L, tv+3, &ix->valv);
	lj_record_call(J, func, 3);  /* mobj(tab, key, val) */
	return 0;
      } else {
	lj_record_call(J, func, 2);  /* res = mobj(tab, key) */
	return 0;  /* No result yet. */
      }
    }
#if LJ_HASBUFFER
    /* The index table of buffer objects is treated as immutable. */
    if (ix->mt == TREF_NIL && !ix->val &&
	tref_isudata(ix->tab) && udataV(&ix->tabv)->udtype == UDTYPE_BUFFER &&
	tref_istab(ix->mobj) && tref_isstr(ix->key) && tref_isk(ix->key)) {
      cTValue *val = lj_tab_getstr(tabV(&ix->mobjv), strV(&ix->keyv));
      TRef tr = lj_record_constify(J, val);
      if (tr) return tr;  /* Specialize to the value, i.e. a method. */
    }
#endif
    /* Otherwise retry lookup with metaobject. */
    ix->tab = ix->mobj;
    copyTV(J->L, &ix->tabv, &ix->mobjv);
    if (--ix->idxchain == 0)
      lj_trace_err(J, LJ_TRERR_IDXLOOP);
  }

  /* First catch nil and NaN keys for tables. */
  if (tvisnil(&ix->keyv) || (tvisnum(&ix->keyv) && tvisnan(&ix->keyv))) {
    if (ix->val)  /* Better fail early. */
      lj_trace_err(J, LJ_TRERR_STORENN);
    if (tref_isk(ix->key)) {
      if (ix->idxchain && lj_record_mm_lookup(J, ix, MM_index))
	goto handlemm;
      return TREF_NIL;
    }
  }

  /* Record the key lookup. */
  xref = rec_idx_key(J, ix, &rbref, &rbguard);
  xrefop = IR(tref_ref(xref))->o;
  loadop = xrefop == IR_AREF ? IR_ALOAD : IR_HLOAD;
  /* The lj_meta_tset() inconsistency is gone, but better play safe. */
  oldv = xrefop == IR_KKPTR ? (cTValue *)ir_kptr(IR(tref_ref(xref))) : ix->oldv;

  if (ix->val == 0) {  /* Indexed load */
    IRType t = itype2irt(oldv);
    TRef res;
    if (oldv == niltvg(J2G(J))) {
      emitir(IRTG(IR_EQ, IRT_PGC), xref, lj_ir_kkptr(J, niltvg(J2G(J))));
      res = TREF_NIL;
    } else {
      res = emitir(IRTG(loadop, t), xref, 0);
    }
    if (tref_ref(res) < rbref) {  /* HREFK + load forwarded? */
      lj_ir_rollback(J, rbref);  /* Rollback to eliminate hmask guard. */
      J->guardemit = rbguard;
    }
    if (t == IRT_NIL && ix->idxchain && lj_record_mm_lookup(J, ix, MM_index))
      goto handlemm;
    if (irtype_ispri(t)) res = TREF_PRI(t);  /* Canonicalize primitives. */
    return res;
  } else {  /* Indexed store. */
    GCtab *mt = tabref(tabV(&ix->tabv)->metatable);
    int keybarrier = tref_isgcv(ix->key) && !tref_isnil(ix->val);
    if (tref_ref(xref) < rbref) {  /* HREFK forwarded? */
      lj_ir_rollback(J, rbref);  /* Rollback to eliminate hmask guard. */
      J->guardemit = rbguard;
    }
    if (tvisnil(oldv)) {  /* Previous value was nil? */
      /* Need to duplicate the hasmm check for the early guards. */
      int hasmm = 0;
      if (ix->idxchain && mt) {
	cTValue *mo = lj_tab_getstr(mt, mmname_str(J2G(J), MM_newindex));
	hasmm = mo && !tvisnil(mo);
      }
      if (hasmm)
	emitir(IRTG(loadop, IRT_NIL), xref, 0);  /* Guard for nil value. */
      else if (xrefop == IR_HREF)
	emitir(IRTG(oldv == niltvg(J2G(J)) ? IR_EQ : IR_NE, IRT_PGC),
	       xref, lj_ir_kkptr(J, niltvg(J2G(J))));
      if (ix->idxchain && lj_record_mm_lookup(J, ix, MM_newindex)) {
	lj_assertJ(hasmm, "inconsistent metamethod handling");
	goto handlemm;
      }
      lj_assertJ(!hasmm, "inconsistent metamethod handling");
      if (oldv == niltvg(J2G(J))) {  /* Need to insert a new key. */
	TRef key = ix->key;
	if (tref_isinteger(key)) {  /* NEWREF needs a TValue as a key. */
	  key = emitir(IRTN(IR_CONV), key, IRCONV_NUM_INT);
	} else if (tref_isnum(key)) {
	  if (tref_isk(key)) {
	    if (tvismzero(&ix->keyv))
	      key = lj_ir_knum_zero(J);  /* Canonicalize -0.0 to +0.0. */
	  } else {
	    emitir(IRTG(IR_EQ, IRT_NUM), key, key);  /* Check for !NaN. */
	  }
	}
	xref = emitir(IRT(IR_NEWREF, IRT_PGC), ix->tab, key);
	keybarrier = 0;  /* NEWREF already takes care of the key barrier. */
#ifdef LUAJIT_ENABLE_TABLE_BUMP
	if ((J->flags & JIT_F_OPT_SINK))  /* Avoid a separate flag. */
	  rec_idx_bump(J, ix);
#endif
      }
    } else if (!lj_opt_fwd_wasnonnil(J, loadop, tref_ref(xref))) {
      /* Cannot derive that the previous value was non-nil, must do checks. */
      if (xrefop == IR_HREF)  /* Guard against store to niltv. */
	emitir(IRTG(IR_NE, IRT_PGC), xref, lj_ir_kkptr(J, niltvg(J2G(J))));
      if (ix->idxchain) {  /* Metamethod lookup required? */
	/* A check for NULL metatable is cheaper (hoistable) than a load. */
	if (!mt) {
	  TRef mtref = emitir(IRT(IR_FLOAD, IRT_TAB), ix->tab, IRFL_TAB_META);
	  emitir(IRTG(IR_EQ, IRT_TAB), mtref, lj_ir_knull(J, IRT_TAB));
	} else {
	  IRType t = itype2irt(oldv);
	  emitir(IRTG(loadop, t), xref, 0);  /* Guard for non-nil value. */
	}
      }
    } else {
      keybarrier = 0;  /* Previous non-nil value kept the key alive. */
    }
    /* Convert int to number before storing. */
    if (!LJ_DUALNUM && tref_isinteger(ix->val))
      ix->val = emitir(IRTN(IR_CONV), ix->val, IRCONV_NUM_INT);
    emitir(IRT(loadop+IRDELTA_L2S, tref_type(ix->val)), xref, ix->val);
    if (keybarrier || tref_isgcv(ix->val))
      emitir(IRT(IR_TBAR, IRT_NIL), ix->tab, 0);
    /* Invalidate neg. metamethod cache for stores with certain string keys. */
    if (!nommstr(J, ix->key)) {
      TRef fref = emitir(IRT(IR_FREF, IRT_PGC), ix->tab, IRFL_TAB_NOMM);
      emitir(IRT(IR_FSTORE, IRT_U8), fref, lj_ir_kint(J, 0));
    }
    J->needsnap = 1;
    return 0;
  }
}

/* Determine result type of table traversal. */
static IRType rec_next_types(GCtab *t, uint32_t idx)
{
  for (; idx < t->asize; idx++) {
    cTValue *a = arrayslot(t, idx);
    if (LJ_LIKELY(!tvisnil(a)))
      return (LJ_DUALNUM ? IRT_INT : IRT_NUM) + (itype2irt(a) << 8);
  }
  idx -= t->asize;
  for (; idx <= t->hmask; idx++) {
    Node *n = &noderef(t->node)[idx];
    if (!tvisnil(&n->val))
      return itype2irt(&n->key) + (itype2irt(&n->val) << 8);
  }
  return IRT_NIL + (IRT_NIL << 8);
}

/* Record a table traversal step aka next(). */
int lj_record_next(jit_State *J, RecordIndex *ix)
{
  IRType t, tkey, tval;
  TRef trvk;
  t = rec_next_types(tabV(&ix->tabv), ix->keyv.u32.lo);
  tkey = (t & 0xff); tval = (t >> 8);
  trvk = lj_ir_call(J, IRCALL_lj_vm_next, ix->tab, ix->key);
  if (ix->mobj || tkey == IRT_NIL) {
    TRef idx = emitir(IRTI(IR_HIOP), trvk, trvk);
    /* Always check for invalid key from next() for nil result. */
    if (!ix->mobj) emitir(IRTGI(IR_NE), idx, lj_ir_kint(J, -1));
    ix->mobj = idx;
  }
  ix->key = lj_record_vload(J, trvk, 1, tkey);
  if (tkey == IRT_NIL || ix->idxchain) {  /* Omit value type check. */
    ix->val = TREF_NIL;
    return 1;
  } else {  /* Need value. */
    ix->val = lj_record_vload(J, trvk, 0, tval);
    return 2;
  }
}

static void rec_tsetm(jit_State *J, BCReg ra, BCReg rn, int32_t i)
{
  RecordIndex ix;
  cTValue *basev = J->L->base;
  GCtab *t = tabV(&basev[ra-1]);
  settabV(J->L, &ix.tabv, t);
  ix.tab = getslot(J, ra-1);
  ix.idxchain = 0;
#ifdef LUAJIT_ENABLE_TABLE_BUMP
  if ((J->flags & JIT_F_OPT_SINK)) {
    if (t->asize < i+rn-ra)
      lj_tab_reasize(J->L, t, i+rn-ra);
    setnilV(&ix.keyv);
    rec_idx_bump(J, &ix);
  }
#endif
  for (; ra < rn; i++, ra++) {
    setintV(&ix.keyv, i);
    ix.key = lj_ir_kint(J, i);
    copyTV(J->L, &ix.valv, &basev[ra]);
    ix.val = getslot(J, ra);
    lj_record_idx(J, &ix);
  }
}

/* -- Upvalue access ------------------------------------------------------ */

/* Check whether upvalue is immutable and ok to constify. */
static int rec_upvalue_constify(jit_State *J, GCupval *uvp)
{
  if (uvp->immutable) {
    cTValue *o = uvval(uvp);
    /* Don't constify objects that may retain large amounts of memory. */
#if LJ_HASFFI
    if (tviscdata(o)) {
      GCcdata *cd = cdataV(o);
      if (!cdataisv(cd) && !(cd->marked & LJ_GC_CDATA_FIN)) {
	CType *ct = ctype_raw(ctype_ctsG(J2G(J)), cd->ctypeid);
	if (!ctype_hassize(ct->info) || ct->size <= 16)
	  return 1;
      }
      return 0;
    }
#else
    UNUSED(J);
#endif
    if (!(tvistab(o) || tvisudata(o) || tvisthread(o)))
      return 1;
  }
  return 0;
}

/* Record upvalue load/store. */
static TRef rec_upvalue(jit_State *J, uint32_t uv, TRef val)
{
  GCupval *uvp = &gcref(J->fn->l.uvptr[uv])->uv;
  TRef fn = getcurrf(J);
  IRRef uref;
  int needbarrier = 0;
  if (rec_upvalue_constify(J, uvp)) {  /* Try to constify immutable upvalue. */
    TRef tr, kfunc;
    lj_assertJ(val == 0, "bad usage");
    if (!tref_isk(fn)) {  /* Late specialization of current function. */
      if (J->pt->flags >= PROTO_CLC_POLY)
	goto noconstify;
      kfunc = lj_ir_kfunc(J, J->fn);
      emitir(IRTG(IR_EQ, IRT_FUNC), fn, kfunc);
#if LJ_FR2
      J->base[-2] = kfunc;
#else
      J->base[-1] = kfunc | TREF_FRAME;
#endif
      fn = kfunc;
    }
    tr = lj_record_constify(J, uvval(uvp));
    if (tr)
      return tr;
  }
noconstify:
  /* Note: this effectively limits LJ_MAX_UPVAL to 127. */
  uv = (uv << 8) | (hashrot(uvp->dhash, uvp->dhash + HASH_BIAS) & 0xff);
  if (!uvp->closed) {
    /* In current stack? */
    if (uvval(uvp) >= tvref(J->L->stack) &&
	uvval(uvp) < tvref(J->L->maxstack)) {
      int32_t slot = (int32_t)(uvval(uvp) - (J->L->base - J->baseslot));
      if (slot >= 0) {  /* Aliases an SSA slot? */
	uref = tref_ref(emitir(IRT(IR_UREFO, IRT_PGC), fn, uv));
	emitir(IRTG(IR_EQ, IRT_PGC),
	       REF_BASE,
	       emitir(IRT(IR_ADD, IRT_PGC), uref,
		      lj_ir_kintpgc(J, (slot - 1 - LJ_FR2) * -8)));
	slot -= (int32_t)J->baseslot;  /* Note: slot number may be negative! */
	if (val == 0) {
	  return getslot(J, slot);
	} else {
	  J->base[slot] = val;
	  if (slot >= (int32_t)J->maxslot) J->maxslot = (BCReg)(slot+1);
	  return 0;
	}
      }
    }
    /* IR_UREFO+IRT_IGC is not checked for open-ness at runtime.
    ** Always marked as a guard, since it might get promoted to IRT_PGC later.
    */
    uref = emitir(IRTG(IR_UREFO, tref_isgcv(val) ? IRT_PGC : IRT_IGC), fn, uv);
    uref = tref_ref(uref);
    emitir(IRTG(IR_UGT, IRT_PGC),
	   emitir(IRT(IR_SUB, IRT_PGC), uref, REF_BASE),
	   lj_ir_kintpgc(J, (J->baseslot + J->maxslot) * 8));
  } else {
    /* If fn is constant, then so is the GCupval*, and the upvalue cannot
    ** transition back to open, so no guard is required in this case.
    */
    IRType t = (tref_isk(fn) ? 0 : IRT_GUARD) | IRT_PGC;
    uref = tref_ref(emitir(IRT(IR_UREFC, t), fn, uv));
    needbarrier = 1;
  }
  if (val == 0) {  /* Upvalue load */
    IRType t = itype2irt(uvval(uvp));
    TRef res = emitir(IRTG(IR_ULOAD, t), uref, 0);
    if (irtype_ispri(t)) res = TREF_PRI(t);  /* Canonicalize primitive refs. */
    return res;
  } else {  /* Upvalue store. */
    /* Convert int to number before storing. */
    if (!LJ_DUALNUM && tref_isinteger(val))
      val = emitir(IRTN(IR_CONV), val, IRCONV_NUM_INT);
    emitir(IRT(IR_USTORE, tref_type(val)), uref, val);
    if (needbarrier && tref_isgcv(val))
      emitir(IRT(IR_OBAR, IRT_NIL), uref, val);
    J->needsnap = 1;
    return 0;
  }
}

/* -- Record calls to Lua functions --------------------------------------- */

/* Check unroll limits for calls. */
static void check_call_unroll(jit_State *J, TraceNo lnk)
{
  cTValue *frame = J->L->base - 1;
  void *pc = mref(frame_func(frame)->l.pc, void);
  int32_t depth = J->framedepth;
  int32_t count = 0;
  if ((J->pt->flags & PROTO_VARARG)) depth--;  /* Vararg frame still missing. */
  for (; depth > 0; depth--) {  /* Count frames with same prototype. */
    if (frame_iscont(frame)) depth--;
    frame = frame_prev(frame);
    if (mref(frame_func(frame)->l.pc, void) == pc)
      count++;
  }
  if (J->pc == J->startpc) {
    if (count + J->tailcalled > J->param[JIT_P_recunroll]) {
      J->pc++;
      if (J->framedepth + J->retdepth == 0)
	lj_record_stop(J, LJ_TRLINK_TAILREC, J->cur.traceno);  /* Tail-rec. */
      else
	lj_record_stop(J, LJ_TRLINK_UPREC, J->cur.traceno);  /* Up-recursion. */
    }
  } else {
    if (count > J->param[JIT_P_callunroll]) {
      if (lnk) {  /* Possible tail- or up-recursion. */
	lj_trace_flush(J, lnk);  /* Flush trace that only returns. */
	/* Set a small, pseudo-random hotcount for a quick retry of JFUNC*. */
	hotcount_set(J2GG(J), J->pc+1, lj_prng_u64(&J2G(J)->prng) & 15u);
      }
      lj_trace_err(J, LJ_TRERR_CUNROLL);
    }
  }
}

/* Record Lua function setup. */
static void rec_func_setup(jit_State *J)
{
  GCproto *pt = J->pt;
  BCReg s, numparams = pt->numparams;
  if ((pt->flags & PROTO_NOJIT))
    lj_trace_err(J, LJ_TRERR_CJITOFF);
  if (J->baseslot + pt->framesize >= LJ_MAX_JSLOTS)
    lj_trace_err(J, LJ_TRERR_STACKOV);
  /* Fill up missing parameters with nil. */
  for (s = J->maxslot; s < numparams; s++)
    J->base[s] = TREF_NIL;
  /* The remaining slots should never be read before they are written. */
  J->maxslot = numparams;
}

/* Record Lua vararg function setup. */
static void rec_func_vararg(jit_State *J)
{
  GCproto *pt = J->pt;
  BCReg s, fixargs, vframe = J->maxslot+1+LJ_FR2;
  lj_assertJ((pt->flags & PROTO_VARARG), "FUNCV in non-vararg function");
  if (J->baseslot + vframe + pt->framesize >= LJ_MAX_JSLOTS)
    lj_trace_err(J, LJ_TRERR_STACKOV);
  J->base[vframe-1-LJ_FR2] = J->base[-1-LJ_FR2];  /* Copy function up. */
#if LJ_FR2
  J->base[vframe-1] = TREF_FRAME;
#endif
  /* Copy fixarg slots up and set their original slots to nil. */
  fixargs = pt->numparams < J->maxslot ? pt->numparams : J->maxslot;
  for (s = 0; s < fixargs; s++) {
    J->base[vframe+s] = J->base[s];
    J->base[s] = TREF_NIL;
  }
  J->maxslot = fixargs;
  J->framedepth++;
  J->base += vframe;
  J->baseslot += vframe;
}

/* Record entry to a Lua function. */
static void rec_func_lua(jit_State *J)
{
  rec_func_setup(J);
  check_call_unroll(J, 0);
}

/* Record entry to an already compiled function. */
static void rec_func_jit(jit_State *J, TraceNo lnk)
{
  GCtrace *T;
  rec_func_setup(J);
  T = traceref(J, lnk);
  if (T->linktype == LJ_TRLINK_RETURN) {  /* Trace returns to interpreter? */
    check_call_unroll(J, lnk);
    /* Temporarily unpatch JFUNC* to continue recording across function. */
    J->patchins = *J->pc;
    J->patchpc = (BCIns *)J->pc;
    *J->patchpc = T->startins;
    return;
  }
  J->instunroll = 0;  /* Cannot continue across a compiled function. */
  if (J->pc == J->startpc && J->framedepth + J->retdepth == 0)
    lj_record_stop(J, LJ_TRLINK_TAILREC, J->cur.traceno);  /* Extra tail-rec. */
  else
    lj_record_stop(J, LJ_TRLINK_ROOT, lnk);  /* Link to the function. */
}

/* -- Vararg handling ----------------------------------------------------- */

/* Detect y = select(x, ...) idiom. */
static int select_detect(jit_State *J)
{
  BCIns ins = J->pc[1];
  if (bc_op(ins) == BC_CALLM && bc_b(ins) == 2 && bc_c(ins) == 1) {
    cTValue *func = &J->L->base[bc_a(ins)];
    if (tvisfunc(func) && funcV(func)->c.ffid == FF_select) {
      TRef kfunc = lj_ir_kfunc(J, funcV(func));
      emitir(IRTG(IR_EQ, IRT_FUNC), getslot(J, bc_a(ins)), kfunc);
      return 1;
    }
  }
  return 0;
}

/* Record vararg instruction. */
static void rec_varg(jit_State *J, BCReg dst, ptrdiff_t nresults)
{
  int32_t numparams = J->pt->numparams;
  ptrdiff_t nvararg = frame_delta(J->L->base-1) - numparams - 1 - LJ_FR2;
  lj_assertJ(frame_isvarg(J->L->base-1), "VARG in non-vararg frame");
  if (LJ_FR2 && dst > J->maxslot)
    J->base[dst-1] = 0;  /* Prevent resurrection of unrelated slot. */
  if (J->framedepth > 0) {  /* Simple case: varargs defined on-trace. */
    ptrdiff_t i;
    if (nvararg < 0) nvararg = 0;
    if (nresults != 1) {
      if (nresults == -1) nresults = nvararg;
      J->maxslot = dst + (BCReg)nresults;
    } else if (dst >= J->maxslot) {
      J->maxslot = dst + 1;
    }
    if (J->baseslot + J->maxslot >= LJ_MAX_JSLOTS)
      lj_trace_err(J, LJ_TRERR_STACKOV);
    for (i = 0; i < nresults; i++)
      J->base[dst+i] = i < nvararg ? getslot(J, i - nvararg - 1 - LJ_FR2) : TREF_NIL;
  } else {  /* Unknown number of varargs passed to trace. */
    TRef fr = emitir(IRTI(IR_SLOAD), LJ_FR2, IRSLOAD_READONLY|IRSLOAD_FRAME);
    int32_t frofs = 8*(1+LJ_FR2+numparams)+FRAME_VARG;
    if (nresults >= 0) {  /* Known fixed number of results. */
      ptrdiff_t i;
      if (nvararg > 0) {
	ptrdiff_t nload = nvararg >= nresults ? nresults : nvararg;
	TRef vbase;
	if (nvararg >= nresults)
	  emitir(IRTGI(IR_GE), fr, lj_ir_kint(J, frofs+8*(int32_t)nresults));
	else
	  emitir(IRTGI(IR_EQ), fr,
		 lj_ir_kint(J, (int32_t)frame_ftsz(J->L->base-1)));
	vbase = emitir(IRT(IR_SUB, IRT_IGC), REF_BASE, fr);
	vbase = emitir(IRT(IR_ADD, IRT_PGC), vbase,
		       lj_ir_kintpgc(J, frofs-8*(1+LJ_FR2)));
	for (i = 0; i < nload; i++) {
	  IRType t = itype2irt(&J->L->base[i-1-LJ_FR2-nvararg]);
	  J->base[dst+i] = lj_record_vload(J, vbase, (MSize)i, t);
	}
      } else {
	emitir(IRTGI(IR_LE), fr, lj_ir_kint(J, frofs));
	nvararg = 0;
      }
      for (i = nvararg; i < nresults; i++)
	J->base[dst+i] = TREF_NIL;
      if (nresults != 1 || dst >= J->maxslot) {
	J->maxslot = dst + (BCReg)nresults;
      }
    } else if (select_detect(J)) {  /* y = select(x, ...) */
      TRef tridx = J->base[dst-1];
      TRef tr = TREF_NIL;
      ptrdiff_t idx = lj_ffrecord_select_mode(J, tridx, &J->L->base[dst-1]);
      if (idx < 0) goto nyivarg;
      if (idx != 0 && !tref_isinteger(tridx)) {
	if (tref_isstr(tridx))
	  tridx = emitir(IRTG(IR_STRTO, IRT_NUM), tridx, 0);
	tridx = emitir(IRTGI(IR_CONV), tridx, IRCONV_INT_NUM|IRCONV_INDEX);
      }
      if (idx != 0 && tref_isk(tridx)) {
	emitir(IRTGI(idx <= nvararg ? IR_GE : IR_LT),
	       fr, lj_ir_kint(J, frofs+8*(int32_t)idx));
	frofs -= 8;  /* Bias for 1-based index. */
      } else if (idx <= nvararg) {  /* Compute size. */
	TRef tmp = emitir(IRTI(IR_ADD), fr, lj_ir_kint(J, -frofs));
	if (numparams)
	  emitir(IRTGI(IR_GE), tmp, lj_ir_kint(J, 0));
	tr = emitir(IRTI(IR_BSHR), tmp, lj_ir_kint(J, 3));
	if (idx != 0) {
	  tridx = emitir(IRTI(IR_ADD), tridx, lj_ir_kint(J, -1));
	  rec_idx_abc(J, tr, tridx, (uint32_t)nvararg);
	}
      } else {
	TRef tmp = lj_ir_kint(J, frofs);
	if (idx != 0) {
	  TRef tmp2 = emitir(IRTI(IR_BSHL), tridx, lj_ir_kint(J, 3));
	  tmp = emitir(IRTI(IR_ADD), tmp2, tmp);
	} else {
	  tr = lj_ir_kint(J, 0);
	}
	emitir(IRTGI(IR_LT), fr, tmp);
      }
      if (idx != 0 && idx <= nvararg) {
	IRType t;
	TRef aref, vbase = emitir(IRT(IR_SUB, IRT_IGC), REF_BASE, fr);
	vbase = emitir(IRT(IR_ADD, IRT_PGC), vbase,
		       lj_ir_kintpgc(J, frofs-(8<<LJ_FR2)));
	t = itype2irt(&J->L->base[idx-2-LJ_FR2-nvararg]);
	aref = emitir(IRT(IR_AREF, IRT_PGC), vbase, tridx);
	tr = lj_record_vload(J, aref, 0, t);
      }
      J->base[dst-2-LJ_FR2] = tr;
      J->maxslot = dst-1-LJ_FR2;
      J->bcskip = 2;  /* Skip CALLM + select. */
    } else {
    nyivarg:
      setintV(&J->errinfo, BC_VARG);
      lj_trace_err_info(J, LJ_TRERR_NYIBC);
    }
  }
}

/* -- Record allocations -------------------------------------------------- */

static TRef rec_tnew(jit_State *J, uint32_t ah)
{
  uint32_t asize = ah & 0x7ff;
  uint32_t hbits = ah >> 11;
  TRef tr;
  if (asize == 0x7ff) asize = 0x801;
  tr = emitir(IRTG(IR_TNEW, IRT_TAB), asize, hbits);
#ifdef LUAJIT_ENABLE_TABLE_BUMP
  J->rbchash[(tr & (RBCHASH_SLOTS-1))].ref = tref_ref(tr);
  setmref(J->rbchash[(tr & (RBCHASH_SLOTS-1))].pc, J->pc);
  setgcref(J->rbchash[(tr & (RBCHASH_SLOTS-1))].pt, obj2gco(J->pt));
#endif
  return tr;
}

/* -- Concatenation ------------------------------------------------------- */

static TRef rec_cat(jit_State *J, BCReg baseslot, BCReg topslot)
{
  TRef *top = &J->base[topslot];
  TValue savetv[5+LJ_FR2];
  BCReg s;
  RecordIndex ix;
  lj_assertJ(baseslot < topslot, "bad CAT arg");
  for (s = baseslot; s <= topslot; s++)
    (void)getslot(J, s);  /* Ensure all arguments have a reference. */
  if (tref_isnumber_str(top[0]) && tref_isnumber_str(top[-1])) {
    TRef tr, hdr, *trp, *xbase, *base = &J->base[baseslot];
    /* First convert numbers to strings. */
    for (trp = top; trp >= base; trp--) {
      if (tref_isnumber(*trp))
	*trp = emitir(IRT(IR_TOSTR, IRT_STR), *trp,
		      tref_isnum(*trp) ? IRTOSTR_NUM : IRTOSTR_INT);
      else if (!tref_isstr(*trp))
	break;
    }
    xbase = ++trp;
    tr = hdr = emitir(IRT(IR_BUFHDR, IRT_PGC),
		      lj_ir_kptr(J, &J2G(J)->tmpbuf), IRBUFHDR_RESET);
    do {
      tr = emitir(IRTG(IR_BUFPUT, IRT_PGC), tr, *trp++);
    } while (trp <= top);
    tr = emitir(IRTG(IR_BUFSTR, IRT_STR), tr, hdr);
    J->maxslot = (BCReg)(xbase - J->base);
    if (xbase == base) return tr;  /* Return simple concatenation result. */
    /* Pass partial result. */
    topslot = J->maxslot--;
    *xbase = tr;
    top = xbase;
    setstrV(J->L, &ix.keyv, &J2G(J)->strempty);  /* Simulate string result. */
  } else {
    J->maxslot = topslot-1;
    copyTV(J->L, &ix.keyv, &J->L->base[topslot]);
  }
  copyTV(J->L, &ix.tabv, &J->L->base[topslot-1]);
  ix.tab = top[-1];
  ix.key = top[0];
  memcpy(savetv, &J->L->base[topslot-1], sizeof(savetv));  /* Save slots. */
  rec_mm_arith(J, &ix, MM_concat);  /* Call __concat metamethod. */
  memcpy(&J->L->base[topslot-1], savetv, sizeof(savetv));  /* Restore slots. */
  return 0;  /* No result yet. */
}

/* -- Record bytecode ops ------------------------------------------------- */

/* Prepare for comparison. */
static void rec_comp_prep(jit_State *J)
{
  /* Prevent merging with snapshot #0 (GC exit) since we fixup the PC. */
  if (J->cur.nsnap == 1 && J->cur.snap[0].ref == J->cur.nins)
    emitir_raw(IRT(IR_NOP, IRT_NIL), 0, 0);
  lj_snap_add(J);
}

/* Fixup comparison. */
static void rec_comp_fixup(jit_State *J, const BCIns *pc, int cond)
{
  BCIns jmpins = pc[1];
  const BCIns *npc = pc + 2 + (cond ? bc_j(jmpins) : 0);
  SnapShot *snap = &J->cur.snap[J->cur.nsnap-1];
  /* Set PC to opposite target to avoid re-recording the comp. in side trace. */
#if LJ_FR2
  SnapEntry *flink = &J->cur.snapmap[snap->mapofs + snap->nent];
  uint64_t pcbase;
  memcpy(&pcbase, flink, sizeof(uint64_t));
  pcbase = (pcbase & 0xff) | (u64ptr(npc) << 8);
  memcpy(flink, &pcbase, sizeof(uint64_t));
#else
  J->cur.snapmap[snap->mapofs + snap->nent] = SNAP_MKPC(npc);
#endif
  J->needsnap = 1;
  if (bc_a(jmpins) < J->maxslot) J->maxslot = bc_a(jmpins);
  lj_snap_shrink(J);  /* Shrink last snapshot if possible. */
}

/* Record the next bytecode instruction (_before_ it's executed). */
void lj_record_ins(jit_State *J)
{
  cTValue *lbase;
  RecordIndex ix;
  const BCIns *pc;
  BCIns ins;
  BCOp op;
  TRef ra, rb, rc;

  /* Perform post-processing action before recording the next instruction. */
  if (LJ_UNLIKELY(J->postproc != LJ_POST_NONE)) {
    switch (J->postproc) {
    case LJ_POST_FIXCOMP:  /* Fixup comparison. */
      pc = (const BCIns *)(uintptr_t)J2G(J)->tmptv.u64;
      rec_comp_fixup(J, pc, (!tvistruecond(&J2G(J)->tmptv2) ^ (bc_op(*pc)&1)));
      /* fallthrough */
    case LJ_POST_FIXGUARD:  /* Fixup and emit pending guard. */
    case LJ_POST_FIXGUARDSNAP:  /* Fixup and emit pending guard and snapshot. */
      if (!tvistruecond(&J2G(J)->tmptv2)) {
	J->fold.ins.o ^= 1;  /* Flip guard to opposite. */
	if (J->postproc == LJ_POST_FIXGUARDSNAP) {
	  SnapShot *snap = &J->cur.snap[J->cur.nsnap-1];
	  J->cur.snapmap[snap->mapofs+snap->nent-1]--;  /* False -> true. */
	}
      }
      lj_opt_fold(J);  /* Emit pending guard. */
      /* fallthrough */
    case LJ_POST_FIXBOOL:
      if (!tvistruecond(&J2G(J)->tmptv2)) {
	BCReg s;
	TValue *tv = J->L->base;
	for (s = 0; s < J->maxslot; s++)  /* Fixup stack slot (if any). */
	  if (J->base[s] == TREF_TRUE && tvisfalse(&tv[s])) {
	    J->base[s] = TREF_FALSE;
	    break;
	  }
      }
      break;
    case LJ_POST_FIXCONST:
      {
	BCReg s;
	TValue *tv = J->L->base;
	for (s = 0; s < J->maxslot; s++)  /* Constify stack slots (if any). */
	  if (J->base[s] == TREF_NIL && !tvisnil(&tv[s]))
	    J->base[s] = lj_record_constify(J, &tv[s]);
      }
      break;
    case LJ_POST_FFRETRY:  /* Suppress recording of retried fast function. */
      if (bc_op(*J->pc) >= BC__MAX)
	return;
      break;
    default: lj_assertJ(0, "bad post-processing mode"); break;
    }
    J->postproc = LJ_POST_NONE;
  }

  /* Need snapshot before recording next bytecode (e.g. after a store). */
  if (J->needsnap) {
    J->needsnap = 0;
    if (J->pt) lj_snap_purge(J);
    lj_snap_add(J);
    J->mergesnap = 1;
  }

  /* Skip some bytecodes. */
  if (LJ_UNLIKELY(J->bcskip > 0)) {
    J->bcskip--;
    return;
  }

  /* Record only closed loops for root traces. */
  pc = J->pc;
  if (J->framedepth == 0 &&
     (MSize)((char *)pc - (char *)J->bc_min) >= J->bc_extent)
    lj_trace_err(J, LJ_TRERR_LLEAVE);

#ifdef LUA_USE_ASSERT
  rec_check_slots(J);
  rec_check_ir(J);
#endif

#if LJ_HASPROFILE
  rec_profile_ins(J, pc);
#endif

  /* Keep a copy of the runtime values of var/num/str operands. */
#define rav	(&ix.valv)
#define rbv	(&ix.tabv)
#define rcv	(&ix.keyv)

  lbase = J->L->base;
  ins = *pc;
  op = bc_op(ins);
  ra = bc_a(ins);
  ix.val = 0;
  switch (bcmode_a(op)) {
  case BCMvar:
    copyTV(J->L, rav, &lbase[ra]); ix.val = ra = getslot(J, ra); break;
  default: break;  /* Handled later. */
  }
  rb = bc_b(ins);
  rc = bc_c(ins);
  switch (bcmode_b(op)) {
  case BCMnone: rb = 0; rc = bc_d(ins); break;  /* Upgrade rc to 'rd'. */
  case BCMvar:
    copyTV(J->L, rbv, &lbase[rb]); ix.tab = rb = getslot(J, rb); break;
  default: break;  /* Handled later. */
  }
  switch (bcmode_c(op)) {
  case BCMvar:
    copyTV(J->L, rcv, &lbase[rc]); ix.key = rc = getslot(J, rc); break;
  case BCMpri: setpriV(rcv, ~rc); ix.key = rc = TREF_PRI(IRT_NIL+rc); break;
  case BCMnum: { cTValue *tv = proto_knumtv(J->pt, rc);
    copyTV(J->L, rcv, tv); ix.key = rc = tvisint(tv) ? lj_ir_kint(J, intV(tv)) :
    tv->u32.hi == LJ_KEYINDEX ? (lj_ir_kint(J, 0) | TREF_KEYINDEX) :
    lj_ir_knumint(J, numV(tv)); } break;
  case BCMstr: { GCstr *s = gco2str(proto_kgc(J->pt, ~(ptrdiff_t)rc));
    setstrV(J->L, rcv, s); ix.key = rc = lj_ir_kstr(J, s); } break;
  default: break;  /* Handled later. */
  }

  switch (op) {

  /* -- Comparison ops ---------------------------------------------------- */

  case BC_ISLT: case BC_ISGE: case BC_ISLE: case BC_ISGT:
#if LJ_HASFFI
    if (tref_iscdata(ra) || tref_iscdata(rc)) {
      rec_mm_comp_cdata(J, &ix, op, ((int)op & 2) ? MM_le : MM_lt);
      break;
    }
#endif
    /* Emit nothing for two numeric or string consts. */
    if (!(tref_isk2(ra,rc) && tref_isnumber_str(ra) && tref_isnumber_str(rc))) {
      IRType ta = tref_isinteger(ra) ? IRT_INT : tref_type(ra);
      IRType tc = tref_isinteger(rc) ? IRT_INT : tref_type(rc);
      int irop;
      if (ta != tc) {
	/* Widen mixed number/int comparisons to number/number comparison. */
	if (ta == IRT_INT && tc == IRT_NUM) {
	  ra = emitir(IRTN(IR_CONV), ra, IRCONV_NUM_INT);
	  ta = IRT_NUM;
	} else if (ta == IRT_NUM && tc == IRT_INT) {
	  rc = emitir(IRTN(IR_CONV), rc, IRCONV_NUM_INT);
	} else if (LJ_52) {
	  ta = IRT_NIL;  /* Force metamethod for different types. */
	} else if (!((ta == IRT_FALSE || ta == IRT_TRUE) &&
		     (tc == IRT_FALSE || tc == IRT_TRUE))) {
	  break;  /* Interpreter will throw for two different types. */
	}
      }
      rec_comp_prep(J);
      irop = (int)op - (int)BC_ISLT + (int)IR_LT;
      if (ta == IRT_NUM) {
	if ((irop & 1)) irop ^= 4;  /* ISGE/ISGT are unordered. */
	if (!lj_ir_numcmp(numberVnum(rav), numberVnum(rcv), (IROp)irop))
	  irop ^= 5;
      } else if (ta == IRT_INT) {
	if (!lj_ir_numcmp(numberVnum(rav), numberVnum(rcv), (IROp)irop))
	  irop ^= 1;
      } else if (ta == IRT_STR) {
	if (!lj_ir_strcmp(strV(rav), strV(rcv), (IROp)irop)) irop ^= 1;
	ra = lj_ir_call(J, IRCALL_lj_str_cmp, ra, rc);
	rc = lj_ir_kint(J, 0);
	ta = IRT_INT;
      } else {
	rec_mm_comp(J, &ix, (int)op);
	break;
      }
      emitir(IRTG(irop, ta), ra, rc);
      rec_comp_fixup(J, J->pc, ((int)op ^ irop) & 1);
    }
    break;

  case BC_ISEQV: case BC_ISNEV:
  case BC_ISEQS: case BC_ISNES:
  case BC_ISEQN: case BC_ISNEN:
  case BC_ISEQP: case BC_ISNEP:
#if LJ_HASFFI
    if (tref_iscdata(ra) || tref_iscdata(rc)) {
      rec_mm_comp_cdata(J, &ix, op, MM_eq);
      break;
    }
#endif
    /* Emit nothing for two non-table, non-udata consts. */
    if (!(tref_isk2(ra, rc) && !(tref_istab(ra) || tref_isudata(ra)))) {
      int diff;
      rec_comp_prep(J);
      diff = lj_record_objcmp(J, ra, rc, rav, rcv);
      if (diff == 2 || !(tref_istab(ra) || tref_isudata(ra)))
	rec_comp_fixup(J, J->pc, ((int)op & 1) == !diff);
      else if (diff == 1)  /* Only check __eq if different, but same type. */
	rec_mm_equal(J, &ix, (int)op);
    }
    break;

  /* -- Unary test and copy ops ------------------------------------------- */

  case BC_ISTC: case BC_ISFC:
    if ((op & 1) == tref_istruecond(rc))
      rc = 0;  /* Don't store if condition is not true. */
    /* fallthrough */
  case BC_IST: case BC_ISF:  /* Type specialization suffices. */
    if (bc_a(pc[1]) < J->maxslot)
      J->maxslot = bc_a(pc[1]);  /* Shrink used slots. */
    break;

  case BC_ISTYPE: case BC_ISNUM:
    /* These coercions need to correspond with lj_meta_istype(). */
    if (LJ_DUALNUM && rc == ~LJ_TNUMX+1)
      ra = lj_opt_narrow_toint(J, ra);
    else if (rc == ~LJ_TNUMX+2)
      ra = lj_ir_tonum(J, ra);
    else if (rc == ~LJ_TSTR+1)
      ra = lj_ir_tostr(J, ra);
    /* else: type specialization suffices. */
    J->base[bc_a(ins)] = ra;
    break;

  /* -- Unary ops --------------------------------------------------------- */

  case BC_NOT:
    /* Type specialization already forces const result. */
    rc = tref_istruecond(rc) ? TREF_FALSE : TREF_TRUE;
    break;

  case BC_LEN:
    if (tref_isstr(rc))
      rc = emitir(IRTI(IR_FLOAD), rc, IRFL_STR_LEN);
    else if (!LJ_52 && tref_istab(rc))
      rc = emitir(IRTI(IR_ALEN), rc, TREF_NIL);
    else
      rc = rec_mm_len(J, rc, rcv);
    break;

  /* -- Arithmetic ops ---------------------------------------------------- */

  case BC_UNM:
    if (tref_isnumber_str(rc)) {
      rc = lj_opt_narrow_unm(J, rc, rcv);
    } else {
      ix.tab = rc;
      copyTV(J->L, &ix.tabv, rcv);
      rc = rec_mm_arith(J, &ix, MM_unm);
    }
    break;

  case BC_ADDNV: case BC_SUBNV: case BC_MULNV: case BC_DIVNV: case BC_MODNV:
    /* Swap rb/rc and rbv/rcv. rav is temp. */
    ix.tab = rc; ix.key = rc = rb; rb = ix.tab;
    copyTV(J->L, rav, rbv);
    copyTV(J->L, rbv, rcv);
    copyTV(J->L, rcv, rav);
    if (op == BC_MODNV)
      goto recmod;
    /* fallthrough */
  case BC_ADDVN: case BC_SUBVN: case BC_MULVN: case BC_DIVVN:
  case BC_ADDVV: case BC_SUBVV: case BC_MULVV: case BC_DIVVV: {
    MMS mm = bcmode_mm(op);
    if (tref_isnumber_str(rb) && tref_isnumber_str(rc))
      rc = lj_opt_narrow_arith(J, rb, rc, rbv, rcv,
			       (int)mm - (int)MM_add + (int)IR_ADD);
    else
      rc = rec_mm_arith(J, &ix, mm);
    break;
    }

  case BC_MODVN: case BC_MODVV:
  recmod:
    if (tref_isnumber_str(rb) && tref_isnumber_str(rc))
      rc = lj_opt_narrow_mod(J, rb, rc, rbv, rcv);
    else
      rc = rec_mm_arith(J, &ix, MM_mod);
    break;

  case BC_POW:
    if (tref_isnumber_str(rb) && tref_isnumber_str(rc))
      rc = lj_opt_narrow_arith(J, rb, rc, rbv, rcv, IR_POW);
    else
      rc = rec_mm_arith(J, &ix, MM_pow);
    break;

  /* -- Miscellaneous ops ------------------------------------------------- */

  case BC_CAT:
    rc = rec_cat(J, rb, rc);
    break;

  /* -- Constant and move ops --------------------------------------------- */

  case BC_MOV:
    /* Clear gap of method call to avoid resurrecting previous refs. */
    if (ra > J->maxslot) {
#if LJ_FR2
      memset(J->base + J->maxslot, 0, (ra - J->maxslot) * sizeof(TRef));
#else
      J->base[ra-1] = 0;
#endif
    }
    break;
  case BC_KSTR: case BC_KNUM: case BC_KPRI:
    break;
  case BC_KSHORT:
    rc = lj_ir_kint(J, (int32_t)(int16_t)rc);
    break;
  case BC_KNIL:
    if (LJ_FR2 && ra > J->maxslot)
      J->base[ra-1] = 0;
    while (ra <= rc)
      J->base[ra++] = TREF_NIL;
    if (rc >= J->maxslot) J->maxslot = rc+1;
    break;
#if LJ_HASFFI
  case BC_KCDATA:
    rc = lj_ir_kgc(J, proto_kgc(J->pt, ~(ptrdiff_t)rc), IRT_CDATA);
    break;
#endif

  /* -- Upvalue and function ops ------------------------------------------ */

  case BC_UGET:
    rc = rec_upvalue(J, rc, 0);
    break;
  case BC_USETV: case BC_USETS: case BC_USETN: case BC_USETP:
    rec_upvalue(J, ra, rc);
    break;

  /* -- Table ops --------------------------------------------------------- */

  case BC_GGET: case BC_GSET:
    settabV(J->L, &ix.tabv, tabref(J->fn->l.env));
    ix.tab = emitir(IRT(IR_FLOAD, IRT_TAB), getcurrf(J), IRFL_FUNC_ENV);
    ix.idxchain = LJ_MAX_IDXCHAIN;
    rc = lj_record_idx(J, &ix);
    break;

  case BC_TGETB: case BC_TSETB:
    setintV(&ix.keyv, (int32_t)rc);
    ix.key = lj_ir_kint(J, (int32_t)rc);
    /* fallthrough */
  case BC_TGETV: case BC_TGETS: case BC_TSETV: case BC_TSETS:
    ix.idxchain = LJ_MAX_IDXCHAIN;
    rc = lj_record_idx(J, &ix);
    break;
  case BC_TGETR: case BC_TSETR:
    ix.idxchain = 0;
    rc = lj_record_idx(J, &ix);
    break;

  case BC_TSETM:
    rec_tsetm(J, ra, (BCReg)(J->L->top - J->L->base), (int32_t)rcv->u32.lo);
    J->maxslot = ra;  /* The table slot at ra-1 is the highest used slot. */
    break;

  case BC_TNEW:
    rc = rec_tnew(J, rc);
    break;
  case BC_TDUP:
    rc = emitir(IRTG(IR_TDUP, IRT_TAB),
		lj_ir_ktab(J, gco2tab(proto_kgc(J->pt, ~(ptrdiff_t)rc))), 0);
#ifdef LUAJIT_ENABLE_TABLE_BUMP
    J->rbchash[(rc & (RBCHASH_SLOTS-1))].ref = tref_ref(rc);
    setmref(J->rbchash[(rc & (RBCHASH_SLOTS-1))].pc, pc);
    setgcref(J->rbchash[(rc & (RBCHASH_SLOTS-1))].pt, obj2gco(J->pt));
#endif
    break;

  /* -- Calls and vararg handling ----------------------------------------- */

  case BC_ITERC:
    J->base[ra] = getslot(J, ra-3);
    J->base[ra+1+LJ_FR2] = getslot(J, ra-2);
    J->base[ra+2+LJ_FR2] = getslot(J, ra-1);
    { /* Do the actual copy now because lj_record_call needs the values. */
      TValue *b = &J->L->base[ra];
      copyTV(J->L, b, b-3);
      copyTV(J->L, b+1+LJ_FR2, b-2);
      copyTV(J->L, b+2+LJ_FR2, b-1);
    }
    lj_record_call(J, ra, (ptrdiff_t)rc-1);
    break;

  /* L->top is set to L->base+ra+rc+NARGS-1+1. See lj_dispatch_ins(). */
  case BC_CALLM:
    rc = (BCReg)(J->L->top - J->L->base) - ra - LJ_FR2;
    /* fallthrough */
  case BC_CALL:
    lj_record_call(J, ra, (ptrdiff_t)rc-1);
    break;

  case BC_CALLMT:
    rc = (BCReg)(J->L->top - J->L->base) - ra - LJ_FR2;
    /* fallthrough */
  case BC_CALLT:
    lj_record_tailcall(J, ra, (ptrdiff_t)rc-1);
    break;

  case BC_VARG:
    rec_varg(J, ra, (ptrdiff_t)rb-1);
    break;

  /* -- Returns ----------------------------------------------------------- */

  case BC_RETM:
    /* L->top is set to L->base+ra+rc+NRESULTS-1, see lj_dispatch_ins(). */
    rc = (BCReg)(J->L->top - J->L->base) - ra + 1;
    /* fallthrough */
  case BC_RET: case BC_RET0: case BC_RET1:
#if LJ_HASPROFILE
    rec_profile_ret(J);
#endif
    lj_record_ret(J, ra, (ptrdiff_t)rc-1);
    break;

  /* -- Loops and branches ------------------------------------------------ */

  case BC_FORI:
    if (rec_for(J, pc, 0) != LOOPEV_LEAVE)
      J->loopref = J->cur.nins;
    break;
  case BC_JFORI:
    lj_assertJ(bc_op(pc[(ptrdiff_t)rc-BCBIAS_J]) == BC_JFORL,
	       "JFORI does not point to JFORL");
    if (rec_for(J, pc, 0) != LOOPEV_LEAVE)  /* Link to existing loop. */
      lj_record_stop(J, LJ_TRLINK_ROOT, bc_d(pc[(ptrdiff_t)rc-BCBIAS_J]));
    /* Continue tracing if the loop is not entered. */
    break;

  case BC_FORL:
    rec_loop_interp(J, pc, rec_for(J, pc+((ptrdiff_t)rc-BCBIAS_J), 1));
    break;
  case BC_ITERL:
    rec_loop_interp(J, pc, rec_iterl(J, *pc));
    break;
  case BC_ITERN:
    rec_loop_interp(J, pc, rec_itern(J, ra, rb));
    break;
  case BC_LOOP:
    rec_loop_interp(J, pc, rec_loop(J, ra, 1));
    break;

  case BC_JFORL:
    rec_loop_jit(J, rc, rec_for(J, pc+bc_j(traceref(J, rc)->startins), 1));
    break;
  case BC_JITERL:
    rec_loop_jit(J, rc, rec_iterl(J, traceref(J, rc)->startins));
    break;
  case BC_JLOOP:
    rec_loop_jit(J, rc, rec_loop(J, ra,
				 !bc_isret(bc_op(traceref(J, rc)->startins)) &&
				 bc_op(traceref(J, rc)->startins) != BC_ITERN));
    break;

  case BC_IFORL:
  case BC_IITERL:
  case BC_ILOOP:
  case BC_IFUNCF:
  case BC_IFUNCV:
    lj_trace_err(J, LJ_TRERR_BLACKL);
    break;

  case BC_JMP:
    if (ra < J->maxslot)
      J->maxslot = ra;  /* Shrink used slots. */
    break;

  case BC_ISNEXT:
    rec_isnext(J, ra);
    break;

  /* -- Function headers -------------------------------------------------- */

  case BC_FUNCF:
    rec_func_lua(J);
    break;
  case BC_JFUNCF:
    rec_func_jit(J, rc);
    break;

  case BC_FUNCV:
    rec_func_vararg(J);
    rec_func_lua(J);
    break;
  case BC_JFUNCV:
    /* Cannot happen. No hotcall counting for varag funcs. */
    lj_assertJ(0, "unsupported vararg hotcall");
    break;

  case BC_FUNCC:
  case BC_FUNCCW:
    lj_ffrecord_func(J);
    break;

  default:
    if (op >= BC__MAX) {
      lj_ffrecord_func(J);
      break;
    }
    /* fallthrough */
  case BC_UCLO:
  case BC_FNEW:
    setintV(&J->errinfo, (int32_t)op);
    lj_trace_err_info(J, LJ_TRERR_NYIBC);
    break;
  }

  /* rc == 0 if we have no result yet, e.g. pending __index metamethod call. */
  if (bcmode_a(op) == BCMdst && rc) {
    J->base[ra] = rc;
    if (ra >= J->maxslot) {
#if LJ_FR2
      if (ra > J->maxslot) J->base[ra-1] = 0;
#endif
      J->maxslot = ra+1;
    }
  }

#undef rav
#undef rbv
#undef rcv

  /* Limit the number of recorded IR instructions and constants. */
  if (J->cur.nins > REF_FIRST+(IRRef)J->param[JIT_P_maxrecord] ||
      J->cur.nk < REF_BIAS-(IRRef)J->param[JIT_P_maxirconst])
    lj_trace_err(J, LJ_TRERR_TRACEOV);
}

/* -- Recording setup ----------------------------------------------------- */

/* Setup recording for a root trace started by a hot loop. */
static const BCIns *rec_setup_root(jit_State *J)
{
  /* Determine the next PC and the bytecode range for the loop. */
  const BCIns *pcj, *pc = J->pc;
  BCIns ins = *pc;
  BCReg ra = bc_a(ins);
  switch (bc_op(ins)) {
  case BC_FORL:
    J->bc_extent = (MSize)(-bc_j(ins))*sizeof(BCIns);
    pc += 1+bc_j(ins);
    J->bc_min = pc;
    break;
  case BC_ITERL:
    if (bc_op(pc[-1]) == BC_JLOOP)
      lj_trace_err(J, LJ_TRERR_LINNER);
    lj_assertJ(bc_op(pc[-1]) == BC_ITERC, "no ITERC before ITERL");
    J->maxslot = ra + bc_b(pc[-1]) - 1;
    J->bc_extent = (MSize)(-bc_j(ins))*sizeof(BCIns);
    pc += 1+bc_j(ins);
    lj_assertJ(bc_op(pc[-1]) == BC_JMP, "ITERL does not point to JMP+1");
    J->bc_min = pc;
    break;
  case BC_ITERN:
    lj_assertJ(bc_op(pc[1]) == BC_ITERL, "no ITERL after ITERN");
    J->maxslot = ra;
    J->bc_extent = (MSize)(-bc_j(pc[1]))*sizeof(BCIns);
    J->bc_min = pc+2 + bc_j(pc[1]);
    J->state = LJ_TRACE_RECORD_1ST;  /* Record the first ITERN, too. */
    break;
  case BC_LOOP:
    /* Only check BC range for real loops, but not for "repeat until true". */
    pcj = pc + bc_j(ins);
    ins = *pcj;
    if (bc_op(ins) == BC_JMP && bc_j(ins) < 0) {
      J->bc_min = pcj+1 + bc_j(ins);
      J->bc_extent = (MSize)(-bc_j(ins))*sizeof(BCIns);
    }
    J->maxslot = ra;
    pc++;
    break;
  case BC_RET:
  case BC_RET0:
  case BC_RET1:
    /* No bytecode range check for down-recursive root traces. */
    J->maxslot = ra + bc_d(ins) - 1;
    break;
  case BC_FUNCF:
    /* No bytecode range check for root traces started by a hot call. */
    J->maxslot = J->pt->numparams;
    pc++;
    break;
  case BC_CALLM:
  case BC_CALL:
  case BC_ITERC:
    /* No bytecode range check for stitched traces. */
    pc++;
    break;
  default:
    lj_assertJ(0, "bad root trace start bytecode %d", bc_op(ins));
    break;
  }
  return pc;
}

/* Setup for recording a new trace. */
void lj_record_setup(jit_State *J)
{
  uint32_t i;

  /* Initialize state related to current trace. */
  memset(J->slot, 0, sizeof(J->slot));
  memset(J->chain, 0, sizeof(J->chain));
#ifdef LUAJIT_ENABLE_TABLE_BUMP
  memset(J->rbchash, 0, sizeof(J->rbchash));
#endif
  memset(J->bpropcache, 0, sizeof(J->bpropcache));
  J->scev.idx = REF_NIL;
  setmref(J->scev.pc, NULL);

  J->baseslot = 1+LJ_FR2;  /* Invoking function is at base[-1-LJ_FR2]. */
  J->base = J->slot + J->baseslot;
  J->maxslot = 0;
  J->framedepth = 0;
  J->retdepth = 0;

  J->instunroll = J->param[JIT_P_instunroll];
  J->loopunroll = J->param[JIT_P_loopunroll];
  J->tailcalled = 0;
  J->loopref = 0;

  J->bc_min = NULL;  /* Means no limit. */
  J->bc_extent = ~(MSize)0;

  /* Emit instructions for fixed references. Also triggers initial IR alloc. */
  emitir_raw(IRT(IR_BASE, IRT_PGC), J->parent, J->exitno);
  for (i = 0; i <= 2; i++) {
    IRIns *ir = IR(REF_NIL-i);
    ir->i = 0;
    ir->t.irt = (uint8_t)(IRT_NIL+i);
    ir->o = IR_KPRI;
    ir->prev = 0;
  }
  J->cur.nk = REF_TRUE;

  J->startpc = J->pc;
  setmref(J->cur.startpc, J->pc);
  if (J->parent) {  /* Side trace. */
    GCtrace *T = traceref(J, J->parent);
    TraceNo root = T->root ? T->root : J->parent;
    J->cur.root = (uint16_t)root;
    J->cur.startins = BCINS_AD(BC_JMP, 0, 0);
    /* Check whether we could at least potentially form an extra loop. */
    if (J->exitno == 0 && T->snap[0].nent == 0) {
      /* We can narrow a FORL for some side traces, too. */
      if (J->pc > proto_bc(J->pt) && bc_op(J->pc[-1]) == BC_JFORI &&
	  bc_d(J->pc[bc_j(J->pc[-1])-1]) == root) {
	lj_snap_add(J);
	rec_for_loop(J, J->pc-1, &J->scev, 1);
	goto sidecheck;
      }
    } else {
      J->startpc = NULL;  /* Prevent forming an extra loop. */
    }
    lj_snap_replay(J, T);
  sidecheck:
    if ((traceref(J, J->cur.root)->nchild >= J->param[JIT_P_maxside] ||
	 T->snap[J->exitno].count >= J->param[JIT_P_hotexit] +
				     J->param[JIT_P_tryside])) {
      if (bc_op(*J->pc) == BC_JLOOP) {
	BCIns startins = traceref(J, bc_d(*J->pc))->startins;
	if (bc_op(startins) == BC_ITERN)
	  rec_itern(J, bc_a(startins), bc_b(startins));
      }
      lj_record_stop(J, LJ_TRLINK_INTERP, 0);
    }
  } else {  /* Root trace. */
    J->cur.root = 0;
    J->cur.startins = *J->pc;
    J->pc = rec_setup_root(J);
    /* Note: the loop instruction itself is recorded at the end and not
    ** at the start! So snapshot #0 needs to point to the *next* instruction.
    ** The one exception is BC_ITERN, which sets LJ_TRACE_RECORD_1ST.
    */
    lj_snap_add(J);
    if (bc_op(J->cur.startins) == BC_FORL)
      rec_for_loop(J, J->pc-1, &J->scev, 1);
    else if (bc_op(J->cur.startins) == BC_ITERC)
      J->startpc = NULL;
    if (1 + J->pt->framesize >= LJ_MAX_JSLOTS)
      lj_trace_err(J, LJ_TRERR_STACKOV);
  }
#if LJ_HASPROFILE
  J->prev_pt = NULL;
  J->prev_line = -1;
#endif
#ifdef LUAJIT_ENABLE_CHECKHOOK
  /* Regularly check for instruction/line hooks from compiled code and
  ** exit to the interpreter if the hooks are set.
  **
  ** This is a compile-time option and disabled by default, since the
  ** hook checks may be quite expensive in tight loops.
  **
  ** Note this is only useful if hooks are *not* set most of the time.
  ** Use this only if you want to *asynchronously* interrupt the execution.
  **
  ** You can set the instruction hook via lua_sethook() with a count of 1
  ** from a signal handler or another native thread. Please have a look
  ** at the first few functions in luajit.c for an example (Ctrl-C handler).
  */
  {
    TRef tr = emitir(IRT(IR_XLOAD, IRT_U8),
		     lj_ir_kptr(J, &J2G(J)->hookmask), IRXLOAD_VOLATILE);
    tr = emitir(IRTI(IR_BAND), tr, lj_ir_kint(J, (LUA_MASKLINE|LUA_MASKCOUNT)));
    emitir(IRTGI(IR_EQ), tr, lj_ir_kint(J, 0));
  }
#endif
}

#undef IR
#undef emitir_raw
#undef emitir

#endif<|MERGE_RESOLUTION|>--- conflicted
+++ resolved
@@ -976,12 +976,8 @@
       emitir(IRTG(IR_RETF, IRT_PGC), trpt, trpc);
       J->retdepth++;
       J->needsnap = 1;
-<<<<<<< HEAD
+      J->scev.idx = REF_NIL;
       lj_assertJ(J->baseslot == 1+LJ_FR2, "bad baseslot for return");
-=======
-      J->scev.idx = REF_NIL;
-      lua_assert(J->baseslot == 1);
->>>>>>> 65c84939
       /* Shift result slots up and clear the slots of the new frame below. */
       memmove(J->base + cbase, J->base-1-LJ_FR2, sizeof(TRef)*nresults);
       memset(J->base-1-LJ_FR2, 0, sizeof(TRef)*(cbase+1+LJ_FR2));
