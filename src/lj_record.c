--- conflicted
+++ resolved
@@ -1600,13 +1600,9 @@
 	TRef key = ix->key;
 	if (tref_isinteger(key))  /* NEWREF needs a TValue as a key. */
 	  key = emitir(IRTN(IR_CONV), key, IRCONV_NUM_INT);
-<<<<<<< HEAD
-	xref = emitir(IRT(IR_NEWREF, IRT_PGC), ix->tab, key);
-=======
 	else if (tref_isnumber(key) && tref_isk(key) && tvismzero(&ix->keyv))
 	  key = lj_ir_knum_zero(J);  /* Canonicalize -0.0 to +0.0. */
-	xref = emitir(IRT(IR_NEWREF, IRT_P32), ix->tab, key);
->>>>>>> c7db8255
+	xref = emitir(IRT(IR_NEWREF, IRT_PGC), ix->tab, key);
 	keybarrier = 0;  /* NEWREF already takes care of the key barrier. */
 #ifdef LUAJIT_ENABLE_TABLE_BUMP
 	if ((J->flags & JIT_F_OPT_SINK))  /* Avoid a separate flag. */
