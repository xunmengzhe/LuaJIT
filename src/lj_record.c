/*
** Trace recorder (bytecode -> SSA IR).
** Copyright (C) 2005-2023 Mike Pall. See Copyright Notice in luajit.h
*/

#define lj_record_c
#define LUA_CORE

#include "lj_obj.h"

#if LJ_HASJIT

#include "lj_err.h"
#include "lj_str.h"
#include "lj_tab.h"
#include "lj_meta.h"
#include "lj_frame.h"
#if LJ_HASFFI
#include "lj_ctype.h"
#endif
#include "lj_bc.h"
#include "lj_ff.h"
#if LJ_HASPROFILE
#include "lj_debug.h"
#endif
#include "lj_ir.h"
#include "lj_jit.h"
#include "lj_ircall.h"
#include "lj_iropt.h"
#include "lj_trace.h"
#include "lj_record.h"
#include "lj_ffrecord.h"
#include "lj_snap.h"
#include "lj_dispatch.h"
#include "lj_vm.h"
#include "lj_prng.h"

/* Some local macros to save typing. Undef'd at the end. */
#define IR(ref)			(&J->cur.ir[(ref)])

/* Pass IR on to next optimization in chain (FOLD). */
#define emitir(ot, a, b)	(lj_ir_set(J, (ot), (a), (b)), lj_opt_fold(J))

/* Emit raw IR without passing through optimizations. */
#define emitir_raw(ot, a, b)	(lj_ir_set(J, (ot), (a), (b)), lj_ir_emit(J))

/* -- Sanity checks ------------------------------------------------------- */

#ifdef LUA_USE_ASSERT
/* Sanity check the whole IR -- sloooow. */
static void rec_check_ir(jit_State *J)
{
  IRRef i, nins = J->cur.nins, nk = J->cur.nk;
  lj_assertJ(nk <= REF_BIAS && nins >= REF_BIAS && nins < 65536,
	     "inconsistent IR layout");
  for (i = nk; i < nins; i++) {
    IRIns *ir = IR(i);
    uint32_t mode = lj_ir_mode[ir->o];
    IRRef op1 = ir->op1;
    IRRef op2 = ir->op2;
    const char *err = NULL;
    switch (irm_op1(mode)) {
    case IRMnone:
      if (op1 != 0) err = "IRMnone op1 used";
      break;
    case IRMref:
      if (op1 < nk || (i >= REF_BIAS ? op1 >= i : op1 <= i))
	err = "IRMref op1 out of range";
      break;
    case IRMlit: break;
    case IRMcst:
      if (i >= REF_BIAS) { err = "constant in IR range"; break; }
      if (irt_is64(ir->t) && ir->o != IR_KNULL)
	i++;
      continue;
    }
    switch (irm_op2(mode)) {
    case IRMnone:
      if (op2) err = "IRMnone op2 used";
      break;
    case IRMref:
      if (op2 < nk || (i >= REF_BIAS ? op2 >= i : op2 <= i))
	err = "IRMref op2 out of range";
      break;
    case IRMlit: break;
    case IRMcst: err = "IRMcst op2"; break;
    }
    if (!err && ir->prev) {
      if (ir->prev < nk || (i >= REF_BIAS ? ir->prev >= i : ir->prev <= i))
	err = "chain out of range";
      else if (ir->o != IR_NOP && IR(ir->prev)->o != ir->o)
	err = "chain to different op";
    }
    lj_assertJ(!err, "bad IR %04d op %d(%04d,%04d): %s",
	       i-REF_BIAS,
	       ir->o,
	       irm_op1(mode) == IRMref ? op1-REF_BIAS : op1,
	       irm_op2(mode) == IRMref ? op2-REF_BIAS : op2,
	       err);
  }
}

/* Compare stack slots and frames of the recorder and the VM. */
static void rec_check_slots(jit_State *J)
{
  BCReg s, nslots = J->baseslot + J->maxslot;
  int32_t depth = 0;
  cTValue *base = J->L->base - J->baseslot;
  lj_assertJ(J->baseslot >= 1+LJ_FR2, "bad baseslot");
  lj_assertJ(J->baseslot == 1+LJ_FR2 || (J->slot[J->baseslot-1] & TREF_FRAME),
	     "baseslot does not point to frame");
  lj_assertJ(nslots <= LJ_MAX_JSLOTS, "slot overflow");
  for (s = 0; s < nslots; s++) {
    TRef tr = J->slot[s];
    if (tr) {
      cTValue *tv = &base[s];
      IRRef ref = tref_ref(tr);
      IRIns *ir = NULL;  /* Silence compiler. */
      lj_assertJ(tv < J->L->top, "slot %d above top of Lua stack", s);
      if (!LJ_FR2 || ref || !(tr & (TREF_FRAME | TREF_CONT))) {
	lj_assertJ(ref >= J->cur.nk && ref < J->cur.nins,
		   "slot %d ref %04d out of range", s, ref - REF_BIAS);
	ir = IR(ref);
	lj_assertJ(irt_t(ir->t) == tref_t(tr), "slot %d IR type mismatch", s);
      }
      if (s == 0) {
	lj_assertJ(tref_isfunc(tr), "frame slot 0 is not a function");
#if LJ_FR2
      } else if (s == 1) {
	lj_assertJ((tr & ~TREF_FRAME) == 0, "bad frame slot 1");
#endif
      } else if ((tr & TREF_FRAME)) {
	GCfunc *fn = gco2func(frame_gc(tv));
	BCReg delta = (BCReg)(tv - frame_prev(tv));
#if LJ_FR2
	lj_assertJ(!ref || ir_knum(ir)->u64 == tv->u64,
		   "frame slot %d PC mismatch", s);
	tr = J->slot[s-1];
	ir = IR(tref_ref(tr));
#endif
	lj_assertJ(tref_isfunc(tr),
		   "frame slot %d is not a function", s-LJ_FR2);
	lj_assertJ(!tref_isk(tr) || fn == ir_kfunc(ir),
		   "frame slot %d function mismatch", s-LJ_FR2);
	lj_assertJ(s > delta + LJ_FR2 ? (J->slot[s-delta] & TREF_FRAME)
				      : (s == delta + LJ_FR2),
		   "frame slot %d broken chain", s-LJ_FR2);
	depth++;
      } else if ((tr & TREF_CONT)) {
#if LJ_FR2
	lj_assertJ(!ref || ir_knum(ir)->u64 == tv->u64,
		   "cont slot %d continuation mismatch", s);
#else
	lj_assertJ(ir_kptr(ir) == gcrefp(tv->gcr, void),
		   "cont slot %d continuation mismatch", s);
#endif
	lj_assertJ((J->slot[s+1+LJ_FR2] & TREF_FRAME),
		   "cont slot %d not followed by frame", s);
	depth++;
      } else if ((tr & TREF_KEYINDEX)) {
	lj_assertJ(tref_isint(tr), "keyindex slot %d bad type %d",
				   s, tref_type(tr));
      } else {
	/* Number repr. may differ, but other types must be the same. */
	lj_assertJ(tvisnumber(tv) ? tref_isnumber(tr) :
				    itype2irt(tv) == tref_type(tr),
		   "slot %d type mismatch: stack type %d vs IR type %d",
		   s, itypemap(tv), tref_type(tr));
	if (tref_isk(tr)) {  /* Compare constants. */
	  TValue tvk;
	  lj_ir_kvalue(J->L, &tvk, ir);
	  lj_assertJ((tvisnum(&tvk) && tvisnan(&tvk)) ?
		     (tvisnum(tv) && tvisnan(tv)) :
		     lj_obj_equal(tv, &tvk),
		     "slot %d const mismatch: stack %016llx vs IR %016llx",
		     s, tv->u64, tvk.u64);
	}
      }
    }
  }
  lj_assertJ(J->framedepth == depth,
	     "frame depth mismatch %d vs %d", J->framedepth, depth);
}
#endif

/* -- Type handling and specialization ------------------------------------ */

/* Note: these functions return tagged references (TRef). */

/* Specialize a slot to a specific type. Note: slot can be negative! */
static TRef sloadt(jit_State *J, int32_t slot, IRType t, int mode)
{
  /* Caller may set IRT_GUARD in t. */
  TRef ref = emitir_raw(IRT(IR_SLOAD, t), (int32_t)J->baseslot+slot, mode);
  J->base[slot] = ref;
  return ref;
}

/* Specialize a slot to the runtime type. Note: slot can be negative! */
static TRef sload(jit_State *J, int32_t slot)
{
  IRType t = itype2irt(&J->L->base[slot]);
  TRef ref = emitir_raw(IRTG(IR_SLOAD, t), (int32_t)J->baseslot+slot,
			IRSLOAD_TYPECHECK);
  if (irtype_ispri(t)) ref = TREF_PRI(t);  /* Canonicalize primitive refs. */
  J->base[slot] = ref;
  return ref;
}

/* Get TRef from slot. Load slot and specialize if not done already. */
#define getslot(J, s)	(J->base[(s)] ? J->base[(s)] : sload(J, (int32_t)(s)))

/* Get TRef for current function. */
static TRef getcurrf(jit_State *J)
{
  if (J->base[-1-LJ_FR2])
    return J->base[-1-LJ_FR2];
  /* Non-base frame functions ought to be loaded already. */
  lj_assertJ(J->baseslot == 1+LJ_FR2, "bad baseslot");
  return sloadt(J, -1-LJ_FR2, IRT_FUNC, IRSLOAD_READONLY);
}

/* Compare for raw object equality.
** Returns 0 if the objects are the same.
** Returns 1 if they are different, but the same type.
** Returns 2 for two different types.
** Comparisons between primitives always return 1 -- no caller cares about it.
*/
int lj_record_objcmp(jit_State *J, TRef a, TRef b, cTValue *av, cTValue *bv)
{
  int diff = !lj_obj_equal(av, bv);
  if (!tref_isk2(a, b)) {  /* Shortcut, also handles primitives. */
    IRType ta = tref_isinteger(a) ? IRT_INT : tref_type(a);
    IRType tb = tref_isinteger(b) ? IRT_INT : tref_type(b);
    if (ta != tb) {
      /* Widen mixed number/int comparisons to number/number comparison. */
      if (ta == IRT_INT && tb == IRT_NUM) {
	a = emitir(IRTN(IR_CONV), a, IRCONV_NUM_INT);
	ta = IRT_NUM;
      } else if (ta == IRT_NUM && tb == IRT_INT) {
	b = emitir(IRTN(IR_CONV), b, IRCONV_NUM_INT);
      } else {
	return 2;  /* Two different types are never equal. */
      }
    }
    emitir(IRTG(diff ? IR_NE : IR_EQ, ta), a, b);
  }
  return diff;
}

/* Constify a value. Returns 0 for non-representable object types. */
TRef lj_record_constify(jit_State *J, cTValue *o)
{
  if (tvisgcv(o))
    return lj_ir_kgc(J, gcV(o), itype2irt(o));
  else if (tvisint(o))
    return lj_ir_kint(J, intV(o));
  else if (tvisnum(o))
    return lj_ir_knumint(J, numV(o));
  else if (tvisbool(o))
    return TREF_PRI(itype2irt(o));
  else
    return 0;  /* Can't represent lightuserdata (pointless). */
}

/* Emit a VLOAD with the correct type. */
TRef lj_record_vload(jit_State *J, TRef ref, MSize idx, IRType t)
{
  TRef tr = emitir(IRTG(IR_VLOAD, t), ref, idx);
  if (irtype_ispri(t)) tr = TREF_PRI(t);  /* Canonicalize primitives. */
  return tr;
}

/* -- Record loop ops ----------------------------------------------------- */

/* Loop event. */
typedef enum {
  LOOPEV_LEAVE,		/* Loop is left or not entered. */
  LOOPEV_ENTERLO,	/* Loop is entered with a low iteration count left. */
  LOOPEV_ENTER		/* Loop is entered. */
} LoopEvent;

/* Canonicalize slots: convert integers to numbers. */
static void canonicalize_slots(jit_State *J)
{
  BCReg s;
  if (LJ_DUALNUM) return;
  for (s = J->baseslot+J->maxslot-1; s >= 1; s--) {
    TRef tr = J->slot[s];
    if (tref_isinteger(tr) && !(tr & TREF_KEYINDEX)) {
      IRIns *ir = IR(tref_ref(tr));
      if (!(ir->o == IR_SLOAD && (ir->op2 & (IRSLOAD_READONLY))))
	J->slot[s] = emitir(IRTN(IR_CONV), tr, IRCONV_NUM_INT);
    }
  }
}

/* Stop recording. */
void lj_record_stop(jit_State *J, TraceLink linktype, TraceNo lnk)
{
#ifdef LUAJIT_ENABLE_TABLE_BUMP
  if (J->retryrec)
    lj_trace_err(J, LJ_TRERR_RETRY);
#endif
  lj_trace_end(J);
  J->cur.linktype = (uint8_t)linktype;
  J->cur.link = (uint16_t)lnk;
  /* Looping back at the same stack level? */
  if (lnk == J->cur.traceno && J->framedepth + J->retdepth == 0) {
    if ((J->flags & JIT_F_OPT_LOOP))  /* Shall we try to create a loop? */
      goto nocanon;  /* Do not canonicalize or we lose the narrowing. */
    if (J->cur.root)  /* Otherwise ensure we always link to the root trace. */
      J->cur.link = J->cur.root;
  }
  canonicalize_slots(J);
nocanon:
  /* Note: all loop ops must set J->pc to the following instruction! */
  lj_snap_add(J);  /* Add loop snapshot. */
  J->needsnap = 0;
  J->mergesnap = 1;  /* In case recording continues. */
}

/* Search bytecode backwards for a int/num constant slot initializer. */
static TRef find_kinit(jit_State *J, const BCIns *endpc, BCReg slot, IRType t)
{
  /* This algorithm is rather simplistic and assumes quite a bit about
  ** how the bytecode is generated. It works fine for FORI initializers,
  ** but it won't necessarily work in other cases (e.g. iterator arguments).
  ** It doesn't do anything fancy, either (like backpropagating MOVs).
  */
  const BCIns *pc, *startpc = proto_bc(J->pt);
  for (pc = endpc-1; pc > startpc; pc--) {
    BCIns ins = *pc;
    BCOp op = bc_op(ins);
    /* First try to find the last instruction that stores to this slot. */
    if (bcmode_a(op) == BCMbase && bc_a(ins) <= slot) {
      return 0;  /* Multiple results, e.g. from a CALL or KNIL. */
    } else if (bcmode_a(op) == BCMdst && bc_a(ins) == slot) {
      if (op == BC_KSHORT || op == BC_KNUM) {  /* Found const. initializer. */
	/* Now try to verify there's no forward jump across it. */
	const BCIns *kpc = pc;
	for (; pc > startpc; pc--)
	  if (bc_op(*pc) == BC_JMP) {
	    const BCIns *target = pc+bc_j(*pc)+1;
	    if (target > kpc && target <= endpc)
	      return 0;  /* Conditional assignment. */
	  }
	if (op == BC_KSHORT) {
	  int32_t k = (int32_t)(int16_t)bc_d(ins);
	  return t == IRT_INT ? lj_ir_kint(J, k) : lj_ir_knum(J, (lua_Number)k);
	} else {
	  cTValue *tv = proto_knumtv(J->pt, bc_d(ins));
	  if (t == IRT_INT) {
	    int32_t k = numberVint(tv);
	    if (tvisint(tv) || numV(tv) == (lua_Number)k)  /* -0 is ok here. */
	      return lj_ir_kint(J, k);
	    return 0;  /* Type mismatch. */
	  } else {
	    return lj_ir_knum(J, numberVnum(tv));
	  }
	}
      }
      return 0;  /* Non-constant initializer. */
    }
  }
  return 0;  /* No assignment to this slot found? */
}

/* Load and optionally convert a FORI argument from a slot. */
static TRef fori_load(jit_State *J, BCReg slot, IRType t, int mode)
{
  int conv = (tvisint(&J->L->base[slot]) != (t==IRT_INT)) ? IRSLOAD_CONVERT : 0;
  return sloadt(J, (int32_t)slot,
		t + (((mode & IRSLOAD_TYPECHECK) ||
		      (conv && t == IRT_INT && !(mode >> 16))) ?
		     IRT_GUARD : 0),
		mode + conv);
}

/* Peek before FORI to find a const initializer. Otherwise load from slot. */
static TRef fori_arg(jit_State *J, const BCIns *fori, BCReg slot,
		     IRType t, int mode)
{
  TRef tr = J->base[slot];
  if (!tr) {
    tr = find_kinit(J, fori, slot, t);
    if (!tr)
      tr = fori_load(J, slot, t, mode);
  }
  return tr;
}

/* Return the direction of the FOR loop iterator.
** It's important to exactly reproduce the semantics of the interpreter.
*/
static int rec_for_direction(cTValue *o)
{
  return (tvisint(o) ? intV(o) : (int32_t)o->u32.hi) >= 0;
}

/* Simulate the runtime behavior of the FOR loop iterator. */
static LoopEvent rec_for_iter(IROp *op, cTValue *o, int isforl)
{
  lua_Number stopv = numberVnum(&o[FORL_STOP]);
  lua_Number idxv = numberVnum(&o[FORL_IDX]);
  lua_Number stepv = numberVnum(&o[FORL_STEP]);
  if (isforl)
    idxv += stepv;
  if (rec_for_direction(&o[FORL_STEP])) {
    if (idxv <= stopv) {
      *op = IR_LE;
      return idxv + 2*stepv > stopv ? LOOPEV_ENTERLO : LOOPEV_ENTER;
    }
    *op = IR_GT; return LOOPEV_LEAVE;
  } else {
    if (stopv <= idxv) {
      *op = IR_GE;
      return idxv + 2*stepv < stopv ? LOOPEV_ENTERLO : LOOPEV_ENTER;
    }
    *op = IR_LT; return LOOPEV_LEAVE;
  }
}

/* Record checks for FOR loop overflow and step direction. */
static void rec_for_check(jit_State *J, IRType t, int dir,
			  TRef stop, TRef step, int init)
{
  if (!tref_isk(step)) {
    /* Non-constant step: need a guard for the direction. */
    TRef zero = (t == IRT_INT) ? lj_ir_kint(J, 0) : lj_ir_knum_zero(J);
    emitir(IRTG(dir ? IR_GE : IR_LT, t), step, zero);
    /* Add hoistable overflow checks for a narrowed FORL index. */
    if (init && t == IRT_INT) {
      if (tref_isk(stop)) {
	/* Constant stop: optimize check away or to a range check for step. */
	int32_t k = IR(tref_ref(stop))->i;
	if (dir) {
	  if (k > 0)
	    emitir(IRTGI(IR_LE), step, lj_ir_kint(J, (int32_t)0x7fffffff-k));
	} else {
	  if (k < 0)
	    emitir(IRTGI(IR_GE), step, lj_ir_kint(J, (int32_t)0x80000000-k));
	}
      } else {
	/* Stop+step variable: need full overflow check. */
	TRef tr = emitir(IRTGI(IR_ADDOV), step, stop);
	emitir(IRTI(IR_USE), tr, 0);  /* ADDOV is weak. Avoid dead result. */
      }
    }
  } else if (init && t == IRT_INT && !tref_isk(stop)) {
    /* Constant step: optimize overflow check to a range check for stop. */
    int32_t k = IR(tref_ref(step))->i;
    k = (int32_t)(dir ? 0x7fffffff : 0x80000000) - k;
    emitir(IRTGI(dir ? IR_LE : IR_GE), stop, lj_ir_kint(J, k));
  }
}

/* Record a FORL instruction. */
static void rec_for_loop(jit_State *J, const BCIns *fori, ScEvEntry *scev,
			 int init)
{
  BCReg ra = bc_a(*fori);
  cTValue *tv = &J->L->base[ra];
  TRef idx = J->base[ra+FORL_IDX];
  IRType t = idx ? tref_type(idx) :
	     (init || LJ_DUALNUM) ? lj_opt_narrow_forl(J, tv) : IRT_NUM;
  int mode = IRSLOAD_INHERIT +
    ((!LJ_DUALNUM || tvisint(tv) == (t == IRT_INT)) ? IRSLOAD_READONLY : 0);
  TRef stop = fori_arg(J, fori, ra+FORL_STOP, t, mode);
  TRef step = fori_arg(J, fori, ra+FORL_STEP, t, mode);
  int tc, dir = rec_for_direction(&tv[FORL_STEP]);
  lj_assertJ(bc_op(*fori) == BC_FORI || bc_op(*fori) == BC_JFORI,
	     "bad bytecode %d instead of FORI/JFORI", bc_op(*fori));
  scev->t.irt = t;
  scev->dir = dir;
  scev->stop = tref_ref(stop);
  scev->step = tref_ref(step);
  rec_for_check(J, t, dir, stop, step, init);
  scev->start = tref_ref(find_kinit(J, fori, ra+FORL_IDX, IRT_INT));
  tc = (LJ_DUALNUM &&
	!(scev->start && irref_isk(scev->stop) && irref_isk(scev->step) &&
	  tvisint(&tv[FORL_IDX]) == (t == IRT_INT))) ?
	IRSLOAD_TYPECHECK : 0;
  if (tc) {
    J->base[ra+FORL_STOP] = stop;
    J->base[ra+FORL_STEP] = step;
  }
  if (!idx)
    idx = fori_load(J, ra+FORL_IDX, t,
		    IRSLOAD_INHERIT + tc + (J->scev.start << 16));
  if (!init)
    J->base[ra+FORL_IDX] = idx = emitir(IRT(IR_ADD, t), idx, step);
  J->base[ra+FORL_EXT] = idx;
  scev->idx = tref_ref(idx);
  setmref(scev->pc, fori);
  J->maxslot = ra+FORL_EXT+1;
}

/* Record FORL/JFORL or FORI/JFORI. */
static LoopEvent rec_for(jit_State *J, const BCIns *fori, int isforl)
{
  BCReg ra = bc_a(*fori);
  TValue *tv = &J->L->base[ra];
  TRef *tr = &J->base[ra];
  IROp op;
  LoopEvent ev;
  TRef stop;
  IRType t;
  if (isforl) {  /* Handle FORL/JFORL opcodes. */
    TRef idx = tr[FORL_IDX];
    if (mref(J->scev.pc, const BCIns) == fori && tref_ref(idx) == J->scev.idx) {
      t = J->scev.t.irt;
      stop = J->scev.stop;
      idx = emitir(IRT(IR_ADD, t), idx, J->scev.step);
      tr[FORL_EXT] = tr[FORL_IDX] = idx;
    } else {
      ScEvEntry scev;
      rec_for_loop(J, fori, &scev, 0);
      t = scev.t.irt;
      stop = scev.stop;
    }
  } else {  /* Handle FORI/JFORI opcodes. */
    BCReg i;
    lj_meta_for(J->L, tv);
    t = (LJ_DUALNUM || tref_isint(tr[FORL_IDX])) ? lj_opt_narrow_forl(J, tv) :
						   IRT_NUM;
    for (i = FORL_IDX; i <= FORL_STEP; i++) {
      if (!tr[i]) sload(J, ra+i);
      lj_assertJ(tref_isnumber_str(tr[i]), "bad FORI argument type");
      if (tref_isstr(tr[i]))
	tr[i] = emitir(IRTG(IR_STRTO, IRT_NUM), tr[i], 0);
      if (t == IRT_INT) {
	if (!tref_isinteger(tr[i]))
	  tr[i] = emitir(IRTGI(IR_CONV), tr[i], IRCONV_INT_NUM|IRCONV_CHECK);
      } else {
	if (!tref_isnum(tr[i]))
	  tr[i] = emitir(IRTN(IR_CONV), tr[i], IRCONV_NUM_INT);
      }
    }
    tr[FORL_EXT] = tr[FORL_IDX];
    stop = tr[FORL_STOP];
    rec_for_check(J, t, rec_for_direction(&tv[FORL_STEP]),
		  stop, tr[FORL_STEP], 1);
  }

  ev = rec_for_iter(&op, tv, isforl);
  if (ev == LOOPEV_LEAVE) {
    J->maxslot = ra+FORL_EXT+1;
    J->pc = fori+1;
  } else {
    J->maxslot = ra;
    J->pc = fori+bc_j(*fori)+1;
  }
  lj_snap_add(J);

  emitir(IRTG(op, t), tr[FORL_IDX], stop);

  if (ev == LOOPEV_LEAVE) {
    J->maxslot = ra;
    J->pc = fori+bc_j(*fori)+1;
  } else {
    J->maxslot = ra+FORL_EXT+1;
    J->pc = fori+1;
  }
  J->needsnap = 1;
  return ev;
}

/* Record ITERL/JITERL. */
static LoopEvent rec_iterl(jit_State *J, const BCIns iterins)
{
  BCReg ra = bc_a(iterins);
  if (!tref_isnil(getslot(J, ra))) {  /* Looping back? */
    J->base[ra-1] = J->base[ra];  /* Copy result of ITERC to control var. */
    J->maxslot = ra-1+bc_b(J->pc[-1]);
    J->pc += bc_j(iterins)+1;
    return LOOPEV_ENTER;
  } else {
    J->maxslot = ra-3;
    J->pc++;
    return LOOPEV_LEAVE;
  }
}

/* Record LOOP/JLOOP. Now, that was easy. */
static LoopEvent rec_loop(jit_State *J, BCReg ra, int skip)
{
  if (ra < J->maxslot) J->maxslot = ra;
  J->pc += skip;
  return LOOPEV_ENTER;
}

/* Check if a loop repeatedly failed to trace because it didn't loop back. */
static int innerloopleft(jit_State *J, const BCIns *pc)
{
  ptrdiff_t i;
  for (i = 0; i < PENALTY_SLOTS; i++)
    if (mref(J->penalty[i].pc, const BCIns) == pc) {
      if ((J->penalty[i].reason == LJ_TRERR_LLEAVE ||
	   J->penalty[i].reason == LJ_TRERR_LINNER) &&
	  J->penalty[i].val >= 2*PENALTY_MIN)
	return 1;
      break;
    }
  return 0;
}

/* Handle the case when an interpreted loop op is hit. */
static void rec_loop_interp(jit_State *J, const BCIns *pc, LoopEvent ev)
{
  if (J->parent == 0 && J->exitno == 0) {
    if (pc == J->startpc && J->framedepth + J->retdepth == 0) {
      if (bc_op(J->cur.startins) == BC_ITERN) return;  /* See rec_itern(). */
      /* Same loop? */
      if (ev == LOOPEV_LEAVE)  /* Must loop back to form a root trace. */
	lj_trace_err(J, LJ_TRERR_LLEAVE);
      lj_record_stop(J, LJ_TRLINK_LOOP, J->cur.traceno);  /* Looping trace. */
    } else if (ev != LOOPEV_LEAVE) {  /* Entering inner loop? */
      /* It's usually better to abort here and wait until the inner loop
      ** is traced. But if the inner loop repeatedly didn't loop back,
      ** this indicates a low trip count. In this case try unrolling
      ** an inner loop even in a root trace. But it's better to be a bit
      ** more conservative here and only do it for very short loops.
      */
      if (bc_j(*pc) != -1 && !innerloopleft(J, pc))
	lj_trace_err(J, LJ_TRERR_LINNER);  /* Root trace hit an inner loop. */
      if ((ev != LOOPEV_ENTERLO &&
	   J->loopref && J->cur.nins - J->loopref > 24) || --J->loopunroll < 0)
	lj_trace_err(J, LJ_TRERR_LUNROLL);  /* Limit loop unrolling. */
      J->loopref = J->cur.nins;
    }
  } else if (ev != LOOPEV_LEAVE) {  /* Side trace enters an inner loop. */
    J->loopref = J->cur.nins;
    if (--J->loopunroll < 0)
      lj_trace_err(J, LJ_TRERR_LUNROLL);  /* Limit loop unrolling. */
  }  /* Side trace continues across a loop that's left or not entered. */
}

/* Handle the case when an already compiled loop op is hit. */
static void rec_loop_jit(jit_State *J, TraceNo lnk, LoopEvent ev)
{
  if (J->parent == 0 && J->exitno == 0) {  /* Root trace hit an inner loop. */
    /* Better let the inner loop spawn a side trace back here. */
    lj_trace_err(J, LJ_TRERR_LINNER);
  } else if (ev != LOOPEV_LEAVE) {  /* Side trace enters a compiled loop. */
    J->instunroll = 0;  /* Cannot continue across a compiled loop op. */
    if (J->pc == J->startpc && J->framedepth + J->retdepth == 0)
      lj_record_stop(J, LJ_TRLINK_LOOP, J->cur.traceno);  /* Form extra loop. */
    else
      lj_record_stop(J, LJ_TRLINK_ROOT, lnk);  /* Link to the loop. */
  }  /* Side trace continues across a loop that's left or not entered. */
}

/* Record ITERN. */
static LoopEvent rec_itern(jit_State *J, BCReg ra, BCReg rb)
{
#if LJ_BE
  /* YAGNI: Disabled on big-endian due to issues with lj_vm_next,
  ** IR_HIOP, RID_RETLO/RID_RETHI and ra_destpair.
  */
  UNUSED(ra); UNUSED(rb);
  setintV(&J->errinfo, (int32_t)BC_ITERN);
  lj_trace_err_info(J, LJ_TRERR_NYIBC);
#else
  RecordIndex ix;
  /* Since ITERN is recorded at the start, we need our own loop detection. */
  if (J->pc == J->startpc &&
      J->framedepth + J->retdepth == 0 && J->parent == 0 && J->exitno == 0) {
    IRRef ref = REF_FIRST + LJ_HASPROFILE;
#ifdef LUAJIT_ENABLE_CHECKHOOK
    ref += 3;
#endif
    if (J->cur.nins > ref ||
       (LJ_HASPROFILE && J->cur.nins == ref && J->cur.ir[ref-1].o != IR_PROF)) {
      J->instunroll = 0;  /* Cannot continue unrolling across an ITERN. */
      lj_record_stop(J, LJ_TRLINK_LOOP, J->cur.traceno);  /* Looping trace. */
      return LOOPEV_ENTER;
    }
  }
  J->maxslot = ra;
  lj_snap_add(J);  /* Required to make JLOOP the first ins in a side-trace. */
  ix.tab = getslot(J, ra-2);
  ix.key = J->base[ra-1] ? J->base[ra-1] :
	   sloadt(J, (int32_t)(ra-1), IRT_GUARD|IRT_INT,
		  IRSLOAD_TYPECHECK|IRSLOAD_KEYINDEX);
  copyTV(J->L, &ix.tabv, &J->L->base[ra-2]);
  copyTV(J->L, &ix.keyv, &J->L->base[ra-1]);
  ix.idxchain = (rb < 3);  /* Omit value type check, if unused. */
  ix.mobj = 1;  /* We need the next index, too. */
  J->maxslot = ra + lj_record_next(J, &ix);
  J->needsnap = 1;
  if (!tref_isnil(ix.key)) {  /* Looping back? */
    J->base[ra-1] = ix.mobj | TREF_KEYINDEX;  /* Control var has next index. */
    J->base[ra] = ix.key;
    J->base[ra+1] = ix.val;
    J->pc += bc_j(J->pc[1])+2;
    return LOOPEV_ENTER;
  } else {
    J->maxslot = ra-3;
    J->pc += 2;
    return LOOPEV_LEAVE;
  }
#endif
}

/* Record ISNEXT. */
static void rec_isnext(jit_State *J, BCReg ra)
{
  cTValue *b = &J->L->base[ra-3];
  if (tvisfunc(b) && funcV(b)->c.ffid == FF_next &&
      tvistab(b+1) && tvisnil(b+2)) {
    /* These checks are folded away for a compiled pairs(). */
    TRef func = getslot(J, ra-3);
    TRef trid = emitir(IRT(IR_FLOAD, IRT_U8), func, IRFL_FUNC_FFID);
    emitir(IRTGI(IR_EQ), trid, lj_ir_kint(J, FF_next));
    (void)getslot(J, ra-2); /* Type check for table. */
    (void)getslot(J, ra-1); /* Type check for nil key. */
    J->base[ra-1] = lj_ir_kint(J, 0) | TREF_KEYINDEX;
    J->maxslot = ra;
  } else {  /* Abort trace. Interpreter will despecialize bytecode. */
    lj_trace_err(J, LJ_TRERR_RECERR);
  }
}

/* -- Record profiler hook checks ----------------------------------------- */

#if LJ_HASPROFILE

/* Need to insert profiler hook check? */
static int rec_profile_need(jit_State *J, GCproto *pt, const BCIns *pc)
{
  GCproto *ppt;
  lj_assertJ(J->prof_mode == 'f' || J->prof_mode == 'l',
	     "bad profiler mode %c", J->prof_mode);
  if (!pt)
    return 0;
  ppt = J->prev_pt;
  J->prev_pt = pt;
  if (pt != ppt && ppt) {
    J->prev_line = -1;
    return 1;
  }
  if (J->prof_mode == 'l') {
    BCLine line = lj_debug_line(pt, proto_bcpos(pt, pc));
    BCLine pline = J->prev_line;
    J->prev_line = line;
    if (pline != line)
      return 1;
  }
  return 0;
}

static void rec_profile_ins(jit_State *J, const BCIns *pc)
{
  if (J->prof_mode && rec_profile_need(J, J->pt, pc)) {
    emitir(IRTG(IR_PROF, IRT_NIL), 0, 0);
    lj_snap_add(J);
  }
}

static void rec_profile_ret(jit_State *J)
{
  if (J->prof_mode == 'f') {
    emitir(IRTG(IR_PROF, IRT_NIL), 0, 0);
    J->prev_pt = NULL;
    lj_snap_add(J);
  }
}

#endif

/* -- Record calls and returns -------------------------------------------- */

/* Specialize to the runtime value of the called function or its prototype. */
static TRef rec_call_specialize(jit_State *J, GCfunc *fn, TRef tr)
{
  TRef kfunc;
  if (isluafunc(fn)) {
    GCproto *pt = funcproto(fn);
    /* Too many closures created? Probably not a monomorphic function. */
    if (pt->flags >= PROTO_CLC_POLY) {  /* Specialize to prototype instead. */
      TRef trpt = emitir(IRT(IR_FLOAD, IRT_PGC), tr, IRFL_FUNC_PC);
      emitir(IRTG(IR_EQ, IRT_PGC), trpt, lj_ir_kptr(J, proto_bc(pt)));
      (void)lj_ir_kgc(J, obj2gco(pt), IRT_PROTO);  /* Prevent GC of proto. */
      return tr;
    }
  } else {
    /* Don't specialize to non-monomorphic builtins. */
    switch (fn->c.ffid) {
    case FF_coroutine_wrap_aux:
    case FF_string_gmatch_aux:
      /* NYI: io_file_iter doesn't have an ffid, yet. */
      {  /* Specialize to the ffid. */
	TRef trid = emitir(IRT(IR_FLOAD, IRT_U8), tr, IRFL_FUNC_FFID);
	emitir(IRTGI(IR_EQ), trid, lj_ir_kint(J, fn->c.ffid));
      }
      return tr;
    default:
      /* NYI: don't specialize to non-monomorphic C functions. */
      break;
    }
  }
  /* Otherwise specialize to the function (closure) value itself. */
  kfunc = lj_ir_kfunc(J, fn);
  emitir(IRTG(IR_EQ, IRT_FUNC), tr, kfunc);
  return kfunc;
}

/* Record call setup. */
static void rec_call_setup(jit_State *J, BCReg func, ptrdiff_t nargs)
{
  RecordIndex ix;
  TValue *functv = &J->L->base[func];
  TRef kfunc, *fbase = &J->base[func];
  ptrdiff_t i;
  (void)getslot(J, func); /* Ensure func has a reference. */
  for (i = 1; i <= nargs; i++)
    (void)getslot(J, func+LJ_FR2+i);  /* Ensure all args have a reference. */
  if (!tref_isfunc(fbase[0])) {  /* Resolve __call metamethod. */
    ix.tab = fbase[0];
    copyTV(J->L, &ix.tabv, functv);
    if (!lj_record_mm_lookup(J, &ix, MM_call) || !tref_isfunc(ix.mobj))
      lj_trace_err(J, LJ_TRERR_NOMM);
    for (i = ++nargs; i > LJ_FR2; i--)  /* Shift arguments up. */
      fbase[i+LJ_FR2] = fbase[i+LJ_FR2-1];
#if LJ_FR2
    fbase[2] = fbase[0];
#endif
    fbase[0] = ix.mobj;  /* Replace function. */
    functv = &ix.mobjv;
  }
  kfunc = rec_call_specialize(J, funcV(functv), fbase[0]);
#if LJ_FR2
  fbase[0] = kfunc;
  fbase[1] = TREF_FRAME;
#else
  fbase[0] = kfunc | TREF_FRAME;
#endif
  J->maxslot = (BCReg)nargs;
}

/* Record call. */
void lj_record_call(jit_State *J, BCReg func, ptrdiff_t nargs)
{
  rec_call_setup(J, func, nargs);
  /* Bump frame. */
  J->framedepth++;
  J->base += func+1+LJ_FR2;
  J->baseslot += func+1+LJ_FR2;
  if (J->baseslot + J->maxslot >= LJ_MAX_JSLOTS)
    lj_trace_err(J, LJ_TRERR_STACKOV);
}

/* Record tail call. */
void lj_record_tailcall(jit_State *J, BCReg func, ptrdiff_t nargs)
{
  rec_call_setup(J, func, nargs);
  if (frame_isvarg(J->L->base - 1)) {
    BCReg cbase = (BCReg)frame_delta(J->L->base - 1);
    if (--J->framedepth < 0)
      lj_trace_err(J, LJ_TRERR_NYIRETL);
    J->baseslot -= (BCReg)cbase;
    J->base -= cbase;
    func += cbase;
  }
  /* Move func + args down. */
  if (LJ_FR2 && J->baseslot == 2)
    J->base[func+1] = TREF_FRAME;
  memmove(&J->base[-1-LJ_FR2], &J->base[func], sizeof(TRef)*(J->maxslot+1+LJ_FR2));
  /* Note: the new TREF_FRAME is now at J->base[-1] (even for slot #0). */
  /* Tailcalls can form a loop, so count towards the loop unroll limit. */
  if (++J->tailcalled > J->loopunroll)
    lj_trace_err(J, LJ_TRERR_LUNROLL);
}

/* Check unroll limits for down-recursion. */
static int check_downrec_unroll(jit_State *J, GCproto *pt)
{
  IRRef ptref;
  for (ptref = J->chain[IR_KGC]; ptref; ptref = IR(ptref)->prev)
    if (ir_kgc(IR(ptref)) == obj2gco(pt)) {
      int count = 0;
      IRRef ref;
      for (ref = J->chain[IR_RETF]; ref; ref = IR(ref)->prev)
	if (IR(ref)->op1 == ptref)
	  count++;
      if (count) {
	if (J->pc == J->startpc) {
	  if (count + J->tailcalled > J->param[JIT_P_recunroll])
	    return 1;
	} else {
	  lj_trace_err(J, LJ_TRERR_DOWNREC);
	}
      }
    }
  return 0;
}

static TRef rec_cat(jit_State *J, BCReg baseslot, BCReg topslot);

/* Record return. */
void lj_record_ret(jit_State *J, BCReg rbase, ptrdiff_t gotresults)
{
  TValue *frame = J->L->base - 1;
  ptrdiff_t i;
  for (i = 0; i < gotresults; i++)
    (void)getslot(J, rbase+i);  /* Ensure all results have a reference. */
  while (frame_ispcall(frame)) {  /* Immediately resolve pcall() returns. */
    BCReg cbase = (BCReg)frame_delta(frame);
    if (--J->framedepth <= 0)
      lj_trace_err(J, LJ_TRERR_NYIRETL);
    lj_assertJ(J->baseslot > 1+LJ_FR2, "bad baseslot for return");
    gotresults++;
    rbase += cbase;
    J->baseslot -= (BCReg)cbase;
    J->base -= cbase;
    J->base[--rbase] = TREF_TRUE;  /* Prepend true to results. */
    frame = frame_prevd(frame);
    J->needsnap = 1;  /* Stop catching on-trace errors. */
  }
  /* Return to lower frame via interpreter for unhandled cases. */
  if (J->framedepth == 0 && J->pt && bc_isret(bc_op(*J->pc)) &&
       (!frame_islua(frame) ||
	(J->parent == 0 && J->exitno == 0 &&
	 !bc_isret(bc_op(J->cur.startins))))) {
    /* NYI: specialize to frame type and return directly, not via RET*. */
    for (i = 0; i < (ptrdiff_t)rbase; i++)
      J->base[i] = 0;  /* Purge dead slots. */
    J->maxslot = rbase + (BCReg)gotresults;
    lj_record_stop(J, LJ_TRLINK_RETURN, 0);  /* Return to interpreter. */
    return;
  }
  if (frame_isvarg(frame)) {
    BCReg cbase = (BCReg)frame_delta(frame);
    if (--J->framedepth < 0)  /* NYI: return of vararg func to lower frame. */
      lj_trace_err(J, LJ_TRERR_NYIRETL);
    lj_assertJ(J->baseslot > 1+LJ_FR2, "bad baseslot for return");
    rbase += cbase;
    J->baseslot -= (BCReg)cbase;
    J->base -= cbase;
    frame = frame_prevd(frame);
  }
  if (frame_islua(frame)) {  /* Return to Lua frame. */
    BCIns callins = *(frame_pc(frame)-1);
    ptrdiff_t nresults = bc_b(callins) ? (ptrdiff_t)bc_b(callins)-1 :gotresults;
    BCReg cbase = bc_a(callins);
    GCproto *pt = funcproto(frame_func(frame - (cbase+1+LJ_FR2)));
    if ((pt->flags & PROTO_NOJIT))
      lj_trace_err(J, LJ_TRERR_CJITOFF);
    if (J->framedepth == 0 && J->pt && frame == J->L->base - 1) {
      if (check_downrec_unroll(J, pt)) {
	J->maxslot = (BCReg)(rbase + gotresults);
	lj_snap_purge(J);
	lj_record_stop(J, LJ_TRLINK_DOWNREC, J->cur.traceno);  /* Down-rec. */
	return;
      }
      lj_snap_add(J);
    }
    for (i = 0; i < nresults; i++)  /* Adjust results. */
      J->base[i-1-LJ_FR2] = i < gotresults ? J->base[rbase+i] : TREF_NIL;
    J->maxslot = cbase+(BCReg)nresults;
    if (J->framedepth > 0) {  /* Return to a frame that is part of the trace. */
      J->framedepth--;
      lj_assertJ(J->baseslot > cbase+1+LJ_FR2, "bad baseslot for return");
      J->baseslot -= cbase+1+LJ_FR2;
      J->base -= cbase+1+LJ_FR2;
    } else if (J->parent == 0 && J->exitno == 0 &&
	       !bc_isret(bc_op(J->cur.startins))) {
      /* Return to lower frame would leave the loop in a root trace. */
      lj_trace_err(J, LJ_TRERR_LLEAVE);
    } else if (J->needsnap) {  /* Tailcalled to ff with side-effects. */
      lj_trace_err(J, LJ_TRERR_NYIRETL);  /* No way to insert snapshot here. */
    } else {  /* Return to lower frame. Guard for the target we return to. */
      TRef trpt = lj_ir_kgc(J, obj2gco(pt), IRT_PROTO);
      TRef trpc = lj_ir_kptr(J, (void *)frame_pc(frame));
      emitir(IRTG(IR_RETF, IRT_PGC), trpt, trpc);
      J->retdepth++;
      J->needsnap = 1;
      lj_assertJ(J->baseslot == 1+LJ_FR2, "bad baseslot for return");
      /* Shift result slots up and clear the slots of the new frame below. */
      memmove(J->base + cbase, J->base-1-LJ_FR2, sizeof(TRef)*nresults);
      memset(J->base-1-LJ_FR2, 0, sizeof(TRef)*(cbase+1+LJ_FR2));
    }
  } else if (frame_iscont(frame)) {  /* Return to continuation frame. */
    ASMFunction cont = frame_contf(frame);
    BCReg cbase = (BCReg)frame_delta(frame);
    if ((J->framedepth -= 2) < 0)
      lj_trace_err(J, LJ_TRERR_NYIRETL);
    J->baseslot -= (BCReg)cbase;
    J->base -= cbase;
    J->maxslot = cbase-(2<<LJ_FR2);
    if (cont == lj_cont_ra) {
      /* Copy result to destination slot. */
      BCReg dst = bc_a(*(frame_contpc(frame)-1));
      J->base[dst] = gotresults ? J->base[cbase+rbase] : TREF_NIL;
      if (dst >= J->maxslot) {
	J->maxslot = dst+1;
      }
    } else if (cont == lj_cont_nop) {
      /* Nothing to do here. */
    } else if (cont == lj_cont_cat) {
      BCReg bslot = bc_b(*(frame_contpc(frame)-1));
      TRef tr = gotresults ? J->base[cbase+rbase] : TREF_NIL;
      if (bslot != J->maxslot) {  /* Concatenate the remainder. */
	TValue *b = J->L->base, save;  /* Simulate lower frame and result. */
	/* Can't handle MM_concat + CALLT + fast func side-effects. */
	if (J->postproc != LJ_POST_NONE)
	  lj_trace_err(J, LJ_TRERR_NYIRETL);
	J->base[J->maxslot] = tr;
	copyTV(J->L, &save, b-(2<<LJ_FR2));
	if (gotresults)
	  copyTV(J->L, b-(2<<LJ_FR2), b+rbase);
	else
	  setnilV(b-(2<<LJ_FR2));
	J->L->base = b - cbase;
	tr = rec_cat(J, bslot, cbase-(2<<LJ_FR2));
	b = J->L->base + cbase;  /* Undo. */
	J->L->base = b;
	copyTV(J->L, b-(2<<LJ_FR2), &save);
      }
      if (tr) {  /* Store final result. */
	BCReg dst = bc_a(*(frame_contpc(frame)-1));
	J->base[dst] = tr;
	if (dst >= J->maxslot) {
	  J->maxslot = dst+1;
	}
      }  /* Otherwise continue with another __concat call. */
    } else {
      /* Result type already specialized. */
      lj_assertJ(cont == lj_cont_condf || cont == lj_cont_condt,
		 "bad continuation type");
    }
  } else {
    lj_trace_err(J, LJ_TRERR_NYIRETL);  /* NYI: handle return to C frame. */
  }
  lj_assertJ(J->baseslot >= 1+LJ_FR2, "bad baseslot for return");
}

/* -- Metamethod handling ------------------------------------------------- */

/* Prepare to record call to metamethod. */
static BCReg rec_mm_prep(jit_State *J, ASMFunction cont)
{
  BCReg s, top = cont == lj_cont_cat ? J->maxslot : curr_proto(J->L)->framesize;
#if LJ_FR2
  J->base[top] = lj_ir_k64(J, IR_KNUM, u64ptr(contptr(cont)));
  J->base[top+1] = TREF_CONT;
#else
  J->base[top] = lj_ir_kptr(J, contptr(cont)) | TREF_CONT;
#endif
  J->framedepth++;
  for (s = J->maxslot; s < top; s++)
    J->base[s] = 0;  /* Clear frame gap to avoid resurrecting previous refs. */
  return top+1+LJ_FR2;
}

/* Record metamethod lookup. */
int lj_record_mm_lookup(jit_State *J, RecordIndex *ix, MMS mm)
{
  RecordIndex mix;
  GCtab *mt;
  if (tref_istab(ix->tab)) {
    mt = tabref(tabV(&ix->tabv)->metatable);
    mix.tab = emitir(IRT(IR_FLOAD, IRT_TAB), ix->tab, IRFL_TAB_META);
  } else if (tref_isudata(ix->tab)) {
    int udtype = udataV(&ix->tabv)->udtype;
    mt = tabref(udataV(&ix->tabv)->metatable);
    /* The metatables of special userdata objects are treated as immutable. */
    if (udtype != UDTYPE_USERDATA) {
      cTValue *mo;
      if (LJ_HASFFI && udtype == UDTYPE_FFI_CLIB) {
	/* Specialize to the C library namespace object. */
	emitir(IRTG(IR_EQ, IRT_PGC), ix->tab, lj_ir_kptr(J, udataV(&ix->tabv)));
      } else {
	/* Specialize to the type of userdata. */
	TRef tr = emitir(IRT(IR_FLOAD, IRT_U8), ix->tab, IRFL_UDATA_UDTYPE);
	emitir(IRTGI(IR_EQ), tr, lj_ir_kint(J, udtype));
      }
  immutable_mt:
      mo = lj_tab_getstr(mt, mmname_str(J2G(J), mm));
      if (!mo || tvisnil(mo))
	return 0;  /* No metamethod. */
      /* Treat metamethod or index table as immutable, too. */
      if (!(tvisfunc(mo) || tvistab(mo)))
	lj_trace_err(J, LJ_TRERR_BADTYPE);
      copyTV(J->L, &ix->mobjv, mo);
      ix->mobj = lj_ir_kgc(J, gcV(mo), tvisfunc(mo) ? IRT_FUNC : IRT_TAB);
      ix->mtv = mt;
      ix->mt = TREF_NIL;  /* Dummy value for comparison semantics. */
      return 1;  /* Got metamethod or index table. */
    }
    mix.tab = emitir(IRT(IR_FLOAD, IRT_TAB), ix->tab, IRFL_UDATA_META);
  } else {
    /* Specialize to base metatable. Must flush mcode in lua_setmetatable(). */
    mt = tabref(basemt_obj(J2G(J), &ix->tabv));
    if (mt == NULL) {
      ix->mt = TREF_NIL;
      return 0;  /* No metamethod. */
    }
    /* The cdata metatable is treated as immutable. */
    if (LJ_HASFFI && tref_iscdata(ix->tab)) goto immutable_mt;
    ix->mt = mix.tab = lj_ir_ggfload(J, IRT_TAB,
      GG_OFS(g.gcroot[GCROOT_BASEMT+itypemap(&ix->tabv)]));
    goto nocheck;
  }
  ix->mt = mt ? mix.tab : TREF_NIL;
  emitir(IRTG(mt ? IR_NE : IR_EQ, IRT_TAB), mix.tab, lj_ir_knull(J, IRT_TAB));
nocheck:
  if (mt) {
    GCstr *mmstr = mmname_str(J2G(J), mm);
    cTValue *mo = lj_tab_getstr(mt, mmstr);
    if (mo && !tvisnil(mo))
      copyTV(J->L, &ix->mobjv, mo);
    ix->mtv = mt;
    settabV(J->L, &mix.tabv, mt);
    setstrV(J->L, &mix.keyv, mmstr);
    mix.key = lj_ir_kstr(J, mmstr);
    mix.val = 0;
    mix.idxchain = 0;
    ix->mobj = lj_record_idx(J, &mix);
    return !tref_isnil(ix->mobj);  /* 1 if metamethod found, 0 if not. */
  }
  return 0;  /* No metamethod. */
}

/* Record call to arithmetic metamethod. */
static TRef rec_mm_arith(jit_State *J, RecordIndex *ix, MMS mm)
{
  /* Set up metamethod call first to save ix->tab and ix->tabv. */
  BCReg func = rec_mm_prep(J, mm == MM_concat ? lj_cont_cat : lj_cont_ra);
  TRef *base = J->base + func;
  TValue *basev = J->L->base + func;
  base[1+LJ_FR2] = ix->tab; base[2+LJ_FR2] = ix->key;
  copyTV(J->L, basev+1+LJ_FR2, &ix->tabv);
  copyTV(J->L, basev+2+LJ_FR2, &ix->keyv);
  if (!lj_record_mm_lookup(J, ix, mm)) {  /* Lookup mm on 1st operand. */
    if (mm != MM_unm) {
      ix->tab = ix->key;
      copyTV(J->L, &ix->tabv, &ix->keyv);
      if (lj_record_mm_lookup(J, ix, mm))  /* Lookup mm on 2nd operand. */
	goto ok;
    }
    lj_trace_err(J, LJ_TRERR_NOMM);
  }
ok:
  base[0] = ix->mobj;
#if LJ_FR2
  base[1] = 0;
#endif
  copyTV(J->L, basev+0, &ix->mobjv);
  lj_record_call(J, func, 2);
  return 0;  /* No result yet. */
}

/* Record call to __len metamethod. */
static TRef rec_mm_len(jit_State *J, TRef tr, TValue *tv)
{
  RecordIndex ix;
  ix.tab = tr;
  copyTV(J->L, &ix.tabv, tv);
  if (lj_record_mm_lookup(J, &ix, MM_len)) {
    BCReg func = rec_mm_prep(J, lj_cont_ra);
    TRef *base = J->base + func;
    TValue *basev = J->L->base + func;
    base[0] = ix.mobj; copyTV(J->L, basev+0, &ix.mobjv);
    base += LJ_FR2;
    basev += LJ_FR2;
    base[1] = tr; copyTV(J->L, basev+1, tv);
#if LJ_52
    base[2] = tr; copyTV(J->L, basev+2, tv);
#else
    base[2] = TREF_NIL; setnilV(basev+2);
#endif
    lj_record_call(J, func, 2);
  } else {
    if (LJ_52 && tref_istab(tr))
      return emitir(IRTI(IR_ALEN), tr, TREF_NIL);
    lj_trace_err(J, LJ_TRERR_NOMM);
  }
  return 0;  /* No result yet. */
}

/* Call a comparison metamethod. */
static void rec_mm_callcomp(jit_State *J, RecordIndex *ix, int op)
{
  BCReg func = rec_mm_prep(J, (op&1) ? lj_cont_condf : lj_cont_condt);
  TRef *base = J->base + func + LJ_FR2;
  TValue *tv = J->L->base + func + LJ_FR2;
  base[-LJ_FR2] = ix->mobj; base[1] = ix->val; base[2] = ix->key;
  copyTV(J->L, tv-LJ_FR2, &ix->mobjv);
  copyTV(J->L, tv+1, &ix->valv);
  copyTV(J->L, tv+2, &ix->keyv);
  lj_record_call(J, func, 2);
}

/* Record call to equality comparison metamethod (for tab and udata only). */
static void rec_mm_equal(jit_State *J, RecordIndex *ix, int op)
{
  ix->tab = ix->val;
  copyTV(J->L, &ix->tabv, &ix->valv);
  if (lj_record_mm_lookup(J, ix, MM_eq)) {  /* Lookup mm on 1st operand. */
    cTValue *bv;
    TRef mo1 = ix->mobj;
    TValue mo1v;
    copyTV(J->L, &mo1v, &ix->mobjv);
    /* Avoid the 2nd lookup and the objcmp if the metatables are equal. */
    bv = &ix->keyv;
    if (tvistab(bv) && tabref(tabV(bv)->metatable) == ix->mtv) {
      TRef mt2 = emitir(IRT(IR_FLOAD, IRT_TAB), ix->key, IRFL_TAB_META);
      emitir(IRTG(IR_EQ, IRT_TAB), mt2, ix->mt);
    } else if (tvisudata(bv) && tabref(udataV(bv)->metatable) == ix->mtv) {
      TRef mt2 = emitir(IRT(IR_FLOAD, IRT_TAB), ix->key, IRFL_UDATA_META);
      emitir(IRTG(IR_EQ, IRT_TAB), mt2, ix->mt);
    } else {  /* Lookup metamethod on 2nd operand and compare both. */
      ix->tab = ix->key;
      copyTV(J->L, &ix->tabv, bv);
      if (!lj_record_mm_lookup(J, ix, MM_eq) ||
	  lj_record_objcmp(J, mo1, ix->mobj, &mo1v, &ix->mobjv))
	return;
    }
    rec_mm_callcomp(J, ix, op);
  }
}

/* Record call to ordered comparison metamethods (for arbitrary objects). */
static void rec_mm_comp(jit_State *J, RecordIndex *ix, int op)
{
  ix->tab = ix->val;
  copyTV(J->L, &ix->tabv, &ix->valv);
  while (1) {
    MMS mm = (op & 2) ? MM_le : MM_lt;  /* Try __le + __lt or only __lt. */
#if LJ_52
    if (!lj_record_mm_lookup(J, ix, mm)) {  /* Lookup mm on 1st operand. */
      ix->tab = ix->key;
      copyTV(J->L, &ix->tabv, &ix->keyv);
      if (!lj_record_mm_lookup(J, ix, mm))  /* Lookup mm on 2nd operand. */
	goto nomatch;
    }
    rec_mm_callcomp(J, ix, op);
    return;
#else
    if (lj_record_mm_lookup(J, ix, mm)) {  /* Lookup mm on 1st operand. */
      cTValue *bv;
      TRef mo1 = ix->mobj;
      TValue mo1v;
      copyTV(J->L, &mo1v, &ix->mobjv);
      /* Avoid the 2nd lookup and the objcmp if the metatables are equal. */
      bv = &ix->keyv;
      if (tvistab(bv) && tabref(tabV(bv)->metatable) == ix->mtv) {
	TRef mt2 = emitir(IRT(IR_FLOAD, IRT_TAB), ix->key, IRFL_TAB_META);
	emitir(IRTG(IR_EQ, IRT_TAB), mt2, ix->mt);
      } else if (tvisudata(bv) && tabref(udataV(bv)->metatable) == ix->mtv) {
	TRef mt2 = emitir(IRT(IR_FLOAD, IRT_TAB), ix->key, IRFL_UDATA_META);
	emitir(IRTG(IR_EQ, IRT_TAB), mt2, ix->mt);
      } else {  /* Lookup metamethod on 2nd operand and compare both. */
	ix->tab = ix->key;
	copyTV(J->L, &ix->tabv, bv);
	if (!lj_record_mm_lookup(J, ix, mm) ||
	    lj_record_objcmp(J, mo1, ix->mobj, &mo1v, &ix->mobjv))
	  goto nomatch;
      }
      rec_mm_callcomp(J, ix, op);
      return;
    }
#endif
  nomatch:
    /* Lookup failed. Retry with  __lt and swapped operands. */
    if (!(op & 2)) break;  /* Already at __lt. Interpreter will throw. */
    ix->tab = ix->key; ix->key = ix->val; ix->val = ix->tab;
    copyTV(J->L, &ix->tabv, &ix->keyv);
    copyTV(J->L, &ix->keyv, &ix->valv);
    copyTV(J->L, &ix->valv, &ix->tabv);
    op ^= 3;
  }
}

#if LJ_HASFFI
/* Setup call to cdata comparison metamethod. */
static void rec_mm_comp_cdata(jit_State *J, RecordIndex *ix, int op, MMS mm)
{
  lj_snap_add(J);
  if (tref_iscdata(ix->val)) {
    ix->tab = ix->val;
    copyTV(J->L, &ix->tabv, &ix->valv);
  } else {
    lj_assertJ(tref_iscdata(ix->key), "cdata expected");
    ix->tab = ix->key;
    copyTV(J->L, &ix->tabv, &ix->keyv);
  }
  lj_record_mm_lookup(J, ix, mm);
  rec_mm_callcomp(J, ix, op);
}
#endif

/* -- Indexed access ------------------------------------------------------ */

#ifdef LUAJIT_ENABLE_TABLE_BUMP
/* Bump table allocations in bytecode when they grow during recording. */
static void rec_idx_bump(jit_State *J, RecordIndex *ix)
{
  RBCHashEntry *rbc = &J->rbchash[(ix->tab & (RBCHASH_SLOTS-1))];
  if (tref_ref(ix->tab) == rbc->ref) {
    const BCIns *pc = mref(rbc->pc, const BCIns);
    GCtab *tb = tabV(&ix->tabv);
    uint32_t nhbits;
    IRIns *ir;
    if (!tvisnil(&ix->keyv))
      (void)lj_tab_set(J->L, tb, &ix->keyv);  /* Grow table right now. */
    nhbits = tb->hmask > 0 ? lj_fls(tb->hmask)+1 : 0;
    ir = IR(tref_ref(ix->tab));
    if (ir->o == IR_TNEW) {
      uint32_t ah = bc_d(*pc);
      uint32_t asize = ah & 0x7ff, hbits = ah >> 11;
      if (nhbits > hbits) hbits = nhbits;
      if (tb->asize > asize) {
	asize = tb->asize <= 0x7ff ? tb->asize : 0x7ff;
      }
      if ((asize | (hbits<<11)) != ah) {  /* Has the size changed? */
	/* Patch bytecode, but continue recording (for more patching). */
	setbc_d(pc, (asize | (hbits<<11)));
	/* Patching TNEW operands is only safe if the trace is aborted. */
	ir->op1 = asize; ir->op2 = hbits;
	J->retryrec = 1;  /* Abort the trace at the end of recording. */
      }
    } else if (ir->o == IR_TDUP) {
      GCtab *tpl = gco2tab(proto_kgc(&gcref(rbc->pt)->pt, ~(ptrdiff_t)bc_d(*pc)));
      /* Grow template table, but preserve keys with nil values. */
      if ((tb->asize > tpl->asize && (1u << nhbits)-1 == tpl->hmask) ||
	  (tb->asize == tpl->asize && (1u << nhbits)-1 > tpl->hmask)) {
	Node *node = noderef(tpl->node);
	uint32_t i, hmask = tpl->hmask, asize;
	TValue *array;
	for (i = 0; i <= hmask; i++) {
	  if (!tvisnil(&node[i].key) && tvisnil(&node[i].val))
	    settabV(J->L, &node[i].val, tpl);
	}
	if (!tvisnil(&ix->keyv) && tref_isk(ix->key)) {
	  TValue *o = lj_tab_set(J->L, tpl, &ix->keyv);
	  if (tvisnil(o)) settabV(J->L, o, tpl);
	}
	lj_tab_resize(J->L, tpl, tb->asize, nhbits);
	node = noderef(tpl->node);
	hmask = tpl->hmask;
	for (i = 0; i <= hmask; i++) {
	  /* This is safe, since template tables only hold immutable values. */
	  if (tvistab(&node[i].val))
	    setnilV(&node[i].val);
	}
	/* The shape of the table may have changed. Clean up array part, too. */
	asize = tpl->asize;
	array = tvref(tpl->array);
	for (i = 0; i < asize; i++) {
	  if (tvistab(&array[i]))
	    setnilV(&array[i]);
	}
	J->retryrec = 1;  /* Abort the trace at the end of recording. */
      }
    }
  }
}
#endif

/* Record bounds-check. */
static void rec_idx_abc(jit_State *J, TRef asizeref, TRef ikey, uint32_t asize)
{
  /* Try to emit invariant bounds checks. */
  if ((J->flags & (JIT_F_OPT_LOOP|JIT_F_OPT_ABC)) ==
      (JIT_F_OPT_LOOP|JIT_F_OPT_ABC)) {
    IRRef ref = tref_ref(ikey);
    IRIns *ir = IR(ref);
    int32_t ofs = 0;
    IRRef ofsref = 0;
    /* Handle constant offsets. */
    if (ir->o == IR_ADD && irref_isk(ir->op2)) {
      ofsref = ir->op2;
      ofs = IR(ofsref)->i;
      ref = ir->op1;
      ir = IR(ref);
    }
    /* Got scalar evolution analysis results for this reference? */
    if (ref == J->scev.idx) {
      int32_t stop;
      lj_assertJ(irt_isint(J->scev.t) && ir->o == IR_SLOAD,
		 "only int SCEV supported");
      stop = numberVint(&(J->L->base - J->baseslot)[ir->op1 + FORL_STOP]);
      /* Runtime value for stop of loop is within bounds? */
      if ((uint64_t)stop + ofs < (uint64_t)asize) {
	/* Emit invariant bounds check for stop. */
	emitir(IRTG(IR_ABC, IRT_P32), asizeref, ofs == 0 ? J->scev.stop :
	       emitir(IRTI(IR_ADD), J->scev.stop, ofsref));
	/* Emit invariant bounds check for start, if not const or negative. */
	if (!(J->scev.dir && J->scev.start &&
	      (int64_t)IR(J->scev.start)->i + ofs >= 0))
	  emitir(IRTG(IR_ABC, IRT_P32), asizeref, ikey);
	return;
      }
    }
  }
  emitir(IRTGI(IR_ABC), asizeref, ikey);  /* Emit regular bounds check. */
}

/* Record indexed key lookup. */
static TRef rec_idx_key(jit_State *J, RecordIndex *ix, IRRef *rbref,
			IRType1 *rbguard)
{
  TRef key;
  GCtab *t = tabV(&ix->tabv);
  ix->oldv = lj_tab_get(J->L, t, &ix->keyv);  /* Lookup previous value. */
  *rbref = 0;
  rbguard->irt = 0;

  /* Integer keys are looked up in the array part first. */
  key = ix->key;
  if (tref_isnumber(key)) {
    int32_t k = numberVint(&ix->keyv);
    if (!tvisint(&ix->keyv) && numV(&ix->keyv) != (lua_Number)k)
      k = LJ_MAX_ASIZE;
    if ((MSize)k < LJ_MAX_ASIZE) {  /* Potential array key? */
      TRef ikey = lj_opt_narrow_index(J, key);
      TRef asizeref = emitir(IRTI(IR_FLOAD), ix->tab, IRFL_TAB_ASIZE);
      if ((MSize)k < t->asize) {  /* Currently an array key? */
	TRef arrayref;
	rec_idx_abc(J, asizeref, ikey, t->asize);
	arrayref = emitir(IRT(IR_FLOAD, IRT_PGC), ix->tab, IRFL_TAB_ARRAY);
	return emitir(IRT(IR_AREF, IRT_PGC), arrayref, ikey);
      } else {  /* Currently not in array (may be an array extension)? */
	emitir(IRTGI(IR_ULE), asizeref, ikey);  /* Inv. bounds check. */
	if (k == 0 && tref_isk(key))
	  key = lj_ir_knum_zero(J);  /* Canonicalize 0 or +-0.0 to +0.0. */
	/* And continue with the hash lookup. */
      }
    } else if (!tref_isk(key)) {
      /* We can rule out const numbers which failed the integerness test
      ** above. But all other numbers are potential array keys.
      */
      if (t->asize == 0) {  /* True sparse tables have an empty array part. */
	/* Guard that the array part stays empty. */
	TRef tmp = emitir(IRTI(IR_FLOAD), ix->tab, IRFL_TAB_ASIZE);
	emitir(IRTGI(IR_EQ), tmp, lj_ir_kint(J, 0));
      } else {
	lj_trace_err(J, LJ_TRERR_NYITMIX);
      }
    }
  }

  /* Otherwise the key is located in the hash part. */
  if (t->hmask == 0) {  /* Shortcut for empty hash part. */
    /* Guard that the hash part stays empty. */
    TRef tmp = emitir(IRTI(IR_FLOAD), ix->tab, IRFL_TAB_HMASK);
    emitir(IRTGI(IR_EQ), tmp, lj_ir_kint(J, 0));
    return lj_ir_kkptr(J, niltvg(J2G(J)));
  }
  if (tref_isinteger(key))  /* Hash keys are based on numbers, not ints. */
    key = emitir(IRTN(IR_CONV), key, IRCONV_NUM_INT);
  if (tref_isk(key)) {
    /* Optimize lookup of constant hash keys. */
    GCSize hslot = (GCSize)((char *)ix->oldv-(char *)&noderef(t->node)[0].val);
    if (hslot <= t->hmask*(GCSize)sizeof(Node) &&
	hslot <= 65535*(GCSize)sizeof(Node)) {
      TRef node, kslot, hm;
      *rbref = J->cur.nins;  /* Mark possible rollback point. */
      *rbguard = J->guardemit;
      hm = emitir(IRTI(IR_FLOAD), ix->tab, IRFL_TAB_HMASK);
      emitir(IRTGI(IR_EQ), hm, lj_ir_kint(J, (int32_t)t->hmask));
      node = emitir(IRT(IR_FLOAD, IRT_PGC), ix->tab, IRFL_TAB_NODE);
      kslot = lj_ir_kslot(J, key, (IRRef)(hslot / sizeof(Node)));
      return emitir(IRTG(IR_HREFK, IRT_PGC), node, kslot);
    }
  }
  /* Fall back to a regular hash lookup. */
  return emitir(IRT(IR_HREF, IRT_PGC), ix->tab, key);
}

/* Determine whether a key is NOT one of the fast metamethod names. */
static int nommstr(jit_State *J, TRef key)
{
  if (tref_isstr(key)) {
    if (tref_isk(key)) {
      GCstr *str = ir_kstr(IR(tref_ref(key)));
      uint32_t mm;
      for (mm = 0; mm <= MM_FAST; mm++)
	if (mmname_str(J2G(J), mm) == str)
	  return 0;  /* MUST be one the fast metamethod names. */
    } else {
      return 0;  /* Variable string key MAY be a metamethod name. */
    }
  }
  return 1;  /* CANNOT be a metamethod name. */
}

/* Record indexed load/store. */
TRef lj_record_idx(jit_State *J, RecordIndex *ix)
{
  TRef xref;
  IROp xrefop, loadop;
  IRRef rbref;
  IRType1 rbguard;
  cTValue *oldv;

  while (!tref_istab(ix->tab)) { /* Handle non-table lookup. */
    /* Never call raw lj_record_idx() on non-table. */
    lj_assertJ(ix->idxchain != 0, "bad usage");
    if (!lj_record_mm_lookup(J, ix, ix->val ? MM_newindex : MM_index))
      lj_trace_err(J, LJ_TRERR_NOMM);
  handlemm:
    if (tref_isfunc(ix->mobj)) {  /* Handle metamethod call. */
      BCReg func = rec_mm_prep(J, ix->val ? lj_cont_nop : lj_cont_ra);
      TRef *base = J->base + func + LJ_FR2;
      TValue *tv = J->L->base + func + LJ_FR2;
      base[-LJ_FR2] = ix->mobj; base[1] = ix->tab; base[2] = ix->key;
      setfuncV(J->L, tv-LJ_FR2, funcV(&ix->mobjv));
      copyTV(J->L, tv+1, &ix->tabv);
      copyTV(J->L, tv+2, &ix->keyv);
      if (ix->val) {
	base[3] = ix->val;
	copyTV(J->L, tv+3, &ix->valv);
	lj_record_call(J, func, 3);  /* mobj(tab, key, val) */
	return 0;
      } else {
	lj_record_call(J, func, 2);  /* res = mobj(tab, key) */
	return 0;  /* No result yet. */
      }
    }
#if LJ_HASBUFFER
    /* The index table of buffer objects is treated as immutable. */
    if (ix->mt == TREF_NIL && !ix->val &&
	tref_isudata(ix->tab) && udataV(&ix->tabv)->udtype == UDTYPE_BUFFER &&
	tref_istab(ix->mobj) && tref_isstr(ix->key) && tref_isk(ix->key)) {
      cTValue *val = lj_tab_getstr(tabV(&ix->mobjv), strV(&ix->keyv));
      TRef tr = lj_record_constify(J, val);
      if (tr) return tr;  /* Specialize to the value, i.e. a method. */
    }
#endif
    /* Otherwise retry lookup with metaobject. */
    ix->tab = ix->mobj;
    copyTV(J->L, &ix->tabv, &ix->mobjv);
    if (--ix->idxchain == 0)
      lj_trace_err(J, LJ_TRERR_IDXLOOP);
  }

  /* First catch nil and NaN keys for tables. */
  if (tvisnil(&ix->keyv) || (tvisnum(&ix->keyv) && tvisnan(&ix->keyv))) {
    if (ix->val)  /* Better fail early. */
      lj_trace_err(J, LJ_TRERR_STORENN);
    if (tref_isk(ix->key)) {
      if (ix->idxchain && lj_record_mm_lookup(J, ix, MM_index))
	goto handlemm;
      return TREF_NIL;
    }
  }

  /* Record the key lookup. */
  xref = rec_idx_key(J, ix, &rbref, &rbguard);
  xrefop = IR(tref_ref(xref))->o;
  loadop = xrefop == IR_AREF ? IR_ALOAD : IR_HLOAD;
  /* The lj_meta_tset() inconsistency is gone, but better play safe. */
  oldv = xrefop == IR_KKPTR ? (cTValue *)ir_kptr(IR(tref_ref(xref))) : ix->oldv;

  if (ix->val == 0) {  /* Indexed load */
    IRType t = itype2irt(oldv);
    TRef res;
    if (oldv == niltvg(J2G(J))) {
      emitir(IRTG(IR_EQ, IRT_PGC), xref, lj_ir_kkptr(J, niltvg(J2G(J))));
      res = TREF_NIL;
    } else {
      res = emitir(IRTG(loadop, t), xref, 0);
    }
    if (tref_ref(res) < rbref) {  /* HREFK + load forwarded? */
      lj_ir_rollback(J, rbref);  /* Rollback to eliminate hmask guard. */
      J->guardemit = rbguard;
    }
    if (t == IRT_NIL && ix->idxchain && lj_record_mm_lookup(J, ix, MM_index))
      goto handlemm;
    if (irtype_ispri(t)) res = TREF_PRI(t);  /* Canonicalize primitives. */
    return res;
  } else {  /* Indexed store. */
    GCtab *mt = tabref(tabV(&ix->tabv)->metatable);
    int keybarrier = tref_isgcv(ix->key) && !tref_isnil(ix->val);
    if (tref_ref(xref) < rbref) {  /* HREFK forwarded? */
      lj_ir_rollback(J, rbref);  /* Rollback to eliminate hmask guard. */
      J->guardemit = rbguard;
    }
    if (tvisnil(oldv)) {  /* Previous value was nil? */
      /* Need to duplicate the hasmm check for the early guards. */
      int hasmm = 0;
      if (ix->idxchain && mt) {
	cTValue *mo = lj_tab_getstr(mt, mmname_str(J2G(J), MM_newindex));
	hasmm = mo && !tvisnil(mo);
      }
      if (hasmm)
	emitir(IRTG(loadop, IRT_NIL), xref, 0);  /* Guard for nil value. */
      else if (xrefop == IR_HREF)
	emitir(IRTG(oldv == niltvg(J2G(J)) ? IR_EQ : IR_NE, IRT_PGC),
	       xref, lj_ir_kkptr(J, niltvg(J2G(J))));
      if (ix->idxchain && lj_record_mm_lookup(J, ix, MM_newindex)) {
	lj_assertJ(hasmm, "inconsistent metamethod handling");
	goto handlemm;
      }
      lj_assertJ(!hasmm, "inconsistent metamethod handling");
      if (oldv == niltvg(J2G(J))) {  /* Need to insert a new key. */
	TRef key = ix->key;
	if (tref_isinteger(key)) {  /* NEWREF needs a TValue as a key. */
	  key = emitir(IRTN(IR_CONV), key, IRCONV_NUM_INT);
<<<<<<< HEAD
	else if (tref_isnumber(key) && tref_isk(key) && tvismzero(&ix->keyv))
	  key = lj_ir_knum_zero(J);  /* Canonicalize -0.0 to +0.0. */
	xref = emitir(IRT(IR_NEWREF, IRT_PGC), ix->tab, key);
=======
	} else if (tref_isnum(key)) {
	  if (tref_isk(key)) {
	    if (tvismzero(&ix->keyv))
	      key = lj_ir_knum_zero(J);  /* Canonicalize -0.0 to +0.0. */
	  } else {
	    emitir(IRTG(IR_EQ, IRT_NUM), key, key);  /* Check for !NaN. */
	  }
	}
	xref = emitir(IRT(IR_NEWREF, IRT_P32), ix->tab, key);
>>>>>>> 7f9907b4
	keybarrier = 0;  /* NEWREF already takes care of the key barrier. */
#ifdef LUAJIT_ENABLE_TABLE_BUMP
	if ((J->flags & JIT_F_OPT_SINK))  /* Avoid a separate flag. */
	  rec_idx_bump(J, ix);
#endif
      }
    } else if (!lj_opt_fwd_wasnonnil(J, loadop, tref_ref(xref))) {
      /* Cannot derive that the previous value was non-nil, must do checks. */
      if (xrefop == IR_HREF)  /* Guard against store to niltv. */
	emitir(IRTG(IR_NE, IRT_PGC), xref, lj_ir_kkptr(J, niltvg(J2G(J))));
      if (ix->idxchain) {  /* Metamethod lookup required? */
	/* A check for NULL metatable is cheaper (hoistable) than a load. */
	if (!mt) {
	  TRef mtref = emitir(IRT(IR_FLOAD, IRT_TAB), ix->tab, IRFL_TAB_META);
	  emitir(IRTG(IR_EQ, IRT_TAB), mtref, lj_ir_knull(J, IRT_TAB));
	} else {
	  IRType t = itype2irt(oldv);
	  emitir(IRTG(loadop, t), xref, 0);  /* Guard for non-nil value. */
	}
      }
    } else {
      keybarrier = 0;  /* Previous non-nil value kept the key alive. */
    }
    /* Convert int to number before storing. */
    if (!LJ_DUALNUM && tref_isinteger(ix->val))
      ix->val = emitir(IRTN(IR_CONV), ix->val, IRCONV_NUM_INT);
    emitir(IRT(loadop+IRDELTA_L2S, tref_type(ix->val)), xref, ix->val);
    if (keybarrier || tref_isgcv(ix->val))
      emitir(IRT(IR_TBAR, IRT_NIL), ix->tab, 0);
    /* Invalidate neg. metamethod cache for stores with certain string keys. */
    if (!nommstr(J, ix->key)) {
      TRef fref = emitir(IRT(IR_FREF, IRT_PGC), ix->tab, IRFL_TAB_NOMM);
      emitir(IRT(IR_FSTORE, IRT_U8), fref, lj_ir_kint(J, 0));
    }
    J->needsnap = 1;
    return 0;
  }
}

/* Determine result type of table traversal. */
static IRType rec_next_types(GCtab *t, uint32_t idx)
{
  for (; idx < t->asize; idx++) {
    cTValue *a = arrayslot(t, idx);
    if (LJ_LIKELY(!tvisnil(a)))
      return (LJ_DUALNUM ? IRT_INT : IRT_NUM) + (itype2irt(a) << 8);
  }
  idx -= t->asize;
  for (; idx <= t->hmask; idx++) {
    Node *n = &noderef(t->node)[idx];
    if (!tvisnil(&n->val))
      return itype2irt(&n->key) + (itype2irt(&n->val) << 8);
  }
  return IRT_NIL + (IRT_NIL << 8);
}

/* Record a table traversal step aka next(). */
int lj_record_next(jit_State *J, RecordIndex *ix)
{
  IRType t, tkey, tval;
  TRef trvk;
  t = rec_next_types(tabV(&ix->tabv), ix->keyv.u32.lo);
  tkey = (t & 0xff); tval = (t >> 8);
  trvk = lj_ir_call(J, IRCALL_lj_vm_next, ix->tab, ix->key);
  if (ix->mobj || tkey == IRT_NIL) {
    TRef idx = emitir(IRTI(IR_HIOP), trvk, trvk);
    /* Always check for invalid key from next() for nil result. */
    if (!ix->mobj) emitir(IRTGI(IR_NE), idx, lj_ir_kint(J, -1));
    ix->mobj = idx;
  }
  ix->key = lj_record_vload(J, trvk, 1, tkey);
  if (tkey == IRT_NIL || ix->idxchain) {  /* Omit value type check. */
    ix->val = TREF_NIL;
    return 1;
  } else {  /* Need value. */
    ix->val = lj_record_vload(J, trvk, 0, tval);
    return 2;
  }
}

static void rec_tsetm(jit_State *J, BCReg ra, BCReg rn, int32_t i)
{
  RecordIndex ix;
  cTValue *basev = J->L->base;
  GCtab *t = tabV(&basev[ra-1]);
  settabV(J->L, &ix.tabv, t);
  ix.tab = getslot(J, ra-1);
  ix.idxchain = 0;
#ifdef LUAJIT_ENABLE_TABLE_BUMP
  if ((J->flags & JIT_F_OPT_SINK)) {
    if (t->asize < i+rn-ra)
      lj_tab_reasize(J->L, t, i+rn-ra);
    setnilV(&ix.keyv);
    rec_idx_bump(J, &ix);
  }
#endif
  for (; ra < rn; i++, ra++) {
    setintV(&ix.keyv, i);
    ix.key = lj_ir_kint(J, i);
    copyTV(J->L, &ix.valv, &basev[ra]);
    ix.val = getslot(J, ra);
    lj_record_idx(J, &ix);
  }
}

/* -- Upvalue access ------------------------------------------------------ */

/* Check whether upvalue is immutable and ok to constify. */
static int rec_upvalue_constify(jit_State *J, GCupval *uvp)
{
  if (uvp->immutable) {
    cTValue *o = uvval(uvp);
    /* Don't constify objects that may retain large amounts of memory. */
#if LJ_HASFFI
    if (tviscdata(o)) {
      GCcdata *cd = cdataV(o);
      if (!cdataisv(cd) && !(cd->marked & LJ_GC_CDATA_FIN)) {
	CType *ct = ctype_raw(ctype_ctsG(J2G(J)), cd->ctypeid);
	if (!ctype_hassize(ct->info) || ct->size <= 16)
	  return 1;
      }
      return 0;
    }
#else
    UNUSED(J);
#endif
    if (!(tvistab(o) || tvisudata(o) || tvisthread(o)))
      return 1;
  }
  return 0;
}

/* Record upvalue load/store. */
static TRef rec_upvalue(jit_State *J, uint32_t uv, TRef val)
{
  GCupval *uvp = &gcref(J->fn->l.uvptr[uv])->uv;
  TRef fn = getcurrf(J);
  IRRef uref;
  int needbarrier = 0;
  if (rec_upvalue_constify(J, uvp)) {  /* Try to constify immutable upvalue. */
    TRef tr, kfunc;
    lj_assertJ(val == 0, "bad usage");
    if (!tref_isk(fn)) {  /* Late specialization of current function. */
      if (J->pt->flags >= PROTO_CLC_POLY)
	goto noconstify;
      kfunc = lj_ir_kfunc(J, J->fn);
      emitir(IRTG(IR_EQ, IRT_FUNC), fn, kfunc);
#if LJ_FR2
      J->base[-2] = kfunc;
#else
      J->base[-1] = kfunc | TREF_FRAME;
#endif
      fn = kfunc;
    }
    tr = lj_record_constify(J, uvval(uvp));
    if (tr)
      return tr;
  }
noconstify:
  /* Note: this effectively limits LJ_MAX_UPVAL to 127. */
  uv = (uv << 8) | (hashrot(uvp->dhash, uvp->dhash + HASH_BIAS) & 0xff);
  if (!uvp->closed) {
    uref = tref_ref(emitir(IRTG(IR_UREFO, IRT_PGC), fn, uv));
    /* In current stack? */
    if (uvval(uvp) >= tvref(J->L->stack) &&
	uvval(uvp) < tvref(J->L->maxstack)) {
      int32_t slot = (int32_t)(uvval(uvp) - (J->L->base - J->baseslot));
      if (slot >= 0) {  /* Aliases an SSA slot? */
	emitir(IRTG(IR_EQ, IRT_PGC),
	       REF_BASE,
	       emitir(IRT(IR_ADD, IRT_PGC), uref,
		      lj_ir_kint(J, (slot - 1 - LJ_FR2) * -8)));
	slot -= (int32_t)J->baseslot;  /* Note: slot number may be negative! */
	if (val == 0) {
	  return getslot(J, slot);
	} else {
	  J->base[slot] = val;
	  if (slot >= (int32_t)J->maxslot) J->maxslot = (BCReg)(slot+1);
	  return 0;
	}
      }
    }
    emitir(IRTG(IR_UGT, IRT_PGC),
	   emitir(IRT(IR_SUB, IRT_PGC), uref, REF_BASE),
	   lj_ir_kint(J, (J->baseslot + J->maxslot) * 8));
  } else {
    needbarrier = 1;
    uref = tref_ref(emitir(IRTG(IR_UREFC, IRT_PGC), fn, uv));
  }
  if (val == 0) {  /* Upvalue load */
    IRType t = itype2irt(uvval(uvp));
    TRef res = emitir(IRTG(IR_ULOAD, t), uref, 0);
    if (irtype_ispri(t)) res = TREF_PRI(t);  /* Canonicalize primitive refs. */
    return res;
  } else {  /* Upvalue store. */
    /* Convert int to number before storing. */
    if (!LJ_DUALNUM && tref_isinteger(val))
      val = emitir(IRTN(IR_CONV), val, IRCONV_NUM_INT);
    emitir(IRT(IR_USTORE, tref_type(val)), uref, val);
    if (needbarrier && tref_isgcv(val))
      emitir(IRT(IR_OBAR, IRT_NIL), uref, val);
    J->needsnap = 1;
    return 0;
  }
}

/* -- Record calls to Lua functions --------------------------------------- */

/* Check unroll limits for calls. */
static void check_call_unroll(jit_State *J, TraceNo lnk)
{
  cTValue *frame = J->L->base - 1;
  void *pc = mref(frame_func(frame)->l.pc, void);
  int32_t depth = J->framedepth;
  int32_t count = 0;
  if ((J->pt->flags & PROTO_VARARG)) depth--;  /* Vararg frame still missing. */
  for (; depth > 0; depth--) {  /* Count frames with same prototype. */
    if (frame_iscont(frame)) depth--;
    frame = frame_prev(frame);
    if (mref(frame_func(frame)->l.pc, void) == pc)
      count++;
  }
  if (J->pc == J->startpc) {
    if (count + J->tailcalled > J->param[JIT_P_recunroll]) {
      J->pc++;
      if (J->framedepth + J->retdepth == 0)
	lj_record_stop(J, LJ_TRLINK_TAILREC, J->cur.traceno);  /* Tail-rec. */
      else
	lj_record_stop(J, LJ_TRLINK_UPREC, J->cur.traceno);  /* Up-recursion. */
    }
  } else {
    if (count > J->param[JIT_P_callunroll]) {
      if (lnk) {  /* Possible tail- or up-recursion. */
	lj_trace_flush(J, lnk);  /* Flush trace that only returns. */
	/* Set a small, pseudo-random hotcount for a quick retry of JFUNC*. */
	hotcount_set(J2GG(J), J->pc+1, lj_prng_u64(&J2G(J)->prng) & 15u);
      }
      lj_trace_err(J, LJ_TRERR_CUNROLL);
    }
  }
}

/* Record Lua function setup. */
static void rec_func_setup(jit_State *J)
{
  GCproto *pt = J->pt;
  BCReg s, numparams = pt->numparams;
  if ((pt->flags & PROTO_NOJIT))
    lj_trace_err(J, LJ_TRERR_CJITOFF);
  if (J->baseslot + pt->framesize >= LJ_MAX_JSLOTS)
    lj_trace_err(J, LJ_TRERR_STACKOV);
  /* Fill up missing parameters with nil. */
  for (s = J->maxslot; s < numparams; s++)
    J->base[s] = TREF_NIL;
  /* The remaining slots should never be read before they are written. */
  J->maxslot = numparams;
}

/* Record Lua vararg function setup. */
static void rec_func_vararg(jit_State *J)
{
  GCproto *pt = J->pt;
  BCReg s, fixargs, vframe = J->maxslot+1+LJ_FR2;
  lj_assertJ((pt->flags & PROTO_VARARG), "FUNCV in non-vararg function");
  if (J->baseslot + vframe + pt->framesize >= LJ_MAX_JSLOTS)
    lj_trace_err(J, LJ_TRERR_STACKOV);
  J->base[vframe-1-LJ_FR2] = J->base[-1-LJ_FR2];  /* Copy function up. */
#if LJ_FR2
  J->base[vframe-1] = TREF_FRAME;
#endif
  /* Copy fixarg slots up and set their original slots to nil. */
  fixargs = pt->numparams < J->maxslot ? pt->numparams : J->maxslot;
  for (s = 0; s < fixargs; s++) {
    J->base[vframe+s] = J->base[s];
    J->base[s] = TREF_NIL;
  }
  J->maxslot = fixargs;
  J->framedepth++;
  J->base += vframe;
  J->baseslot += vframe;
}

/* Record entry to a Lua function. */
static void rec_func_lua(jit_State *J)
{
  rec_func_setup(J);
  check_call_unroll(J, 0);
}

/* Record entry to an already compiled function. */
static void rec_func_jit(jit_State *J, TraceNo lnk)
{
  GCtrace *T;
  rec_func_setup(J);
  T = traceref(J, lnk);
  if (T->linktype == LJ_TRLINK_RETURN) {  /* Trace returns to interpreter? */
    check_call_unroll(J, lnk);
    /* Temporarily unpatch JFUNC* to continue recording across function. */
    J->patchins = *J->pc;
    J->patchpc = (BCIns *)J->pc;
    *J->patchpc = T->startins;
    return;
  }
  J->instunroll = 0;  /* Cannot continue across a compiled function. */
  if (J->pc == J->startpc && J->framedepth + J->retdepth == 0)
    lj_record_stop(J, LJ_TRLINK_TAILREC, J->cur.traceno);  /* Extra tail-rec. */
  else
    lj_record_stop(J, LJ_TRLINK_ROOT, lnk);  /* Link to the function. */
}

/* -- Vararg handling ----------------------------------------------------- */

/* Detect y = select(x, ...) idiom. */
static int select_detect(jit_State *J)
{
  BCIns ins = J->pc[1];
  if (bc_op(ins) == BC_CALLM && bc_b(ins) == 2 && bc_c(ins) == 1) {
    cTValue *func = &J->L->base[bc_a(ins)];
    if (tvisfunc(func) && funcV(func)->c.ffid == FF_select) {
      TRef kfunc = lj_ir_kfunc(J, funcV(func));
      emitir(IRTG(IR_EQ, IRT_FUNC), getslot(J, bc_a(ins)), kfunc);
      return 1;
    }
  }
  return 0;
}

/* Record vararg instruction. */
static void rec_varg(jit_State *J, BCReg dst, ptrdiff_t nresults)
{
  int32_t numparams = J->pt->numparams;
  ptrdiff_t nvararg = frame_delta(J->L->base-1) - numparams - 1 - LJ_FR2;
  lj_assertJ(frame_isvarg(J->L->base-1), "VARG in non-vararg frame");
  if (LJ_FR2 && dst > J->maxslot)
    J->base[dst-1] = 0;  /* Prevent resurrection of unrelated slot. */
  if (J->framedepth > 0) {  /* Simple case: varargs defined on-trace. */
    ptrdiff_t i;
    if (nvararg < 0) nvararg = 0;
    if (nresults != 1) {
      if (nresults == -1) nresults = nvararg;
      J->maxslot = dst + (BCReg)nresults;
    } else if (dst >= J->maxslot) {
      J->maxslot = dst + 1;
    }
    if (J->baseslot + J->maxslot >= LJ_MAX_JSLOTS)
      lj_trace_err(J, LJ_TRERR_STACKOV);
    for (i = 0; i < nresults; i++)
      J->base[dst+i] = i < nvararg ? getslot(J, i - nvararg - 1 - LJ_FR2) : TREF_NIL;
  } else {  /* Unknown number of varargs passed to trace. */
    TRef fr = emitir(IRTI(IR_SLOAD), LJ_FR2, IRSLOAD_READONLY|IRSLOAD_FRAME);
    int32_t frofs = 8*(1+LJ_FR2+numparams)+FRAME_VARG;
    if (nresults >= 0) {  /* Known fixed number of results. */
      ptrdiff_t i;
      if (nvararg > 0) {
	ptrdiff_t nload = nvararg >= nresults ? nresults : nvararg;
	TRef vbase;
	if (nvararg >= nresults)
	  emitir(IRTGI(IR_GE), fr, lj_ir_kint(J, frofs+8*(int32_t)nresults));
	else
	  emitir(IRTGI(IR_EQ), fr,
		 lj_ir_kint(J, (int32_t)frame_ftsz(J->L->base-1)));
	vbase = emitir(IRT(IR_SUB, IRT_IGC), REF_BASE, fr);
	vbase = emitir(IRT(IR_ADD, IRT_PGC), vbase, lj_ir_kint(J, frofs-8*(1+LJ_FR2)));
	for (i = 0; i < nload; i++) {
	  IRType t = itype2irt(&J->L->base[i-1-LJ_FR2-nvararg]);
	  J->base[dst+i] = lj_record_vload(J, vbase, (MSize)i, t);
	}
      } else {
	emitir(IRTGI(IR_LE), fr, lj_ir_kint(J, frofs));
	nvararg = 0;
      }
      for (i = nvararg; i < nresults; i++)
	J->base[dst+i] = TREF_NIL;
      if (nresults != 1 || dst >= J->maxslot) {
	J->maxslot = dst + (BCReg)nresults;
      }
    } else if (select_detect(J)) {  /* y = select(x, ...) */
      TRef tridx = J->base[dst-1];
      TRef tr = TREF_NIL;
      ptrdiff_t idx = lj_ffrecord_select_mode(J, tridx, &J->L->base[dst-1]);
      if (idx < 0) goto nyivarg;
      if (idx != 0 && !tref_isinteger(tridx))
	tridx = emitir(IRTGI(IR_CONV), tridx, IRCONV_INT_NUM|IRCONV_INDEX);
      if (idx != 0 && tref_isk(tridx)) {
	emitir(IRTGI(idx <= nvararg ? IR_GE : IR_LT),
	       fr, lj_ir_kint(J, frofs+8*(int32_t)idx));
	frofs -= 8;  /* Bias for 1-based index. */
      } else if (idx <= nvararg) {  /* Compute size. */
	TRef tmp = emitir(IRTI(IR_ADD), fr, lj_ir_kint(J, -frofs));
	if (numparams)
	  emitir(IRTGI(IR_GE), tmp, lj_ir_kint(J, 0));
	tr = emitir(IRTI(IR_BSHR), tmp, lj_ir_kint(J, 3));
	if (idx != 0) {
	  tridx = emitir(IRTI(IR_ADD), tridx, lj_ir_kint(J, -1));
	  rec_idx_abc(J, tr, tridx, (uint32_t)nvararg);
	}
      } else {
	TRef tmp = lj_ir_kint(J, frofs);
	if (idx != 0) {
	  TRef tmp2 = emitir(IRTI(IR_BSHL), tridx, lj_ir_kint(J, 3));
	  tmp = emitir(IRTI(IR_ADD), tmp2, tmp);
	} else {
	  tr = lj_ir_kint(J, 0);
	}
	emitir(IRTGI(IR_LT), fr, tmp);
      }
      if (idx != 0 && idx <= nvararg) {
	IRType t;
	TRef aref, vbase = emitir(IRT(IR_SUB, IRT_IGC), REF_BASE, fr);
	vbase = emitir(IRT(IR_ADD, IRT_PGC), vbase,
		       lj_ir_kint(J, frofs-(8<<LJ_FR2)));
	t = itype2irt(&J->L->base[idx-2-LJ_FR2-nvararg]);
	aref = emitir(IRT(IR_AREF, IRT_PGC), vbase, tridx);
	tr = lj_record_vload(J, aref, 0, t);
      }
      J->base[dst-2-LJ_FR2] = tr;
      J->maxslot = dst-1-LJ_FR2;
      J->bcskip = 2;  /* Skip CALLM + select. */
    } else {
    nyivarg:
      setintV(&J->errinfo, BC_VARG);
      lj_trace_err_info(J, LJ_TRERR_NYIBC);
    }
  }
}

/* -- Record allocations -------------------------------------------------- */

static TRef rec_tnew(jit_State *J, uint32_t ah)
{
  uint32_t asize = ah & 0x7ff;
  uint32_t hbits = ah >> 11;
  TRef tr;
  if (asize == 0x7ff) asize = 0x801;
  tr = emitir(IRTG(IR_TNEW, IRT_TAB), asize, hbits);
#ifdef LUAJIT_ENABLE_TABLE_BUMP
  J->rbchash[(tr & (RBCHASH_SLOTS-1))].ref = tref_ref(tr);
  setmref(J->rbchash[(tr & (RBCHASH_SLOTS-1))].pc, J->pc);
  setgcref(J->rbchash[(tr & (RBCHASH_SLOTS-1))].pt, obj2gco(J->pt));
#endif
  return tr;
}

/* -- Concatenation ------------------------------------------------------- */

static TRef rec_cat(jit_State *J, BCReg baseslot, BCReg topslot)
{
  TRef *top = &J->base[topslot];
  TValue savetv[5+LJ_FR2];
  BCReg s;
  RecordIndex ix;
  lj_assertJ(baseslot < topslot, "bad CAT arg");
  for (s = baseslot; s <= topslot; s++)
    (void)getslot(J, s);  /* Ensure all arguments have a reference. */
  if (tref_isnumber_str(top[0]) && tref_isnumber_str(top[-1])) {
    TRef tr, hdr, *trp, *xbase, *base = &J->base[baseslot];
    /* First convert numbers to strings. */
    for (trp = top; trp >= base; trp--) {
      if (tref_isnumber(*trp))
	*trp = emitir(IRT(IR_TOSTR, IRT_STR), *trp,
		      tref_isnum(*trp) ? IRTOSTR_NUM : IRTOSTR_INT);
      else if (!tref_isstr(*trp))
	break;
    }
    xbase = ++trp;
    tr = hdr = emitir(IRT(IR_BUFHDR, IRT_PGC),
		      lj_ir_kptr(J, &J2G(J)->tmpbuf), IRBUFHDR_RESET);
    do {
      tr = emitir(IRTG(IR_BUFPUT, IRT_PGC), tr, *trp++);
    } while (trp <= top);
    tr = emitir(IRTG(IR_BUFSTR, IRT_STR), tr, hdr);
    J->maxslot = (BCReg)(xbase - J->base);
    if (xbase == base) return tr;  /* Return simple concatenation result. */
    /* Pass partial result. */
    topslot = J->maxslot--;
    *xbase = tr;
    top = xbase;
    setstrV(J->L, &ix.keyv, &J2G(J)->strempty);  /* Simulate string result. */
  } else {
    J->maxslot = topslot-1;
    copyTV(J->L, &ix.keyv, &J->L->base[topslot]);
  }
  copyTV(J->L, &ix.tabv, &J->L->base[topslot-1]);
  ix.tab = top[-1];
  ix.key = top[0];
  memcpy(savetv, &J->L->base[topslot-1], sizeof(savetv));  /* Save slots. */
  rec_mm_arith(J, &ix, MM_concat);  /* Call __concat metamethod. */
  memcpy(&J->L->base[topslot-1], savetv, sizeof(savetv));  /* Restore slots. */
  return 0;  /* No result yet. */
}

/* -- Record bytecode ops ------------------------------------------------- */

/* Prepare for comparison. */
static void rec_comp_prep(jit_State *J)
{
  /* Prevent merging with snapshot #0 (GC exit) since we fixup the PC. */
  if (J->cur.nsnap == 1 && J->cur.snap[0].ref == J->cur.nins)
    emitir_raw(IRT(IR_NOP, IRT_NIL), 0, 0);
  lj_snap_add(J);
}

/* Fixup comparison. */
static void rec_comp_fixup(jit_State *J, const BCIns *pc, int cond)
{
  BCIns jmpins = pc[1];
  const BCIns *npc = pc + 2 + (cond ? bc_j(jmpins) : 0);
  SnapShot *snap = &J->cur.snap[J->cur.nsnap-1];
  /* Set PC to opposite target to avoid re-recording the comp. in side trace. */
#if LJ_FR2
  SnapEntry *flink = &J->cur.snapmap[snap->mapofs + snap->nent];
  uint64_t pcbase;
  memcpy(&pcbase, flink, sizeof(uint64_t));
  pcbase = (pcbase & 0xff) | (u64ptr(npc) << 8);
  memcpy(flink, &pcbase, sizeof(uint64_t));
#else
  J->cur.snapmap[snap->mapofs + snap->nent] = SNAP_MKPC(npc);
#endif
  J->needsnap = 1;
  if (bc_a(jmpins) < J->maxslot) J->maxslot = bc_a(jmpins);
  lj_snap_shrink(J);  /* Shrink last snapshot if possible. */
}

/* Record the next bytecode instruction (_before_ it's executed). */
void lj_record_ins(jit_State *J)
{
  cTValue *lbase;
  RecordIndex ix;
  const BCIns *pc;
  BCIns ins;
  BCOp op;
  TRef ra, rb, rc;

  /* Perform post-processing action before recording the next instruction. */
  if (LJ_UNLIKELY(J->postproc != LJ_POST_NONE)) {
    switch (J->postproc) {
    case LJ_POST_FIXCOMP:  /* Fixup comparison. */
      pc = (const BCIns *)(uintptr_t)J2G(J)->tmptv.u64;
      rec_comp_fixup(J, pc, (!tvistruecond(&J2G(J)->tmptv2) ^ (bc_op(*pc)&1)));
      /* fallthrough */
    case LJ_POST_FIXGUARD:  /* Fixup and emit pending guard. */
    case LJ_POST_FIXGUARDSNAP:  /* Fixup and emit pending guard and snapshot. */
      if (!tvistruecond(&J2G(J)->tmptv2)) {
	J->fold.ins.o ^= 1;  /* Flip guard to opposite. */
	if (J->postproc == LJ_POST_FIXGUARDSNAP) {
	  SnapShot *snap = &J->cur.snap[J->cur.nsnap-1];
	  J->cur.snapmap[snap->mapofs+snap->nent-1]--;  /* False -> true. */
	}
      }
      lj_opt_fold(J);  /* Emit pending guard. */
      /* fallthrough */
    case LJ_POST_FIXBOOL:
      if (!tvistruecond(&J2G(J)->tmptv2)) {
	BCReg s;
	TValue *tv = J->L->base;
	for (s = 0; s < J->maxslot; s++)  /* Fixup stack slot (if any). */
	  if (J->base[s] == TREF_TRUE && tvisfalse(&tv[s])) {
	    J->base[s] = TREF_FALSE;
	    break;
	  }
      }
      break;
    case LJ_POST_FIXCONST:
      {
	BCReg s;
	TValue *tv = J->L->base;
	for (s = 0; s < J->maxslot; s++)  /* Constify stack slots (if any). */
	  if (J->base[s] == TREF_NIL && !tvisnil(&tv[s]))
	    J->base[s] = lj_record_constify(J, &tv[s]);
      }
      break;
    case LJ_POST_FFRETRY:  /* Suppress recording of retried fast function. */
      if (bc_op(*J->pc) >= BC__MAX)
	return;
      break;
    default: lj_assertJ(0, "bad post-processing mode"); break;
    }
    J->postproc = LJ_POST_NONE;
  }

  /* Need snapshot before recording next bytecode (e.g. after a store). */
  if (J->needsnap) {
    J->needsnap = 0;
    if (J->pt) lj_snap_purge(J);
    lj_snap_add(J);
    J->mergesnap = 1;
  }

  /* Skip some bytecodes. */
  if (LJ_UNLIKELY(J->bcskip > 0)) {
    J->bcskip--;
    return;
  }

  /* Record only closed loops for root traces. */
  pc = J->pc;
  if (J->framedepth == 0 &&
     (MSize)((char *)pc - (char *)J->bc_min) >= J->bc_extent)
    lj_trace_err(J, LJ_TRERR_LLEAVE);

#ifdef LUA_USE_ASSERT
  rec_check_slots(J);
  rec_check_ir(J);
#endif

#if LJ_HASPROFILE
  rec_profile_ins(J, pc);
#endif

  /* Keep a copy of the runtime values of var/num/str operands. */
#define rav	(&ix.valv)
#define rbv	(&ix.tabv)
#define rcv	(&ix.keyv)

  lbase = J->L->base;
  ins = *pc;
  op = bc_op(ins);
  ra = bc_a(ins);
  ix.val = 0;
  switch (bcmode_a(op)) {
  case BCMvar:
    copyTV(J->L, rav, &lbase[ra]); ix.val = ra = getslot(J, ra); break;
  default: break;  /* Handled later. */
  }
  rb = bc_b(ins);
  rc = bc_c(ins);
  switch (bcmode_b(op)) {
  case BCMnone: rb = 0; rc = bc_d(ins); break;  /* Upgrade rc to 'rd'. */
  case BCMvar:
    copyTV(J->L, rbv, &lbase[rb]); ix.tab = rb = getslot(J, rb); break;
  default: break;  /* Handled later. */
  }
  switch (bcmode_c(op)) {
  case BCMvar:
    copyTV(J->L, rcv, &lbase[rc]); ix.key = rc = getslot(J, rc); break;
  case BCMpri: setpriV(rcv, ~rc); ix.key = rc = TREF_PRI(IRT_NIL+rc); break;
  case BCMnum: { cTValue *tv = proto_knumtv(J->pt, rc);
    copyTV(J->L, rcv, tv); ix.key = rc = tvisint(tv) ? lj_ir_kint(J, intV(tv)) :
    tv->u32.hi == LJ_KEYINDEX ? (lj_ir_kint(J, 0) | TREF_KEYINDEX) :
    lj_ir_knumint(J, numV(tv)); } break;
  case BCMstr: { GCstr *s = gco2str(proto_kgc(J->pt, ~(ptrdiff_t)rc));
    setstrV(J->L, rcv, s); ix.key = rc = lj_ir_kstr(J, s); } break;
  default: break;  /* Handled later. */
  }

  switch (op) {

  /* -- Comparison ops ---------------------------------------------------- */

  case BC_ISLT: case BC_ISGE: case BC_ISLE: case BC_ISGT:
#if LJ_HASFFI
    if (tref_iscdata(ra) || tref_iscdata(rc)) {
      rec_mm_comp_cdata(J, &ix, op, ((int)op & 2) ? MM_le : MM_lt);
      break;
    }
#endif
    /* Emit nothing for two numeric or string consts. */
    if (!(tref_isk2(ra,rc) && tref_isnumber_str(ra) && tref_isnumber_str(rc))) {
      IRType ta = tref_isinteger(ra) ? IRT_INT : tref_type(ra);
      IRType tc = tref_isinteger(rc) ? IRT_INT : tref_type(rc);
      int irop;
      if (ta != tc) {
	/* Widen mixed number/int comparisons to number/number comparison. */
	if (ta == IRT_INT && tc == IRT_NUM) {
	  ra = emitir(IRTN(IR_CONV), ra, IRCONV_NUM_INT);
	  ta = IRT_NUM;
	} else if (ta == IRT_NUM && tc == IRT_INT) {
	  rc = emitir(IRTN(IR_CONV), rc, IRCONV_NUM_INT);
	} else if (LJ_52) {
	  ta = IRT_NIL;  /* Force metamethod for different types. */
	} else if (!((ta == IRT_FALSE || ta == IRT_TRUE) &&
		     (tc == IRT_FALSE || tc == IRT_TRUE))) {
	  break;  /* Interpreter will throw for two different types. */
	}
      }
      rec_comp_prep(J);
      irop = (int)op - (int)BC_ISLT + (int)IR_LT;
      if (ta == IRT_NUM) {
	if ((irop & 1)) irop ^= 4;  /* ISGE/ISGT are unordered. */
	if (!lj_ir_numcmp(numberVnum(rav), numberVnum(rcv), (IROp)irop))
	  irop ^= 5;
      } else if (ta == IRT_INT) {
	if (!lj_ir_numcmp(numberVnum(rav), numberVnum(rcv), (IROp)irop))
	  irop ^= 1;
      } else if (ta == IRT_STR) {
	if (!lj_ir_strcmp(strV(rav), strV(rcv), (IROp)irop)) irop ^= 1;
	ra = lj_ir_call(J, IRCALL_lj_str_cmp, ra, rc);
	rc = lj_ir_kint(J, 0);
	ta = IRT_INT;
      } else {
	rec_mm_comp(J, &ix, (int)op);
	break;
      }
      emitir(IRTG(irop, ta), ra, rc);
      rec_comp_fixup(J, J->pc, ((int)op ^ irop) & 1);
    }
    break;

  case BC_ISEQV: case BC_ISNEV:
  case BC_ISEQS: case BC_ISNES:
  case BC_ISEQN: case BC_ISNEN:
  case BC_ISEQP: case BC_ISNEP:
#if LJ_HASFFI
    if (tref_iscdata(ra) || tref_iscdata(rc)) {
      rec_mm_comp_cdata(J, &ix, op, MM_eq);
      break;
    }
#endif
    /* Emit nothing for two non-table, non-udata consts. */
    if (!(tref_isk2(ra, rc) && !(tref_istab(ra) || tref_isudata(ra)))) {
      int diff;
      rec_comp_prep(J);
      diff = lj_record_objcmp(J, ra, rc, rav, rcv);
      if (diff == 2 || !(tref_istab(ra) || tref_isudata(ra)))
	rec_comp_fixup(J, J->pc, ((int)op & 1) == !diff);
      else if (diff == 1)  /* Only check __eq if different, but same type. */
	rec_mm_equal(J, &ix, (int)op);
    }
    break;

  /* -- Unary test and copy ops ------------------------------------------- */

  case BC_ISTC: case BC_ISFC:
    if ((op & 1) == tref_istruecond(rc))
      rc = 0;  /* Don't store if condition is not true. */
    /* fallthrough */
  case BC_IST: case BC_ISF:  /* Type specialization suffices. */
    if (bc_a(pc[1]) < J->maxslot)
      J->maxslot = bc_a(pc[1]);  /* Shrink used slots. */
    break;

  case BC_ISTYPE: case BC_ISNUM:
    /* These coercions need to correspond with lj_meta_istype(). */
    if (LJ_DUALNUM && rc == ~LJ_TNUMX+1)
      ra = lj_opt_narrow_toint(J, ra);
    else if (rc == ~LJ_TNUMX+2)
      ra = lj_ir_tonum(J, ra);
    else if (rc == ~LJ_TSTR+1)
      ra = lj_ir_tostr(J, ra);
    /* else: type specialization suffices. */
    J->base[bc_a(ins)] = ra;
    break;

  /* -- Unary ops --------------------------------------------------------- */

  case BC_NOT:
    /* Type specialization already forces const result. */
    rc = tref_istruecond(rc) ? TREF_FALSE : TREF_TRUE;
    break;

  case BC_LEN:
    if (tref_isstr(rc))
      rc = emitir(IRTI(IR_FLOAD), rc, IRFL_STR_LEN);
    else if (!LJ_52 && tref_istab(rc))
      rc = emitir(IRTI(IR_ALEN), rc, TREF_NIL);
    else
      rc = rec_mm_len(J, rc, rcv);
    break;

  /* -- Arithmetic ops ---------------------------------------------------- */

  case BC_UNM:
    if (tref_isnumber_str(rc)) {
      rc = lj_opt_narrow_unm(J, rc, rcv);
    } else {
      ix.tab = rc;
      copyTV(J->L, &ix.tabv, rcv);
      rc = rec_mm_arith(J, &ix, MM_unm);
    }
    break;

  case BC_ADDNV: case BC_SUBNV: case BC_MULNV: case BC_DIVNV: case BC_MODNV:
    /* Swap rb/rc and rbv/rcv. rav is temp. */
    ix.tab = rc; ix.key = rc = rb; rb = ix.tab;
    copyTV(J->L, rav, rbv);
    copyTV(J->L, rbv, rcv);
    copyTV(J->L, rcv, rav);
    if (op == BC_MODNV)
      goto recmod;
    /* fallthrough */
  case BC_ADDVN: case BC_SUBVN: case BC_MULVN: case BC_DIVVN:
  case BC_ADDVV: case BC_SUBVV: case BC_MULVV: case BC_DIVVV: {
    MMS mm = bcmode_mm(op);
    if (tref_isnumber_str(rb) && tref_isnumber_str(rc))
      rc = lj_opt_narrow_arith(J, rb, rc, rbv, rcv,
			       (int)mm - (int)MM_add + (int)IR_ADD);
    else
      rc = rec_mm_arith(J, &ix, mm);
    break;
    }

  case BC_MODVN: case BC_MODVV:
  recmod:
    if (tref_isnumber_str(rb) && tref_isnumber_str(rc))
      rc = lj_opt_narrow_mod(J, rb, rc, rbv, rcv);
    else
      rc = rec_mm_arith(J, &ix, MM_mod);
    break;

  case BC_POW:
    if (tref_isnumber_str(rb) && tref_isnumber_str(rc))
      rc = lj_opt_narrow_arith(J, rb, rc, rbv, rcv, IR_POW);
    else
      rc = rec_mm_arith(J, &ix, MM_pow);
    break;

  /* -- Miscellaneous ops ------------------------------------------------- */

  case BC_CAT:
    rc = rec_cat(J, rb, rc);
    break;

  /* -- Constant and move ops --------------------------------------------- */

  case BC_MOV:
    /* Clear gap of method call to avoid resurrecting previous refs. */
    if (ra > J->maxslot) {
#if LJ_FR2
      memset(J->base + J->maxslot, 0, (ra - J->maxslot) * sizeof(TRef));
#else
      J->base[ra-1] = 0;
#endif
    }
    break;
  case BC_KSTR: case BC_KNUM: case BC_KPRI:
    break;
  case BC_KSHORT:
    rc = lj_ir_kint(J, (int32_t)(int16_t)rc);
    break;
  case BC_KNIL:
    if (LJ_FR2 && ra > J->maxslot)
      J->base[ra-1] = 0;
    while (ra <= rc)
      J->base[ra++] = TREF_NIL;
    if (rc >= J->maxslot) J->maxslot = rc+1;
    break;
#if LJ_HASFFI
  case BC_KCDATA:
    rc = lj_ir_kgc(J, proto_kgc(J->pt, ~(ptrdiff_t)rc), IRT_CDATA);
    break;
#endif

  /* -- Upvalue and function ops ------------------------------------------ */

  case BC_UGET:
    rc = rec_upvalue(J, rc, 0);
    break;
  case BC_USETV: case BC_USETS: case BC_USETN: case BC_USETP:
    rec_upvalue(J, ra, rc);
    break;

  /* -- Table ops --------------------------------------------------------- */

  case BC_GGET: case BC_GSET:
    settabV(J->L, &ix.tabv, tabref(J->fn->l.env));
    ix.tab = emitir(IRT(IR_FLOAD, IRT_TAB), getcurrf(J), IRFL_FUNC_ENV);
    ix.idxchain = LJ_MAX_IDXCHAIN;
    rc = lj_record_idx(J, &ix);
    break;

  case BC_TGETB: case BC_TSETB:
    setintV(&ix.keyv, (int32_t)rc);
    ix.key = lj_ir_kint(J, (int32_t)rc);
    /* fallthrough */
  case BC_TGETV: case BC_TGETS: case BC_TSETV: case BC_TSETS:
    ix.idxchain = LJ_MAX_IDXCHAIN;
    rc = lj_record_idx(J, &ix);
    break;
  case BC_TGETR: case BC_TSETR:
    ix.idxchain = 0;
    rc = lj_record_idx(J, &ix);
    break;

  case BC_TSETM:
    rec_tsetm(J, ra, (BCReg)(J->L->top - J->L->base), (int32_t)rcv->u32.lo);
    J->maxslot = ra;  /* The table slot at ra-1 is the highest used slot. */
    break;

  case BC_TNEW:
    rc = rec_tnew(J, rc);
    break;
  case BC_TDUP:
    rc = emitir(IRTG(IR_TDUP, IRT_TAB),
		lj_ir_ktab(J, gco2tab(proto_kgc(J->pt, ~(ptrdiff_t)rc))), 0);
#ifdef LUAJIT_ENABLE_TABLE_BUMP
    J->rbchash[(rc & (RBCHASH_SLOTS-1))].ref = tref_ref(rc);
    setmref(J->rbchash[(rc & (RBCHASH_SLOTS-1))].pc, pc);
    setgcref(J->rbchash[(rc & (RBCHASH_SLOTS-1))].pt, obj2gco(J->pt));
#endif
    break;

  /* -- Calls and vararg handling ----------------------------------------- */

  case BC_ITERC:
    J->base[ra] = getslot(J, ra-3);
    J->base[ra+1+LJ_FR2] = getslot(J, ra-2);
    J->base[ra+2+LJ_FR2] = getslot(J, ra-1);
    { /* Do the actual copy now because lj_record_call needs the values. */
      TValue *b = &J->L->base[ra];
      copyTV(J->L, b, b-3);
      copyTV(J->L, b+1+LJ_FR2, b-2);
      copyTV(J->L, b+2+LJ_FR2, b-1);
    }
    lj_record_call(J, ra, (ptrdiff_t)rc-1);
    break;

  /* L->top is set to L->base+ra+rc+NARGS-1+1. See lj_dispatch_ins(). */
  case BC_CALLM:
    rc = (BCReg)(J->L->top - J->L->base) - ra - LJ_FR2;
    /* fallthrough */
  case BC_CALL:
    lj_record_call(J, ra, (ptrdiff_t)rc-1);
    break;

  case BC_CALLMT:
    rc = (BCReg)(J->L->top - J->L->base) - ra - LJ_FR2;
    /* fallthrough */
  case BC_CALLT:
    lj_record_tailcall(J, ra, (ptrdiff_t)rc-1);
    break;

  case BC_VARG:
    rec_varg(J, ra, (ptrdiff_t)rb-1);
    break;

  /* -- Returns ----------------------------------------------------------- */

  case BC_RETM:
    /* L->top is set to L->base+ra+rc+NRESULTS-1, see lj_dispatch_ins(). */
    rc = (BCReg)(J->L->top - J->L->base) - ra + 1;
    /* fallthrough */
  case BC_RET: case BC_RET0: case BC_RET1:
#if LJ_HASPROFILE
    rec_profile_ret(J);
#endif
    lj_record_ret(J, ra, (ptrdiff_t)rc-1);
    break;

  /* -- Loops and branches ------------------------------------------------ */

  case BC_FORI:
    if (rec_for(J, pc, 0) != LOOPEV_LEAVE)
      J->loopref = J->cur.nins;
    break;
  case BC_JFORI:
    lj_assertJ(bc_op(pc[(ptrdiff_t)rc-BCBIAS_J]) == BC_JFORL,
	       "JFORI does not point to JFORL");
    if (rec_for(J, pc, 0) != LOOPEV_LEAVE)  /* Link to existing loop. */
      lj_record_stop(J, LJ_TRLINK_ROOT, bc_d(pc[(ptrdiff_t)rc-BCBIAS_J]));
    /* Continue tracing if the loop is not entered. */
    break;

  case BC_FORL:
    rec_loop_interp(J, pc, rec_for(J, pc+((ptrdiff_t)rc-BCBIAS_J), 1));
    break;
  case BC_ITERL:
    rec_loop_interp(J, pc, rec_iterl(J, *pc));
    break;
  case BC_ITERN:
    rec_loop_interp(J, pc, rec_itern(J, ra, rb));
    break;
  case BC_LOOP:
    rec_loop_interp(J, pc, rec_loop(J, ra, 1));
    break;

  case BC_JFORL:
    rec_loop_jit(J, rc, rec_for(J, pc+bc_j(traceref(J, rc)->startins), 1));
    break;
  case BC_JITERL:
    rec_loop_jit(J, rc, rec_iterl(J, traceref(J, rc)->startins));
    break;
  case BC_JLOOP:
    rec_loop_jit(J, rc, rec_loop(J, ra,
				 !bc_isret(bc_op(traceref(J, rc)->startins)) &&
				 bc_op(traceref(J, rc)->startins) != BC_ITERN));
    break;

  case BC_IFORL:
  case BC_IITERL:
  case BC_ILOOP:
  case BC_IFUNCF:
  case BC_IFUNCV:
    lj_trace_err(J, LJ_TRERR_BLACKL);
    break;

  case BC_JMP:
    if (ra < J->maxslot)
      J->maxslot = ra;  /* Shrink used slots. */
    break;

  case BC_ISNEXT:
    rec_isnext(J, ra);
    break;

  /* -- Function headers -------------------------------------------------- */

  case BC_FUNCF:
    rec_func_lua(J);
    break;
  case BC_JFUNCF:
    rec_func_jit(J, rc);
    break;

  case BC_FUNCV:
    rec_func_vararg(J);
    rec_func_lua(J);
    break;
  case BC_JFUNCV:
    /* Cannot happen. No hotcall counting for varag funcs. */
    lj_assertJ(0, "unsupported vararg hotcall");
    break;

  case BC_FUNCC:
  case BC_FUNCCW:
    lj_ffrecord_func(J);
    break;

  default:
    if (op >= BC__MAX) {
      lj_ffrecord_func(J);
      break;
    }
    /* fallthrough */
  case BC_UCLO:
  case BC_FNEW:
    setintV(&J->errinfo, (int32_t)op);
    lj_trace_err_info(J, LJ_TRERR_NYIBC);
    break;
  }

  /* rc == 0 if we have no result yet, e.g. pending __index metamethod call. */
  if (bcmode_a(op) == BCMdst && rc) {
    J->base[ra] = rc;
    if (ra >= J->maxslot) {
#if LJ_FR2
      if (ra > J->maxslot) J->base[ra-1] = 0;
#endif
      J->maxslot = ra+1;
    }
  }

#undef rav
#undef rbv
#undef rcv

  /* Limit the number of recorded IR instructions and constants. */
  if (J->cur.nins > REF_FIRST+(IRRef)J->param[JIT_P_maxrecord] ||
      J->cur.nk < REF_BIAS-(IRRef)J->param[JIT_P_maxirconst])
    lj_trace_err(J, LJ_TRERR_TRACEOV);
}

/* -- Recording setup ----------------------------------------------------- */

/* Setup recording for a root trace started by a hot loop. */
static const BCIns *rec_setup_root(jit_State *J)
{
  /* Determine the next PC and the bytecode range for the loop. */
  const BCIns *pcj, *pc = J->pc;
  BCIns ins = *pc;
  BCReg ra = bc_a(ins);
  switch (bc_op(ins)) {
  case BC_FORL:
    J->bc_extent = (MSize)(-bc_j(ins))*sizeof(BCIns);
    pc += 1+bc_j(ins);
    J->bc_min = pc;
    break;
  case BC_ITERL:
    if (bc_op(pc[-1]) == BC_JLOOP)
      lj_trace_err(J, LJ_TRERR_LINNER);
    lj_assertJ(bc_op(pc[-1]) == BC_ITERC, "no ITERC before ITERL");
    J->maxslot = ra + bc_b(pc[-1]) - 1;
    J->bc_extent = (MSize)(-bc_j(ins))*sizeof(BCIns);
    pc += 1+bc_j(ins);
    lj_assertJ(bc_op(pc[-1]) == BC_JMP, "ITERL does not point to JMP+1");
    J->bc_min = pc;
    break;
  case BC_ITERN:
    lj_assertJ(bc_op(pc[1]) == BC_ITERL, "no ITERL after ITERN");
    J->maxslot = ra;
    J->bc_extent = (MSize)(-bc_j(pc[1]))*sizeof(BCIns);
    J->bc_min = pc+2 + bc_j(pc[1]);
    J->state = LJ_TRACE_RECORD_1ST;  /* Record the first ITERN, too. */
    break;
  case BC_LOOP:
    /* Only check BC range for real loops, but not for "repeat until true". */
    pcj = pc + bc_j(ins);
    ins = *pcj;
    if (bc_op(ins) == BC_JMP && bc_j(ins) < 0) {
      J->bc_min = pcj+1 + bc_j(ins);
      J->bc_extent = (MSize)(-bc_j(ins))*sizeof(BCIns);
    }
    J->maxslot = ra;
    pc++;
    break;
  case BC_RET:
  case BC_RET0:
  case BC_RET1:
    /* No bytecode range check for down-recursive root traces. */
    J->maxslot = ra + bc_d(ins) - 1;
    break;
  case BC_FUNCF:
    /* No bytecode range check for root traces started by a hot call. */
    J->maxslot = J->pt->numparams;
    pc++;
    break;
  case BC_CALLM:
  case BC_CALL:
  case BC_ITERC:
    /* No bytecode range check for stitched traces. */
    pc++;
    break;
  default:
    lj_assertJ(0, "bad root trace start bytecode %d", bc_op(ins));
    break;
  }
  return pc;
}

/* Setup for recording a new trace. */
void lj_record_setup(jit_State *J)
{
  uint32_t i;

  /* Initialize state related to current trace. */
  memset(J->slot, 0, sizeof(J->slot));
  memset(J->chain, 0, sizeof(J->chain));
#ifdef LUAJIT_ENABLE_TABLE_BUMP
  memset(J->rbchash, 0, sizeof(J->rbchash));
#endif
  memset(J->bpropcache, 0, sizeof(J->bpropcache));
  J->scev.idx = REF_NIL;
  setmref(J->scev.pc, NULL);

  J->baseslot = 1+LJ_FR2;  /* Invoking function is at base[-1-LJ_FR2]. */
  J->base = J->slot + J->baseslot;
  J->maxslot = 0;
  J->framedepth = 0;
  J->retdepth = 0;

  J->instunroll = J->param[JIT_P_instunroll];
  J->loopunroll = J->param[JIT_P_loopunroll];
  J->tailcalled = 0;
  J->loopref = 0;

  J->bc_min = NULL;  /* Means no limit. */
  J->bc_extent = ~(MSize)0;

  /* Emit instructions for fixed references. Also triggers initial IR alloc. */
  emitir_raw(IRT(IR_BASE, IRT_PGC), J->parent, J->exitno);
  for (i = 0; i <= 2; i++) {
    IRIns *ir = IR(REF_NIL-i);
    ir->i = 0;
    ir->t.irt = (uint8_t)(IRT_NIL+i);
    ir->o = IR_KPRI;
    ir->prev = 0;
  }
  J->cur.nk = REF_TRUE;

  J->startpc = J->pc;
  setmref(J->cur.startpc, J->pc);
  if (J->parent) {  /* Side trace. */
    GCtrace *T = traceref(J, J->parent);
    TraceNo root = T->root ? T->root : J->parent;
    J->cur.root = (uint16_t)root;
    J->cur.startins = BCINS_AD(BC_JMP, 0, 0);
    /* Check whether we could at least potentially form an extra loop. */
    if (J->exitno == 0 && T->snap[0].nent == 0) {
      /* We can narrow a FORL for some side traces, too. */
      if (J->pc > proto_bc(J->pt) && bc_op(J->pc[-1]) == BC_JFORI &&
	  bc_d(J->pc[bc_j(J->pc[-1])-1]) == root) {
	lj_snap_add(J);
	rec_for_loop(J, J->pc-1, &J->scev, 1);
	goto sidecheck;
      }
    } else {
      J->startpc = NULL;  /* Prevent forming an extra loop. */
    }
    lj_snap_replay(J, T);
  sidecheck:
    if ((traceref(J, J->cur.root)->nchild >= J->param[JIT_P_maxside] ||
	 T->snap[J->exitno].count >= J->param[JIT_P_hotexit] +
				     J->param[JIT_P_tryside])) {
      if (bc_op(*J->pc) == BC_JLOOP) {
	BCIns startins = traceref(J, bc_d(*J->pc))->startins;
	if (bc_op(startins) == BC_ITERN)
	  rec_itern(J, bc_a(startins), bc_b(startins));
      }
      lj_record_stop(J, LJ_TRLINK_INTERP, 0);
    }
  } else {  /* Root trace. */
    J->cur.root = 0;
    J->cur.startins = *J->pc;
    J->pc = rec_setup_root(J);
    /* Note: the loop instruction itself is recorded at the end and not
    ** at the start! So snapshot #0 needs to point to the *next* instruction.
    ** The one exception is BC_ITERN, which sets LJ_TRACE_RECORD_1ST.
    */
    lj_snap_add(J);
    if (bc_op(J->cur.startins) == BC_FORL)
      rec_for_loop(J, J->pc-1, &J->scev, 1);
    else if (bc_op(J->cur.startins) == BC_ITERC)
      J->startpc = NULL;
    if (1 + J->pt->framesize >= LJ_MAX_JSLOTS)
      lj_trace_err(J, LJ_TRERR_STACKOV);
  }
#if LJ_HASPROFILE
  J->prev_pt = NULL;
  J->prev_line = -1;
#endif
#ifdef LUAJIT_ENABLE_CHECKHOOK
  /* Regularly check for instruction/line hooks from compiled code and
  ** exit to the interpreter if the hooks are set.
  **
  ** This is a compile-time option and disabled by default, since the
  ** hook checks may be quite expensive in tight loops.
  **
  ** Note this is only useful if hooks are *not* set most of the time.
  ** Use this only if you want to *asynchronously* interrupt the execution.
  **
  ** You can set the instruction hook via lua_sethook() with a count of 1
  ** from a signal handler or another native thread. Please have a look
  ** at the first few functions in luajit.c for an example (Ctrl-C handler).
  */
  {
    TRef tr = emitir(IRT(IR_XLOAD, IRT_U8),
		     lj_ir_kptr(J, &J2G(J)->hookmask), IRXLOAD_VOLATILE);
    tr = emitir(IRTI(IR_BAND), tr, lj_ir_kint(J, (LUA_MASKLINE|LUA_MASKCOUNT)));
    emitir(IRTGI(IR_EQ), tr, lj_ir_kint(J, 0));
  }
#endif
}

#undef IR
#undef emitir_raw
#undef emitir

#endif<|MERGE_RESOLUTION|>--- conflicted
+++ resolved
@@ -1601,11 +1601,6 @@
 	TRef key = ix->key;
 	if (tref_isinteger(key)) {  /* NEWREF needs a TValue as a key. */
 	  key = emitir(IRTN(IR_CONV), key, IRCONV_NUM_INT);
-<<<<<<< HEAD
-	else if (tref_isnumber(key) && tref_isk(key) && tvismzero(&ix->keyv))
-	  key = lj_ir_knum_zero(J);  /* Canonicalize -0.0 to +0.0. */
-	xref = emitir(IRT(IR_NEWREF, IRT_PGC), ix->tab, key);
-=======
 	} else if (tref_isnum(key)) {
 	  if (tref_isk(key)) {
 	    if (tvismzero(&ix->keyv))
@@ -1614,8 +1609,7 @@
 	    emitir(IRTG(IR_EQ, IRT_NUM), key, key);  /* Check for !NaN. */
 	  }
 	}
-	xref = emitir(IRT(IR_NEWREF, IRT_P32), ix->tab, key);
->>>>>>> 7f9907b4
+	xref = emitir(IRT(IR_NEWREF, IRT_PGC), ix->tab, key);
 	keybarrier = 0;  /* NEWREF already takes care of the key barrier. */
 #ifdef LUAJIT_ENABLE_TABLE_BUMP
 	if ((J->flags & JIT_F_OPT_SINK))  /* Avoid a separate flag. */
