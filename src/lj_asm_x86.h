--- conflicted
+++ resolved
@@ -2888,14 +2888,9 @@
     if (irp->r == r) {
       return r;  /* Same BASE register already coalesced. */
     } else if (ra_hasreg(irp->r) && rset_test(as->freeset, irp->r)) {
-<<<<<<< HEAD
       /* Move from coalesced parent reg. */
-      rset_clear(allow, irp->r);
       emit_rr(as, XO_MOV, r|REX_GC64, irp->r);
-=======
-      emit_rr(as, XO_MOV, r, irp->r);  /* Move from coalesced parent reg. */
       return irp->r;
->>>>>>> aa2db7eb
     } else {
       emit_getgl(as, r, jit_base);  /* Otherwise reload BASE. */
     }
