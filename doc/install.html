--- conflicted
+++ resolved
@@ -263,23 +263,13 @@
 </ul>
 <p>
 The GNU Makefile-based build system allows cross-compiling on any host
-<<<<<<< HEAD
 for any supported target:
-=======
-for any supported target, as long as both architectures have the same
-pointer size. If you want to cross-compile to any 32 bit target on an
-x64 OS, you need to install the multilib development package (e.g.
-<tt>libc6-dev-i386</tt> on Debian/Ubuntu) and build a 32 bit host part
-(<tt>HOST_CC="gcc -m32"</tt>). On some distro versions, multilib conflicts
-with cross-compilers. The workaround is to install the x86 cross-compiler
-package <tt>gcc-i686-linux-gnu</tt> and use it to build the host part
-(<tt>HOST_CC=i686-linux-gnu-gcc</tt>).
->>>>>>> 1b38c736
 </p>
 <ul>
 <li>Yes, you need a toolchain for both your host <em>and</em> your target!</li>
 <li>Both host and target architectures must have the same pointer size.</li>
 <li>E.g. if you want to cross-compile to a 32 bit target on a 64 bit host, you need to install the multilib development package (e.g. <tt>libc6-dev-i386</tt> on Debian/Ubuntu) and build a 32 bit host part (<tt>HOST_CC="gcc -m32"</tt>).</li>
+<li>On some distro versions, multilib conflicts with cross-compilers. The workaround is to install the x86 cross-compiler package <tt>gcc-i686-linux-gnu</tt> and use it to build the host part (<tt>HOST_CC=i686-linux-gnu-gcc</tt>).</li>
 <li>64 bit targets always require compilation on a 64 bit host.</li>
 </ul>
 <p>
